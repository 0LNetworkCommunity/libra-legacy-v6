--- conflicted
+++ resolved
@@ -1,7 +1,3 @@
 //! MinerApp Config
 
-<<<<<<< HEAD
-pub use ol_cli::config::OlCliConfig as MinerConfig;
-=======
-pub use ol_cli::config::OlCliConfig as MinerConfig;
->>>>>>> 687621af
+pub use ol_cli::config::OlCliConfig as MinerConfig;