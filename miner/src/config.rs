//! MinerApp Config
//!
//! See instructions in `commands.rs` to specify the path to your
//! application's configuration file and/or command-line options
//! for specifying it.

use std::{net::Ipv4Addr, fs};
use byteorder::{LittleEndian, WriteBytesExt};
use libra_types::{account_address::AccountAddress, transaction::authenticator::AuthenticationKey, waypoint::Waypoint};
use rustyline::Editor;
use serde::{Deserialize, Serialize};
use abscissa_core::path::{PathBuf};
use crate::delay::delay_difficulty;
use crate::submit_tx::TxParams;
use ajson;
use dirs;
use libra_global_constants::NODE_HOME;
use crate::commands::CONFIG_FILE;
use std::{io::Write};


/// MinerApp Configuration
#[derive(Clone, Debug, Deserialize, Serialize)]
#[serde(deny_unknown_fields)]
pub struct MinerConfig {
    /// Workspace config
    pub workspace: Workspace,
    /// User Profile
    pub profile: Profile,
    /// Chain Info for all users
    pub chain_info: ChainInfo,
}

const AUTH_KEY_BYTES: usize = 32;
const CHAIN_ID_BYTES: usize = 64;
const STATEMENT_BYTES: usize = 1008;

impl MinerConfig {
    /// Gets the dynamic waypoint from libra node's key_store.json
    pub fn get_waypoint(&self) -> Option<Waypoint> {
        match fs::File::open(self.get_key_store_path()) {
            Ok(file) => {
                let json: serde_json::Value = serde_json::from_reader(file)
                    .expect("could not parse JSON in key_store.json");
                let value = ajson::get(&json.to_string(), "*waypoint.value").expect("could not find key: waypoint");
                dbg!(&value);
                let waypoint: Waypoint = value.to_string().parse().unwrap();
                Some(waypoint)
            }
            Err(err) => {
            println!("key_store.json not found. {:?}", err);
            None
            }
        }
    }


    /// Get configs from a running swarm instance.
    pub fn load_swarm_config(param: &TxParams) -> Self {
        let mut conf = MinerConfig::default();
        conf.workspace.node_home = PathBuf::from("./swarm_temp");
        // Load profile config
        conf.profile.account = param.address;
        conf.profile.auth_key = param.auth_key.to_string();

        // Load chain info
        conf.chain_info.node = Some(param.url.to_string());
        conf
    }
    /// Format the config file data into a fixed byte structure for easy parsing in Move/other languages
    pub fn genesis_preimage(&self) -> Vec<u8> {
        let mut preimage: Vec<u8> = vec![];

        let mut padded_key_bytes = match hex::decode(self.profile.auth_key.clone()) {
            Err(x) => panic!("Invalid 0L Auth Key: {}", x),
            Ok(key_bytes) => {
                if key_bytes.len() != AUTH_KEY_BYTES {
                    panic!("Expected a {} byte 0L Auth Key. Got {} bytes", AUTH_KEY_BYTES, key_bytes.len());
                }
                key_bytes
            }
        };

        preimage.append(&mut padded_key_bytes);

        let mut padded_chain_id_bytes = {
            let mut chain_id_bytes = self.chain_info.chain_id.clone().into_bytes();

            match chain_id_bytes.len() {
                d if d > CHAIN_ID_BYTES => panic!(
                    "Chain Id is longer than {} bytes. Got {} bytes", CHAIN_ID_BYTES,
                    chain_id_bytes.len()
                ),
                d if d < CHAIN_ID_BYTES => {
                    let padding_length = CHAIN_ID_BYTES - chain_id_bytes.len() as usize;
                    let mut padding_bytes: Vec<u8> = vec![0; padding_length];
                    padding_bytes.append(&mut chain_id_bytes);
                    padding_bytes
                }
                d if d == CHAIN_ID_BYTES => chain_id_bytes,
                _ => unreachable!(),
            }
        };

        preimage.append(&mut padded_chain_id_bytes);

        preimage
            .write_u64::<LittleEndian>(delay_difficulty())
            .unwrap();

        let mut padded_statements_bytes = {
            let mut statement_bytes = self.profile.statement.clone().into_bytes();

            match statement_bytes.len() {
                d if d > STATEMENT_BYTES => panic!(
                    "Chain Id is longer than 1008 bytes. Got {} bytes",
                    statement_bytes.len()
                ),
                d if d < STATEMENT_BYTES => {
                    let padding_length = STATEMENT_BYTES - statement_bytes.len() as usize;
                    let mut padding_bytes: Vec<u8> = vec![0; padding_length];
                    padding_bytes.append(&mut statement_bytes);
                    padding_bytes
                }
                d if d == STATEMENT_BYTES => statement_bytes,
                _ => unreachable!(),
            }
        };

        preimage.append(&mut padded_statements_bytes);

        assert_eq!(preimage.len(), (
            AUTH_KEY_BYTES // 0L Auth_Key
                + CHAIN_ID_BYTES // chain_id
                + 8 // iterations/difficulty
                + STATEMENT_BYTES
            // statement
        ), "Preimage is the incorrect byte length");
        return preimage;
    }
    /// Get where the block/proofs are stored.
    pub fn get_block_dir(&self)-> PathBuf {
        let mut home = self.workspace.node_home.clone();
        home.push(&self.chain_info.block_dir);
        home
    }

    /// Get where node key_store.json stored.
    pub fn get_key_store_path(&self)-> PathBuf {
        let mut home = self.workspace.node_home.clone();
        home.push("key_store.json");
        home
    }

        /// Get where node key_store.json stored.
<<<<<<< HEAD
    pub fn init_miner_configs(authkey: AuthenticationKey, account: AccountAddress) -> PathBuf {

        // TODO: Check if configs exist and warn on overwrite.
        println!("Miner not initialized, creating configs at {}", NODE_HOME);
        let mut miner_configs = MinerConfig::default();
        miner_configs.workspace.node_home = dirs::home_dir().unwrap();
        miner_configs.workspace.node_home.push(NODE_HOME);
        fs::create_dir_all(&miner_configs.workspace.node_home).unwrap();

        println!("Enter configs...");
=======
    pub fn init_miner_configs(authkey: AuthenticationKey, account: AccountAddress, path: &Option<PathBuf>) -> MinerConfig {

        // TODO: Check if configs exist and warn on overwrite.
        let mut miner_configs = MinerConfig::default();

        miner_configs.workspace.node_home = if path.is_some() {
            path.clone().unwrap()
        } else {
            dirs::home_dir().unwrap()
        };

        miner_configs.workspace.node_home.push(NODE_HOME);
        
        fs::create_dir_all(&miner_configs.workspace.node_home).unwrap();
>>>>>>> 33ad0af9
        // Set up github token
        let mut rl = Editor::<()>::new();

        // Get the ip address of node.
<<<<<<< HEAD
        let readline = rl.readline("IP address of miner: ").expect("Must enter an ip address, or 0.0.0.0 as localhost");
        miner_configs.profile.ip = readline.parse().expect("Could not parse IP address");
        
        // Get optional statement which goes into genesis block
        miner_configs.profile.statement = rl.readline("Make a (fun) statement: ").expect("Please enter some text unique to you which will go into your block 0 preimage.");

        // Generate new keys
=======
        let readline = rl.readline("IP address of your node: ").expect("Must enter an ip address, or 0.0.0.0 as localhost");
        miner_configs.profile.ip = readline.parse().expect("Could not parse IP address");
        
        // Get optional statement which goes into genesis block
        miner_configs.profile.statement = rl.readline("Enter a (fun) statement to go into your first transaction: ").expect("Please enter some text unique to you which will go into your block 0 preimage.");

>>>>>>> 33ad0af9
        miner_configs.profile.auth_key = authkey.to_string();
        miner_configs.profile.account = account;

        let toml = toml::to_string(&miner_configs).unwrap();
        let home_path = miner_configs.workspace.node_home.clone();
        let miner_toml_path = home_path.join(CONFIG_FILE);
        let file = fs::File::create(&miner_toml_path);
        file.unwrap().write(&toml.as_bytes())
            .expect("Could not write toml file");

<<<<<<< HEAD
        println!("Configs saved to {:?}", &miner_toml_path);
        miner_toml_path 
=======
        println!("\nminer app initialized, file saved to: {:?}", &miner_toml_path);
        miner_configs
>>>>>>> 33ad0af9
    }

}

/// Default configuration settings.
///
/// Note: if your needs are as simple as below, you can
/// use `#[derive(Default)]` on MinerConfig instead.
impl Default for MinerConfig {
    fn default() -> Self {
        Self {
            workspace: Workspace::default(),
            profile: Profile::default(),
            chain_info: ChainInfo::default(),
        }
    }
}

/// Information about the Chain to mined for
#[derive(Clone, Debug, Deserialize, Serialize)]
#[serde(deny_unknown_fields)]
pub struct Workspace {
    /// home directory of the libra node, may be the same as miner.
    pub node_home: PathBuf,
}

impl Default for Workspace {
    fn default() -> Self {
        Self{
            node_home: dirs::home_dir().unwrap().join(NODE_HOME)
        }
    }
}

/// Information about the Chain to mined for
#[derive(Clone, Debug, Deserialize, Serialize)]
#[serde(deny_unknown_fields)]
pub struct ChainInfo {
    /// Chain that this work is being committed to
    pub chain_id: String,
    /// Directory to store blocks in
    pub block_dir: String,
    /// Node URL and and port to submit transactions. Defaults to localhost:8080
    pub node: Option<String>,
    /// Waypoint for last epoch which the node is syncing from.
    pub base_waypoint: Option<Waypoint>,
}

// TODO: These defaults serving as test fixtures.
impl Default for ChainInfo {
    fn default() -> Self {
        Self {
            chain_id: "experimental".to_owned(),
            block_dir: "blocks".to_owned(),
            // Mock Waypoint. Miner complains without.
            base_waypoint: None,
            node: Some("http://localhost:8080".to_owned()),
        }
    }
}
/// Miner profile to commit this work chain to a particular identity
#[derive(Clone, Debug, Deserialize, Serialize)]
#[serde(deny_unknown_fields)]
pub struct Profile {
    ///The 0L account for the Miner and prospective validator. This is derived from auth_key
    pub account: AccountAddress,

    ///Miner Authorization Key for 0L Blockchain. Note: not the same as public key, nor account.
    pub auth_key: String,

    // ///The 0L private_key for signing transactions.
    // pub operator_private_key: Option<String>,

    /// ip address of the miner. May be different from transaction URL.
    pub ip: Ipv4Addr,

    ///An opportunity for the Miner to write a message on their genesis block.
    pub statement: String,
}

impl Default for Profile {
    fn default() -> Self {
        Self {
            auth_key: "".to_owned(),
            account: AccountAddress::from_hex_literal("0x0").unwrap(),
            ip: "0.0.0.0".parse().unwrap(),
            statement: "Protests rage across the nation".to_owned(),
        }
    }
}<|MERGE_RESOLUTION|>--- conflicted
+++ resolved
@@ -153,18 +153,6 @@
     }
 
         /// Get where node key_store.json stored.
-<<<<<<< HEAD
-    pub fn init_miner_configs(authkey: AuthenticationKey, account: AccountAddress) -> PathBuf {
-
-        // TODO: Check if configs exist and warn on overwrite.
-        println!("Miner not initialized, creating configs at {}", NODE_HOME);
-        let mut miner_configs = MinerConfig::default();
-        miner_configs.workspace.node_home = dirs::home_dir().unwrap();
-        miner_configs.workspace.node_home.push(NODE_HOME);
-        fs::create_dir_all(&miner_configs.workspace.node_home).unwrap();
-
-        println!("Enter configs...");
-=======
     pub fn init_miner_configs(authkey: AuthenticationKey, account: AccountAddress, path: &Option<PathBuf>) -> MinerConfig {
 
         // TODO: Check if configs exist and warn on overwrite.
@@ -179,27 +167,16 @@
         miner_configs.workspace.node_home.push(NODE_HOME);
         
         fs::create_dir_all(&miner_configs.workspace.node_home).unwrap();
->>>>>>> 33ad0af9
         // Set up github token
         let mut rl = Editor::<()>::new();
 
         // Get the ip address of node.
-<<<<<<< HEAD
-        let readline = rl.readline("IP address of miner: ").expect("Must enter an ip address, or 0.0.0.0 as localhost");
-        miner_configs.profile.ip = readline.parse().expect("Could not parse IP address");
-        
-        // Get optional statement which goes into genesis block
-        miner_configs.profile.statement = rl.readline("Make a (fun) statement: ").expect("Please enter some text unique to you which will go into your block 0 preimage.");
-
-        // Generate new keys
-=======
         let readline = rl.readline("IP address of your node: ").expect("Must enter an ip address, or 0.0.0.0 as localhost");
         miner_configs.profile.ip = readline.parse().expect("Could not parse IP address");
         
         // Get optional statement which goes into genesis block
         miner_configs.profile.statement = rl.readline("Enter a (fun) statement to go into your first transaction: ").expect("Please enter some text unique to you which will go into your block 0 preimage.");
 
->>>>>>> 33ad0af9
         miner_configs.profile.auth_key = authkey.to_string();
         miner_configs.profile.account = account;
 
@@ -210,13 +187,8 @@
         file.unwrap().write(&toml.as_bytes())
             .expect("Could not write toml file");
 
-<<<<<<< HEAD
-        println!("Configs saved to {:?}", &miner_toml_path);
-        miner_toml_path 
-=======
         println!("\nminer app initialized, file saved to: {:?}", &miner_toml_path);
         miner_configs
->>>>>>> 33ad0af9
     }
 
 }
