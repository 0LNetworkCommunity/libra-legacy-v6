//! MinerApp Config

<<<<<<< HEAD
pub use ol_cli::config::OlCliConfig as MinerConfig;
=======
use std::{net::Ipv4Addr, fs};
use byteorder::{LittleEndian, WriteBytesExt};
use libra_types::{account_address::AccountAddress, transaction::authenticator::AuthenticationKey, waypoint::Waypoint};
use rustyline::Editor;
use serde::{Deserialize, Serialize};
use abscissa_core::path::{PathBuf};
use crate::delay::delay_difficulty;
use crate::submit_tx::TxParams;
use ajson;
use dirs;
use libra_global_constants::NODE_HOME;
use crate::commands::CONFIG_FILE;
use std::{io::Write};


/// MinerApp Configuration
#[derive(Clone, Debug, Deserialize, Serialize)]
#[serde(deny_unknown_fields)]
pub struct MinerConfig {
    /// Workspace config
    pub workspace: Workspace,
    /// User Profile
    pub profile: Profile,
    /// Chain Info for all users
    pub chain_info: ChainInfo,
}

const AUTH_KEY_BYTES: usize = 32;
const CHAIN_ID_BYTES: usize = 64;
const STATEMENT_BYTES: usize = 1008;

impl MinerConfig {
    /// Gets the dynamic waypoint from libra node's key_store.json
    pub fn get_waypoint(&self) -> Option<Waypoint> {
        match fs::File::open(self.get_key_store_path()) {
            Ok(file) => {
                let json: serde_json::Value = serde_json::from_reader(file)
                    .expect("could not parse JSON in key_store.json");
                let value = ajson::get(&json.to_string(), "*oper/waypoint.value").expect("could not find key: waypoint");
                dbg!(&value);
                let waypoint: Waypoint = value.to_string().parse().unwrap();
                Some(waypoint)
            }
            Err(err) => {
            println!("key_store.json not found. {:?}", err);
            None
            }
        }
    }


    /// Get configs from a running swarm instance.
    pub fn load_swarm_config(param: &TxParams) -> Self {
        let mut conf = MinerConfig::default();
        conf.workspace.node_home = PathBuf::from("./swarm_temp");
        // Load profile config
        conf.profile.account = param.address;
        conf.profile.auth_key = param.auth_key.to_string();

        // Load chain info
        conf.chain_info.node = Some(param.url.to_string());
        conf
    }
    /// Format the config file data into a fixed byte structure for easy parsing in Move/other languages
    pub fn genesis_preimage(&self) -> Vec<u8> {
        let mut preimage: Vec<u8> = vec![];

        let mut padded_key_bytes = match hex::decode(self.profile.auth_key.clone()) {
            Err(x) => panic!("Invalid 0L Auth Key: {}", x),
            Ok(key_bytes) => {
                if key_bytes.len() != AUTH_KEY_BYTES {
                    panic!("Expected a {} byte 0L Auth Key. Got {} bytes", AUTH_KEY_BYTES, key_bytes.len());
                }
                key_bytes
            }
        };

        preimage.append(&mut padded_key_bytes);

        let mut padded_chain_id_bytes = {
            let mut chain_id_bytes = self.chain_info.chain_id.clone().into_bytes();

            match chain_id_bytes.len() {
                d if d > CHAIN_ID_BYTES => panic!(
                    "Chain Id is longer than {} bytes. Got {} bytes", CHAIN_ID_BYTES,
                    chain_id_bytes.len()
                ),
                d if d < CHAIN_ID_BYTES => {
                    let padding_length = CHAIN_ID_BYTES - chain_id_bytes.len() as usize;
                    let mut padding_bytes: Vec<u8> = vec![0; padding_length];
                    padding_bytes.append(&mut chain_id_bytes);
                    padding_bytes
                }
                d if d == CHAIN_ID_BYTES => chain_id_bytes,
                _ => unreachable!(),
            }
        };

        preimage.append(&mut padded_chain_id_bytes);

        preimage
            .write_u64::<LittleEndian>(delay_difficulty())
            .unwrap();

        let mut padded_statements_bytes = {
            let mut statement_bytes = self.profile.statement.clone().into_bytes();

            match statement_bytes.len() {
                d if d > STATEMENT_BYTES => panic!(
                    "Chain Id is longer than 1008 bytes. Got {} bytes",
                    statement_bytes.len()
                ),
                d if d < STATEMENT_BYTES => {
                    let padding_length = STATEMENT_BYTES - statement_bytes.len() as usize;
                    let mut padding_bytes: Vec<u8> = vec![0; padding_length];
                    padding_bytes.append(&mut statement_bytes);
                    padding_bytes
                }
                d if d == STATEMENT_BYTES => statement_bytes,
                _ => unreachable!(),
            }
        };

        preimage.append(&mut padded_statements_bytes);

        assert_eq!(preimage.len(), (
            AUTH_KEY_BYTES // 0L Auth_Key
                + CHAIN_ID_BYTES // chain_id
                + 8 // iterations/difficulty
                + STATEMENT_BYTES
            // statement
        ), "Preimage is the incorrect byte length");
        return preimage;
    }
    /// Get where the block/proofs are stored.
    pub fn get_block_dir(&self)-> PathBuf {
        let mut home = self.workspace.node_home.clone();
        home.push(&self.chain_info.block_dir);
        home
    }

    /// Get where node key_store.json stored.
    pub fn get_key_store_path(&self)-> PathBuf {
        let mut home = self.workspace.node_home.clone();
        home.push("key_store.json");
        home
    }

        /// Get where node key_store.json stored.
    pub fn init_miner_configs(authkey: AuthenticationKey, account: AccountAddress, path: &Option<PathBuf>) -> MinerConfig {

        // TODO: Check if configs exist and warn on overwrite.
        let mut miner_configs = MinerConfig::default();

        miner_configs.workspace.node_home = if path.is_some() {
            path.clone().unwrap()
        } else {
            dirs::home_dir().unwrap()
        };

        miner_configs.workspace.node_home.push(NODE_HOME);
        
        fs::create_dir_all(&miner_configs.workspace.node_home).unwrap();
        // Set up github token
        let mut rl = Editor::<()>::new();

        // Get the ip address of node.
        let readline = rl.readline("IP address of your node: ").expect("Must enter an ip address, or 0.0.0.0 as localhost");
        miner_configs.profile.ip = readline.parse().expect("Could not parse IP address");
        
        // Get optional statement which goes into genesis block
        miner_configs.profile.statement = rl.readline("Enter a (fun) statement to go into your first transaction: ").expect("Please enter some text unique to you which will go into your block 0 preimage.");

        miner_configs.profile.auth_key = authkey.to_string();
        miner_configs.profile.account = account;

        let toml = toml::to_string(&miner_configs).unwrap();
        let home_path = miner_configs.workspace.node_home.clone();
        let miner_toml_path = home_path.join(CONFIG_FILE);
        let file = fs::File::create(&miner_toml_path);
        file.unwrap().write(&toml.as_bytes())
            .expect("Could not write toml file");

        println!("\nminer app initialized, file saved to: {:?}", &miner_toml_path);
        miner_configs
    }

}

/// Default configuration settings.
///
/// Note: if your needs are as simple as below, you can
/// use `#[derive(Default)]` on MinerConfig instead.
impl Default for MinerConfig {
    fn default() -> Self {
        Self {
            workspace: Workspace::default(),
            profile: Profile::default(),
            chain_info: ChainInfo::default(),
        }
    }
}

/// Information about the Chain to mined for
#[derive(Clone, Debug, Deserialize, Serialize)]
#[serde(deny_unknown_fields)]
pub struct Workspace {
    /// home directory of the libra node, may be the same as miner.
    pub node_home: PathBuf,
}

impl Default for Workspace {
    fn default() -> Self {
        Self{
            node_home: dirs::home_dir().unwrap().join(NODE_HOME)
        }
    }
}

/// Information about the Chain to mined for
#[derive(Clone, Debug, Deserialize, Serialize)]
#[serde(deny_unknown_fields)]
pub struct ChainInfo {
    /// Chain that this work is being committed to
    pub chain_id: String,
    /// Directory to store blocks in
    pub block_dir: String,
    /// Node URL and and port to submit transactions. Defaults to localhost:8080
    pub node: Option<String>,
    /// Waypoint for last epoch which the node is syncing from.
    pub base_waypoint: Option<Waypoint>,
}

// TODO: These defaults serving as test fixtures.
impl Default for ChainInfo {
    fn default() -> Self {
        Self {
            chain_id: "experimental".to_owned(),
            block_dir: "blocks".to_owned(),
            // Mock Waypoint. Miner complains without.
            base_waypoint: None,
            node: Some("http://localhost:8080".to_owned()),
        }
    }
}
/// Miner profile to commit this work chain to a particular identity
#[derive(Clone, Debug, Deserialize, Serialize)]
#[serde(deny_unknown_fields)]
pub struct Profile {
    ///The 0L account for the Miner and prospective validator. This is derived from auth_key
    pub account: AccountAddress,

    ///Miner Authorization Key for 0L Blockchain. Note: not the same as public key, nor account.
    pub auth_key: String,

    // ///The 0L private_key for signing transactions.
    // pub operator_private_key: Option<String>,

    /// ip address of the miner. May be different from transaction URL.
    pub ip: Ipv4Addr,

    ///An opportunity for the Miner to write a message on their genesis block.
    pub statement: String,
}

impl Default for Profile {
    fn default() -> Self {
        Self {
            auth_key: "".to_owned(),
            account: AccountAddress::from_hex_literal("0x0").unwrap(),
            ip: "0.0.0.0".parse().unwrap(),
            statement: "Protests rage across the nation".to_owned(),
        }
    }
}
>>>>>>> 957573fe
<|MERGE_RESOLUTION|>--- conflicted
+++ resolved
@@ -1,281 +1,3 @@
 //! MinerApp Config
 
-<<<<<<< HEAD
 pub use ol_cli::config::OlCliConfig as MinerConfig;
-=======
-use std::{net::Ipv4Addr, fs};
-use byteorder::{LittleEndian, WriteBytesExt};
-use libra_types::{account_address::AccountAddress, transaction::authenticator::AuthenticationKey, waypoint::Waypoint};
-use rustyline::Editor;
-use serde::{Deserialize, Serialize};
-use abscissa_core::path::{PathBuf};
-use crate::delay::delay_difficulty;
-use crate::submit_tx::TxParams;
-use ajson;
-use dirs;
-use libra_global_constants::NODE_HOME;
-use crate::commands::CONFIG_FILE;
-use std::{io::Write};
-
-
-/// MinerApp Configuration
-#[derive(Clone, Debug, Deserialize, Serialize)]
-#[serde(deny_unknown_fields)]
-pub struct MinerConfig {
-    /// Workspace config
-    pub workspace: Workspace,
-    /// User Profile
-    pub profile: Profile,
-    /// Chain Info for all users
-    pub chain_info: ChainInfo,
-}
-
-const AUTH_KEY_BYTES: usize = 32;
-const CHAIN_ID_BYTES: usize = 64;
-const STATEMENT_BYTES: usize = 1008;
-
-impl MinerConfig {
-    /// Gets the dynamic waypoint from libra node's key_store.json
-    pub fn get_waypoint(&self) -> Option<Waypoint> {
-        match fs::File::open(self.get_key_store_path()) {
-            Ok(file) => {
-                let json: serde_json::Value = serde_json::from_reader(file)
-                    .expect("could not parse JSON in key_store.json");
-                let value = ajson::get(&json.to_string(), "*oper/waypoint.value").expect("could not find key: waypoint");
-                dbg!(&value);
-                let waypoint: Waypoint = value.to_string().parse().unwrap();
-                Some(waypoint)
-            }
-            Err(err) => {
-            println!("key_store.json not found. {:?}", err);
-            None
-            }
-        }
-    }
-
-
-    /// Get configs from a running swarm instance.
-    pub fn load_swarm_config(param: &TxParams) -> Self {
-        let mut conf = MinerConfig::default();
-        conf.workspace.node_home = PathBuf::from("./swarm_temp");
-        // Load profile config
-        conf.profile.account = param.address;
-        conf.profile.auth_key = param.auth_key.to_string();
-
-        // Load chain info
-        conf.chain_info.node = Some(param.url.to_string());
-        conf
-    }
-    /// Format the config file data into a fixed byte structure for easy parsing in Move/other languages
-    pub fn genesis_preimage(&self) -> Vec<u8> {
-        let mut preimage: Vec<u8> = vec![];
-
-        let mut padded_key_bytes = match hex::decode(self.profile.auth_key.clone()) {
-            Err(x) => panic!("Invalid 0L Auth Key: {}", x),
-            Ok(key_bytes) => {
-                if key_bytes.len() != AUTH_KEY_BYTES {
-                    panic!("Expected a {} byte 0L Auth Key. Got {} bytes", AUTH_KEY_BYTES, key_bytes.len());
-                }
-                key_bytes
-            }
-        };
-
-        preimage.append(&mut padded_key_bytes);
-
-        let mut padded_chain_id_bytes = {
-            let mut chain_id_bytes = self.chain_info.chain_id.clone().into_bytes();
-
-            match chain_id_bytes.len() {
-                d if d > CHAIN_ID_BYTES => panic!(
-                    "Chain Id is longer than {} bytes. Got {} bytes", CHAIN_ID_BYTES,
-                    chain_id_bytes.len()
-                ),
-                d if d < CHAIN_ID_BYTES => {
-                    let padding_length = CHAIN_ID_BYTES - chain_id_bytes.len() as usize;
-                    let mut padding_bytes: Vec<u8> = vec![0; padding_length];
-                    padding_bytes.append(&mut chain_id_bytes);
-                    padding_bytes
-                }
-                d if d == CHAIN_ID_BYTES => chain_id_bytes,
-                _ => unreachable!(),
-            }
-        };
-
-        preimage.append(&mut padded_chain_id_bytes);
-
-        preimage
-            .write_u64::<LittleEndian>(delay_difficulty())
-            .unwrap();
-
-        let mut padded_statements_bytes = {
-            let mut statement_bytes = self.profile.statement.clone().into_bytes();
-
-            match statement_bytes.len() {
-                d if d > STATEMENT_BYTES => panic!(
-                    "Chain Id is longer than 1008 bytes. Got {} bytes",
-                    statement_bytes.len()
-                ),
-                d if d < STATEMENT_BYTES => {
-                    let padding_length = STATEMENT_BYTES - statement_bytes.len() as usize;
-                    let mut padding_bytes: Vec<u8> = vec![0; padding_length];
-                    padding_bytes.append(&mut statement_bytes);
-                    padding_bytes
-                }
-                d if d == STATEMENT_BYTES => statement_bytes,
-                _ => unreachable!(),
-            }
-        };
-
-        preimage.append(&mut padded_statements_bytes);
-
-        assert_eq!(preimage.len(), (
-            AUTH_KEY_BYTES // 0L Auth_Key
-                + CHAIN_ID_BYTES // chain_id
-                + 8 // iterations/difficulty
-                + STATEMENT_BYTES
-            // statement
-        ), "Preimage is the incorrect byte length");
-        return preimage;
-    }
-    /// Get where the block/proofs are stored.
-    pub fn get_block_dir(&self)-> PathBuf {
-        let mut home = self.workspace.node_home.clone();
-        home.push(&self.chain_info.block_dir);
-        home
-    }
-
-    /// Get where node key_store.json stored.
-    pub fn get_key_store_path(&self)-> PathBuf {
-        let mut home = self.workspace.node_home.clone();
-        home.push("key_store.json");
-        home
-    }
-
-        /// Get where node key_store.json stored.
-    pub fn init_miner_configs(authkey: AuthenticationKey, account: AccountAddress, path: &Option<PathBuf>) -> MinerConfig {
-
-        // TODO: Check if configs exist and warn on overwrite.
-        let mut miner_configs = MinerConfig::default();
-
-        miner_configs.workspace.node_home = if path.is_some() {
-            path.clone().unwrap()
-        } else {
-            dirs::home_dir().unwrap()
-        };
-
-        miner_configs.workspace.node_home.push(NODE_HOME);
-        
-        fs::create_dir_all(&miner_configs.workspace.node_home).unwrap();
-        // Set up github token
-        let mut rl = Editor::<()>::new();
-
-        // Get the ip address of node.
-        let readline = rl.readline("IP address of your node: ").expect("Must enter an ip address, or 0.0.0.0 as localhost");
-        miner_configs.profile.ip = readline.parse().expect("Could not parse IP address");
-        
-        // Get optional statement which goes into genesis block
-        miner_configs.profile.statement = rl.readline("Enter a (fun) statement to go into your first transaction: ").expect("Please enter some text unique to you which will go into your block 0 preimage.");
-
-        miner_configs.profile.auth_key = authkey.to_string();
-        miner_configs.profile.account = account;
-
-        let toml = toml::to_string(&miner_configs).unwrap();
-        let home_path = miner_configs.workspace.node_home.clone();
-        let miner_toml_path = home_path.join(CONFIG_FILE);
-        let file = fs::File::create(&miner_toml_path);
-        file.unwrap().write(&toml.as_bytes())
-            .expect("Could not write toml file");
-
-        println!("\nminer app initialized, file saved to: {:?}", &miner_toml_path);
-        miner_configs
-    }
-
-}
-
-/// Default configuration settings.
-///
-/// Note: if your needs are as simple as below, you can
-/// use `#[derive(Default)]` on MinerConfig instead.
-impl Default for MinerConfig {
-    fn default() -> Self {
-        Self {
-            workspace: Workspace::default(),
-            profile: Profile::default(),
-            chain_info: ChainInfo::default(),
-        }
-    }
-}
-
-/// Information about the Chain to mined for
-#[derive(Clone, Debug, Deserialize, Serialize)]
-#[serde(deny_unknown_fields)]
-pub struct Workspace {
-    /// home directory of the libra node, may be the same as miner.
-    pub node_home: PathBuf,
-}
-
-impl Default for Workspace {
-    fn default() -> Self {
-        Self{
-            node_home: dirs::home_dir().unwrap().join(NODE_HOME)
-        }
-    }
-}
-
-/// Information about the Chain to mined for
-#[derive(Clone, Debug, Deserialize, Serialize)]
-#[serde(deny_unknown_fields)]
-pub struct ChainInfo {
-    /// Chain that this work is being committed to
-    pub chain_id: String,
-    /// Directory to store blocks in
-    pub block_dir: String,
-    /// Node URL and and port to submit transactions. Defaults to localhost:8080
-    pub node: Option<String>,
-    /// Waypoint for last epoch which the node is syncing from.
-    pub base_waypoint: Option<Waypoint>,
-}
-
-// TODO: These defaults serving as test fixtures.
-impl Default for ChainInfo {
-    fn default() -> Self {
-        Self {
-            chain_id: "experimental".to_owned(),
-            block_dir: "blocks".to_owned(),
-            // Mock Waypoint. Miner complains without.
-            base_waypoint: None,
-            node: Some("http://localhost:8080".to_owned()),
-        }
-    }
-}
-/// Miner profile to commit this work chain to a particular identity
-#[derive(Clone, Debug, Deserialize, Serialize)]
-#[serde(deny_unknown_fields)]
-pub struct Profile {
-    ///The 0L account for the Miner and prospective validator. This is derived from auth_key
-    pub account: AccountAddress,
-
-    ///Miner Authorization Key for 0L Blockchain. Note: not the same as public key, nor account.
-    pub auth_key: String,
-
-    // ///The 0L private_key for signing transactions.
-    // pub operator_private_key: Option<String>,
-
-    /// ip address of the miner. May be different from transaction URL.
-    pub ip: Ipv4Addr,
-
-    ///An opportunity for the Miner to write a message on their genesis block.
-    pub statement: String,
-}
-
-impl Default for Profile {
-    fn default() -> Self {
-        Self {
-            auth_key: "".to_owned(),
-            account: AccountAddress::from_hex_literal("0x0").unwrap(),
-            ip: "0.0.0.0".parse().unwrap(),
-            statement: "Protests rage across the nation".to_owned(),
-        }
-    }
-}
->>>>>>> 957573fe
