--- conflicted
+++ resolved
@@ -1,10 +1,7 @@
 //! Key generation
-<<<<<<< HEAD
-=======
 use std::env;
 
 use abscissa_core::status_info;
->>>>>>> 33ad0af9
 use libra_wallet::{Mnemonic, WalletLibrary};
 use libra_types::{
   account_address::AccountAddress,
@@ -49,17 +46,6 @@
       (auth_key, account, wallet)
 }
 
-<<<<<<< HEAD
-        (auth_key, account, wallet)
-}
-
-/// Get authkey and account from mnemonic
-pub fn get_account_from_mnem(mnemonic_string: String) -> (AuthenticationKey, AccountAddress, WalletLibrary){
-      let mut wallet = WalletLibrary::new_from_mnemonic(Mnemonic::from(&mnemonic_string).unwrap());
-      let (auth_key, _) = wallet.new_address().expect("Could not generate address");
-      let account = auth_key.derived_address();
-      (auth_key, account, wallet)
-=======
 /// Prompts user to type mnemonic securely.
 pub fn account_from_prompt() -> (AuthenticationKey, AccountAddress, WalletLibrary) {
     println!("Enter your 0L mnemonic:");
@@ -83,7 +69,6 @@
       .trim()
       .to_string()
     )
->>>>>>> 33ad0af9
 }
 
 
