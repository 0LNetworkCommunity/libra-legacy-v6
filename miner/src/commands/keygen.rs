--- conflicted
+++ resolved
@@ -19,35 +19,12 @@
     /// Print version message
     fn run(&self) {
         let mut wallet = WalletLibrary::new();
-
-        // let seed = Seed::new(&Mnemonic::from(&mnemonic).unwrap(), "0L");
-
-        // let kf = KeyFactory::new(&seed).unwrap();
-        // let child_0 = kf.private_child(ChildNumber::new(0)).unwrap();
-        // let child_1 = kf.private_child(ChildNumber::new(1)).unwrap();
-        // let child_2 = kf.private_child(ChildNumber::new(2)).unwrap();
-        // let child_3 = kf.private_child(ChildNumber::new(3)).unwrap();
-        // // let child_4 = kf.private_child(ChildNumber::new(4)).unwrap();
-      
-
-        // let kf = wallet.key_factory;
-        // let child_0 = kf.private_child(ChildNumber::new(0)).unwrap();
-        // let child_1 = kf.private_child(ChildNumber::new(1)).unwrap();
-        // let child_2 = kf.private_child(ChildNumber::new(2)).unwrap();
-        // let child_3 = kf.private_child(ChildNumber::new(3)).unwrap();
-      
-
+        let mnemonic_string = wallet.mnemonic();
         let (auth_key, child_number) = wallet.new_address().expect("Could not generate address");
 
         dbg!(&child_number);
 
-<<<<<<< HEAD
-        let mnemonic_string = wallet.mnemonic();
-        
-        let mut miner_configs = config::OlMinerConfig::default();
-=======
         let mut miner_configs = config::MinerConfig::default();
->>>>>>> 61986a7f
         miner_configs.profile.auth_key = auth_key.to_string();
         miner_configs.profile.account = Some(auth_key.derived_address().to_string());
 
