//! `version` subcommand

#![allow(clippy::never_loop)]

use std::{fs::File, path::{PathBuf}};

use crate::{application::app_config};
use abscissa_core::{Command, Options, Runnable};
use libra_genesis_tool::node_files;
use std::io::Write;
/// `genesis` subcommand
#[derive(Command, Debug, Default, Options)]
pub struct GenesisCmd {
    #[options(help = "path to write account manifest")]
    path: Option<PathBuf>,
    #[options(help = "namespace for configs, will default to miner.toml account appended with '-oper'")]
    namespace: Option<String>,
    #[options(help = "id of the chain")]
    chain_id: Option<u8>,
    #[options(help = "github org of genesis repo")]
    github_org: Option<String>,
    #[options(help = "repo with with genesis transactions")]
    repo: Option<String>,   
    #[options(help = "build genesis from ceremony repo")]
    rebuild_genesis: bool, 
    #[options(help = "only make fullnode config files")]
    fullnode_only: bool,

}


impl Runnable for GenesisCmd {
    /// Print version message
    fn run(&self) {
        let miner_configs = app_config().to_owned();
<<<<<<< HEAD
=======
        if !self.rebuild_genesis {
            get_files(
                self.path.to_owned().unwrap_or_else(|| PathBuf::from(".")),
                &self.github_org,
                &self.repo,
            );
        }

        // Build Genesis and node.yaml file
        let home_dir = miner_configs.workspace.node_home.to_owned();
        // 0L convention is for the namespace of the operator to be appended by '-oper'
        let mut namespace = self.namespace.clone();
        if namespace.is_none() { namespace = Some(miner_configs.profile.auth_key.clone() + "-oper"); }

>>>>>>> a7206a86
        genesis_files(
            self.path.clone().unwrap_or(home_dir),
            namespace,
            &self.chain_id,
            &self.github_org,
            &self.repo,
            &self.rebuild_genesis,
            &self.fullnode_only,
        );
    }
}

pub fn genesis_files(
    home_dir: PathBuf,
    namespace: Option<String>,
    chain_id: &Option<u8>,
    github_org: &Option<String>,
    repo: &Option<String>,
    rebuild_genesis: &bool,
    fullnode_only: &bool
) {

    
    node_files::create_files(
        home_dir.clone(), 
        chain_id.unwrap_or(1),
        &github_org.clone().unwrap_or("OLSF".to_string()),
        &repo.clone().unwrap_or("experimetal-genesis".to_string()),
        &namespace.unwrap_or("fullnode".to_string()),
        rebuild_genesis,
        fullnode_only,

    ).unwrap();

    println!("validator configurations initialized, file saved to: {:?}", &home_dir.join("node.yaml"));

}

pub fn get_files(
    home_dir: PathBuf,
    github_org: &Option<String>,
    repo: &Option<String>
) {
    let github_org = github_org.clone().unwrap_or("OLSF".to_string());
    let repo = repo.clone().unwrap_or("genesis-archive".to_string());


    let base_url = format!("https://raw.githubusercontent.com/{github_org}/{repo}/main/genesis/", github_org=github_org, repo=repo);

    let w_res = reqwest::blocking::get(&format!("{}genesis_waypoint", base_url));

    let w_path = &home_dir.join("genesis_waypoint");
    let mut w_file = File::create(&w_path).expect("couldn't create file");
    let w_content =  w_res.unwrap().text().unwrap();
    w_file.write_all(w_content.as_bytes()).unwrap();

    let g_res = reqwest::blocking::get(&format!("{}genesis.blob", base_url));

    let g_path = &home_dir.join("genesis.blob");
    let mut g_file = File::create(&g_path).expect("couldn't create file");
    let g_content =  g_res.unwrap().bytes().unwrap().to_vec(); //.text().unwrap();
    g_file.write_all(g_content.as_slice()).unwrap();

    println!("genesis transactions fetched, file saved to: {:?}", g_path);
}<|MERGE_RESOLUTION|>--- conflicted
+++ resolved
@@ -33,8 +33,6 @@
     /// Print version message
     fn run(&self) {
         let miner_configs = app_config().to_owned();
-<<<<<<< HEAD
-=======
         if !self.rebuild_genesis {
             get_files(
                 self.path.to_owned().unwrap_or_else(|| PathBuf::from(".")),
@@ -49,7 +47,6 @@
         let mut namespace = self.namespace.clone();
         if namespace.is_none() { namespace = Some(miner_configs.profile.auth_key.clone() + "-oper"); }
 
->>>>>>> a7206a86
         genesis_files(
             self.path.clone().unwrap_or(home_dir),
             namespace,
