--- conflicted
+++ resolved
@@ -14,10 +14,6 @@
         eval_tx_status},
 };
 use std::io::BufReader;
-<<<<<<< HEAD
-use libra_json_rpc_types::views::MinerStateResourceView;
-=======
->>>>>>> ed54ee28
 use crate::block::build_block::parse_block_height;
 
 /// Submit a backlog of blocks that may have been mined while network is offline. Likely not more than 1. 
