//! MinerApp submit_tx module
#![forbid(unsafe_code)]
<<<<<<< HEAD
use libra_wallet::{Mnemonic, key_factory::{
    Seed, KeyFactory, ChildNumber
}};
=======
>>>>>>> ed54ee28
use libra_types::{waypoint::Waypoint};

use libra_types::{account_address::AccountAddress, transaction::authenticator::AuthenticationKey};
use libra_crypto::{
    test_utils::KeyPair,
    ed25519::{Ed25519PrivateKey, Ed25519PublicKey}
};
use anyhow::Error;
use cli::{libra_client::LibraClient, AccountData, AccountStatus};
use reqwest::Url;
use abscissa_core::{status_warn, status_ok};
use std::{io::{stdout, Write}, thread, time};

use libra_types::transaction::{Script, TransactionArgument, TransactionPayload};
use libra_types::{transaction::helpers::*};
<<<<<<< HEAD
use crate::{
    config::MinerConfig
};
use compiled_stdlib::transaction_scripts;
use libra_json_rpc_types::views::TransactionView;
use libra_types::vm_status::StatusCode;
=======
use crate::{node_keys::KeyScheme, config::MinerConfig};
use compiled_stdlib::transaction_scripts;
use libra_json_rpc_types::views::{TransactionView, VMStatusView};
use libra_types::chain_id::ChainId;
>>>>>>> ed54ee28

/// All the parameters needed for a client transaction.
pub struct TxParams {
    /// User's 0L authkey used in mining.
    pub auth_key: AuthenticationKey,
    /// User's 0L account used in mining
    pub address: AccountAddress,
    /// Url
    pub url: Url,
    /// waypoint
    pub waypoint: Waypoint,
    /// KeyPair
    pub keypair: KeyPair<Ed25519PrivateKey, Ed25519PublicKey>,
    /// User's Maximum gas_units willing to run. Different than coin. 
    pub max_gas_unit_for_tx: u64,
    /// User's GAS Coin price to submit transaction.
    pub coin_price_per_unit: u64,
    /// User's transaction timeout.
    pub user_tx_timeout: u64, // for compatibility with UTC's timestamp.
}

/// Submit a miner transaction to the network.
pub fn submit_tx(
    tx_params: &TxParams,
    preimage: Vec<u8>,
    proof: Vec<u8>,
    is_onboading: bool,
) -> Result<Option<TransactionView>, Error> {

    // Create a client object
    let mut client = LibraClient::new(tx_params.url.clone(), tx_params.waypoint).unwrap();

<<<<<<< HEAD
=======
    let chain_id = ChainId::new(client.get_metadata().unwrap().chain_id);

>>>>>>> ed54ee28
    let (account_state,_) = client.get_account(tx_params.address.clone(), true).unwrap();
    let sequence_number = match account_state {
        Some(av) => av.sequence_number,
        None => 0,
    };

    let script: Script;
    // Create the unsigned MinerState transaction script
    if !is_onboading {
        script = Script::new(
            transaction_scripts::StdlibScript::MinerStateCommit.compiled_bytes().into_vec(),
            vec![],
            vec![
                TransactionArgument::U8Vector(preimage),
                TransactionArgument::U8Vector(proof),
            ],
        );
    } else {

        let consensus_pubkey = hex::decode("8108aedfacf5cf1d73c67b6936397ba5fa72817f1b5aab94658238ddcdc08010").unwrap();
        let validator_network_address = "test".as_bytes().to_vec();
        let full_node_network_address = "test".as_bytes().to_vec();
        let human_name = "test".as_bytes().to_vec();
        script = Script::new(
            transaction_scripts::StdlibScript::MinerStateOnboarding.compiled_bytes().into_vec(),
            vec![],
            vec![
                TransactionArgument::U8Vector(preimage), // challenge: vector<u8>,
                TransactionArgument::U8Vector(proof), // solution: vector<u8>,
                TransactionArgument::U8Vector(consensus_pubkey), // consensus_pubkey: vector<u8>,
                TransactionArgument::U8Vector(validator_network_address),// validator_network_address: vector<u8>,
                TransactionArgument::U8Vector(full_node_network_address),// full_node_network_address: vector<u8>,
                TransactionArgument::U8Vector(human_name),// human_name: vector<u8>,
            ],
        );
    }

    // sign the transaction script
    let txn = create_user_txn(
        &tx_params.keypair,
        TransactionPayload::Script(script),
        tx_params.address,
        sequence_number,
        tx_params.max_gas_unit_for_tx,
        tx_params.coin_price_per_unit,
        "GAS".parse()?,
        tx_params.user_tx_timeout as i64, // for compatibility with UTC's timestamp.
        chain_id,
    )?;

    // get account_data struct
    let mut sender_account_data = AccountData {
        address: tx_params.address,
        authentication_key: Some(tx_params.auth_key.to_vec()),
        key_pair: Some(tx_params.keypair.clone()),
        sequence_number,
        status: AccountStatus::Persisted,
    };
    
    // Submit the transaction with libra_client
    match client.submit_transaction(
        Some(&mut sender_account_data),
        txn
    ){
        Ok(_) => {
            Ok( wait_for_tx(tx_params.address, sequence_number, &mut client) )
        }
        Err(err) => Err(err)
    }

}


/// Submit a miner transaction to the network.
pub fn submit_onboard_tx(
    tx_params: &TxParams,
    preimage: Vec<u8>,
    proof: Vec<u8>,
    consensus_pubkey: Vec<u8>,
    validator_network_address: String,
    full_node_network_address: String,
    human_name: String,
) -> Result<Option<TransactionView>, Error> {

    // Create a client object
    let mut client = LibraClient::new(tx_params.url.clone(), tx_params.waypoint).unwrap();

    let chain_id = ChainId::new(client.get_metadata().unwrap().chain_id);

    let (account_state,_) = client.get_account(tx_params.address.clone(), true).unwrap();
    let sequence_number = match account_state {
        Some(av) => av.sequence_number,
        None => 0,
    };

    // // Create the unsigned MinerState transaction script
    // let script = Script::new(
    //     transaction_scripts::StdlibScript::MinerStateOnboarding.compiled_bytes().into_vec(),
    //     vec![],
    //     vec![
    //         TransactionArgument::U8Vector(preimage),
    //         TransactionArgument::U8Vector(proof),
    //         TransactionArgument::U8Vector(consensus_pubkey),
    //         TransactionArgument::U8Vector(validator_network_identity_pubkey),
    //         TransactionArgument::U8Vector(validator_network_address.as_bytes().to_vec()),
    //         TransactionArgument::U8Vector(full_node_network_identity_pubkey),TransactionArgument::U8Vector(full_node_network_address.as_bytes().to_vec()),                
    //     ],
    // );

    let script = transaction_builder::encode_minerstate_onboarding_script(
        preimage,
        proof,
        consensus_pubkey,
        validator_network_address.as_bytes().to_vec(),
        full_node_network_address.as_bytes().to_vec(),
        human_name.as_bytes().to_vec(),
    );



    // sign the transaction script
    let txn = create_user_txn(
        &tx_params.keypair,
        TransactionPayload::Script(script),
        tx_params.address,
        sequence_number,
        tx_params.max_gas_unit_for_tx,
        tx_params.coin_price_per_unit,
        "GAS".parse()?,
        tx_params.user_tx_timeout as i64, // for compatibility with UTC's timestamp.
        chain_id,
    )?;

    // get account_data struct
    let mut sender_account_data = AccountData {
        address: tx_params.address,
        authentication_key: Some(tx_params.auth_key.to_vec()),
        key_pair: Some(tx_params.keypair.clone()),
        sequence_number,
        status: AccountStatus::Persisted,
    };
    
    // Submit the transaction with libra_client
    match client.submit_transaction(
        Some(&mut sender_account_data),
        txn
    ){
        Ok(_) => {
            Ok(wait_for_tx(tx_params.address, sequence_number, &mut client))
        }
        Err(err) => Err(err)
    }

}


/// Wait for the response from the libra RPC.
pub fn wait_for_tx (
    sender_address: AccountAddress,
    sequence_number: u64,
    client: &mut LibraClient) -> Option<TransactionView>{
        println!(
            "Awaiting tx status \nSubmitted from account: {} with sequence number: {}",
            sender_address, sequence_number
        );

        loop {
            thread::sleep(time::Duration::from_millis(1000));
            // prevent all the logging the client does while it loops through the query.
            stdout().flush().unwrap();
            
            match &mut client.get_txn_by_acc_seq(sender_address, sequence_number, false){
                Ok(Some(txn_view)) => {
                    return Some(txn_view.to_owned());
                },
                Err(e) => {
                    println!("Response with error: {:?}", e);
                },
                _ => {
                    print!(".");
                }
            }

        }
}

/// Evaluate the response of a submitted miner transaction.
pub fn eval_tx_status (result: Result<Option<TransactionView>, Error>) -> bool {
    match result {
        Ok(tx_view) => {
            // We receive a tx object.
            match tx_view {
                Some(tx_view) => {
                    if tx_view.vm_status != VMStatusView::Executed {
                        status_warn!("Transaction failed");
                        println!("Rejected with code:{:?}", tx_view.vm_status);
                        return false
                    } else {
                        status_ok!("\nSuccess:", "proof committed to chain");
                        return true
                    }
                }
                //did not receive tx_object but it wasn't in error. This is likely because it's the first sequence number and we are skipping.
                None => {
                    status_warn!("No tx_view returned");
                    return false
                }
            }

        },
        // A tx_view was not returned because of timeout or client connection not established, or other unrelated to vm execution.
        Err(e) => {
            status_warn!("Transaction err: {:?}", e);
            return false
        }
    }
}

/// Form tx parameters struct 
pub fn get_params (
    mnemonic: &str, 
    waypoint: Waypoint,
    config: &MinerConfig
) -> TxParams {
    let keys = KeyScheme::new_from_mnemonic(mnemonic.to_string());
    let keypair = KeyPair::from(keys.child_0_owner.get_private_key());
    let pubkey =  &keypair.public_key;// keys.child_0_owner.get_public();
    let auth_key = AuthenticationKey::ed25519(pubkey);
    let url_str = config.chain_info.node.as_ref().unwrap();

    TxParams {
        auth_key,
        address: config.profile.account,
        url: Url::parse(url_str).expect("No url provided in miner.toml"),
        waypoint,
        keypair,
        max_gas_unit_for_tx: 1_000_000,
        coin_price_per_unit: 0,
        user_tx_timeout: 5_000,
    }
}

#[test]
fn test_make_params() {
    use libra_types::PeerId; 
    use crate::config::{
        Workspace,
        Profile,
        ChainInfo
    };
    use std::path::PathBuf;

    let mnemonic = "average list time circle item couch resemble tool diamond spot winter pulse cloth laundry slice youth payment cage neutral bike armor balance way ice";
    let waypoint: Waypoint =  "0:3e4629ba1e63114b59a161e89ad4a083b3a31b5fd59e39757c493e96398e4df2".parse().unwrap();
    let configs_fixture = MinerConfig {
        workspace: Workspace{
            node_home: PathBuf::from("."),
        },
        profile: Profile {
            auth_key: "3e4629ba1e63114b59a161e89ad4a083b3a31b5fd59e39757c493e96398e4df2"
                .to_owned(),
            account: PeerId::from_hex_literal("0x000000000000000000000000deadbeef").unwrap(),
            ip: "1.1.1.1".parse().unwrap(),
            statement: "Protests rage across the nation".to_owned(),
        },
        chain_info: ChainInfo {
            chain_id: "0L testnet".to_owned(),
            block_dir: "test_blocks_temp_2".to_owned(),
            base_waypoint: None,
            node: Some("http://localhost:8080".to_string()),
        },

    };

    let p = get_params(&mnemonic, waypoint, &configs_fixture);
    assert_eq!("http://localhost:8080/".to_string(), p.url.to_string());
    // debug!("{:?}", p.url);
    //make_params
}<|MERGE_RESOLUTION|>--- conflicted
+++ resolved
@@ -1,11 +1,5 @@
 //! MinerApp submit_tx module
 #![forbid(unsafe_code)]
-<<<<<<< HEAD
-use libra_wallet::{Mnemonic, key_factory::{
-    Seed, KeyFactory, ChildNumber
-}};
-=======
->>>>>>> ed54ee28
 use libra_types::{waypoint::Waypoint};
 
 use libra_types::{account_address::AccountAddress, transaction::authenticator::AuthenticationKey};
@@ -21,19 +15,10 @@
 
 use libra_types::transaction::{Script, TransactionArgument, TransactionPayload};
 use libra_types::{transaction::helpers::*};
-<<<<<<< HEAD
-use crate::{
-    config::MinerConfig
-};
-use compiled_stdlib::transaction_scripts;
-use libra_json_rpc_types::views::TransactionView;
-use libra_types::vm_status::StatusCode;
-=======
 use crate::{node_keys::KeyScheme, config::MinerConfig};
 use compiled_stdlib::transaction_scripts;
 use libra_json_rpc_types::views::{TransactionView, VMStatusView};
 use libra_types::chain_id::ChainId;
->>>>>>> ed54ee28
 
 /// All the parameters needed for a client transaction.
 pub struct TxParams {
@@ -66,11 +51,8 @@
     // Create a client object
     let mut client = LibraClient::new(tx_params.url.clone(), tx_params.waypoint).unwrap();
 
-<<<<<<< HEAD
-=======
     let chain_id = ChainId::new(client.get_metadata().unwrap().chain_id);
 
->>>>>>> ed54ee28
     let (account_state,_) = client.get_account(tx_params.address.clone(), true).unwrap();
     let sequence_number = match account_state {
         Some(av) => av.sequence_number,
