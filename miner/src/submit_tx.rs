//! MinerApp submit_tx module
#![forbid(unsafe_code)]
use libra_types::{waypoint::Waypoint};

use libra_types::{account_address::AccountAddress, transaction::authenticator::AuthenticationKey};
use libra_crypto::{
    test_utils::KeyPair,
    ed25519::{Ed25519PrivateKey, Ed25519PublicKey}
};
use anyhow::Error;
use cli::{libra_client::LibraClient, AccountData, AccountStatus};
use reqwest::Url;
use abscissa_core::{status_warn, status_ok};
use std::{io::{stdout, Write}, thread, time};

use libra_types::transaction::{Script, TransactionArgument, TransactionPayload};
use libra_types::{transaction::helpers::*};
use crate::config::MinerConfig;
use compiled_stdlib::transaction_scripts;
use libra_json_rpc_types::views::{TransactionView, VMStatusView};
use libra_types::chain_id::ChainId;
use libra_genesis_tool::keyscheme::KeyScheme;

/// All the parameters needed for a client transaction.
pub struct TxParams {
    /// User's 0L authkey used in mining.
    pub auth_key: AuthenticationKey,
    /// User's 0L account used in mining
    pub address: AccountAddress,
    /// Url
    pub url: Url,
    /// waypoint
    pub waypoint: Waypoint,
    /// KeyPair
    pub keypair: KeyPair<Ed25519PrivateKey, Ed25519PublicKey>,
    /// User's Maximum gas_units willing to run. Different than coin. 
    pub max_gas_unit_for_tx: u64,
    /// User's GAS Coin price to submit transaction.
    pub coin_price_per_unit: u64,
    /// User's transaction timeout.
    pub user_tx_timeout: u64, // for compatibility with UTC's timestamp.
}

/// Submit a miner transaction to the network.
pub fn submit_tx(
    tx_params: &TxParams,
    preimage: Vec<u8>,
    proof: Vec<u8>,
    is_onboading: bool,
) -> Result<TransactionView, Error> {

    // Create a client object
    let mut client = LibraClient::new(tx_params.url.clone(), tx_params.waypoint).unwrap();

    let chain_id = ChainId::new(client.get_metadata().unwrap().chain_id);

    let (account_state,_) = client.get_account(tx_params.address.clone(), true).unwrap();
    let sequence_number = match account_state {
        Some(av) => av.sequence_number,
        None => 0,
    };

    let script: Script;
    // Create the unsigned MinerState transaction script
    if !is_onboading {
        script = Script::new(
            transaction_scripts::StdlibScript::MinerStateCommit.compiled_bytes().into_vec(),
            vec![],
            vec![
                TransactionArgument::U8Vector(preimage),
                TransactionArgument::U8Vector(proof),
            ],
        );
    } else {

        let consensus_pubkey = hex::decode("8108aedfacf5cf1d73c67b6936397ba5fa72817f1b5aab94658238ddcdc08010").unwrap();
        let validator_network_address = "test".as_bytes().to_vec();
        let full_node_network_address = "test".as_bytes().to_vec();
        let human_name = "test".as_bytes().to_vec();
        script = Script::new(
            transaction_scripts::StdlibScript::MinerStateOnboarding.compiled_bytes().into_vec(),
            vec![],
            vec![
                TransactionArgument::U8Vector(preimage), // challenge: vector<u8>,
                TransactionArgument::U8Vector(proof), // solution: vector<u8>,
                TransactionArgument::U8Vector(consensus_pubkey), // consensus_pubkey: vector<u8>,
                TransactionArgument::U8Vector(validator_network_address),// validator_network_address: vector<u8>,
                TransactionArgument::U8Vector(full_node_network_address),// full_node_network_address: vector<u8>,
                TransactionArgument::U8Vector(human_name),// human_name: vector<u8>,
            ],
        );
    }

    // sign the transaction script
    let txn = create_user_txn(
        &tx_params.keypair,
        TransactionPayload::Script(script),
        tx_params.address,
        sequence_number,
        tx_params.max_gas_unit_for_tx,
        tx_params.coin_price_per_unit,
        "GAS".parse()?,
        tx_params.user_tx_timeout as i64, // for compatibility with UTC's timestamp.
        chain_id,
    )?;

    // get account_data struct
    let mut sender_account_data = AccountData {
        address: tx_params.address,
        authentication_key: Some(tx_params.auth_key.to_vec()),
        key_pair: Some(tx_params.keypair.clone()),
        sequence_number,
        status: AccountStatus::Persisted,
    };
    
    // Submit the transaction with libra_client
    match client.submit_transaction(
        Some(&mut sender_account_data),
        txn
    ){
        Ok(_) => {
            match wait_for_tx(tx_params.address, sequence_number, &mut client) {
                Some(res) => Ok(res),
                None => Err(Error::msg("No Transaction View returned"))
            }
        }
        Err(err) => Err(err)
    }

}


/// Submit a miner transaction to the network.
pub fn submit_onboard_tx(
    tx_params: &TxParams,
    preimage: Vec<u8>,
    proof: Vec<u8>,
    ow_human_name: Vec<u8>,
    op_address: AccountAddress,
    op_auth_key_prefix: Vec<u8>,
    op_consensus_pubkey: Vec<u8>,
    op_validator_network_addresses: Vec<u8>,
    op_fullnode_network_addresses: Vec<u8>,
    op_human_name: Vec<u8>,
) -> Result<TransactionView, Error> {

    // Create a client object
    let mut client = LibraClient::new(tx_params.url.clone(), tx_params.waypoint).unwrap();

    let chain_id = ChainId::new(client.get_metadata().unwrap().chain_id);

    let (account_state,_) = client.get_account(tx_params.address.clone(), true).unwrap();
    let sequence_number = match account_state {
        Some(av) => av.sequence_number,
        None => 0,
    };

    let script = transaction_builder::encode_minerstate_onboarding_script(
        preimage,
        proof,
        ow_human_name,
        op_address,
        op_auth_key_prefix,
        op_consensus_pubkey,
        op_validator_network_addresses,
        op_fullnode_network_addresses,
        op_human_name,
        // vec!(),
        // vec!(),
    );

    // sign the transaction script
    let txn = create_user_txn(
        &tx_params.keypair,
        TransactionPayload::Script(script),
        tx_params.address,
        sequence_number,
        tx_params.max_gas_unit_for_tx,
        tx_params.coin_price_per_unit,
        "GAS".parse()?,
        tx_params.user_tx_timeout as i64, // for compatibility with UTC's timestamp.
        chain_id,
    )?;

    // get account_data struct
    let mut sender_account_data = AccountData {
        address: tx_params.address,
        authentication_key: Some(tx_params.auth_key.to_vec()),
        key_pair: Some(tx_params.keypair.clone()),
        sequence_number,
        status: AccountStatus::Persisted,
    };
    
    // Submit the transaction with libra_client
    match client.submit_transaction(
        Some(&mut sender_account_data),
        txn
    ){
        Ok(_) => {
            match wait_for_tx(tx_params.address, sequence_number, &mut client) {
                Some(res) => Ok(res),
                None => Err(Error::msg("No Transaction View returned"))
            }
        }
        Err(err) => Err(err)
    }

}


/// Wait for the response from the libra RPC.
pub fn wait_for_tx(
    sender_address: AccountAddress,
    sequence_number: u64,
    client: &mut LibraClient) -> Option<TransactionView>{
        println!(
            "Awaiting tx status \nSubmitted from account: {} with sequence number: {}",
            sender_address, sequence_number
        );

        loop {
            thread::sleep(time::Duration::from_millis(1000));
            // prevent all the logging the client does while it loops through the query.
            stdout().flush().unwrap();
            
            match &mut client.get_txn_by_acc_seq(sender_address, sequence_number, false){
                Ok(Some(txn_view)) => {
                    return Some(txn_view.to_owned());
                },
                Err(e) => {
                    println!("Response with error: {:?}", e);
                },
                _ => {
                    print!(".");
                }
            }

        }
}

/// Evaluate the response of a submitted miner transaction.
pub fn eval_tx_status(result: TransactionView) -> bool {
    match result.vm_status == VMStatusView::Executed {
        true => {
                status_ok!("\nSuccess:", "transaction executed");
                return true
        }
        false => {
                status_warn!("Transaction failed");
                println!("Rejected with code:{:?}", result.vm_status);
                return false
        }, 
    }
}

/// Form tx parameters struct 
pub fn get_params(
    keys: KeyScheme, 
    waypoint: Waypoint,
    config: &MinerConfig
) -> TxParams {
    // let keys = KeyScheme::new_from_mnemonic(mnemonic.to_string());
    let keypair = KeyPair::from(keys.child_0_owner.get_private_key());
    let pubkey =  &keypair.public_key;// keys.child_0_owner.get_public();
    let auth_key = AuthenticationKey::ed25519(pubkey);
    let url_str = config.chain_info.node.as_ref().unwrap();

    TxParams {
        auth_key,
        address: config.profile.account,
        url: Url::parse(url_str).expect("No url provided in miner.toml"),
        waypoint,
        keypair,
        max_gas_unit_for_tx: 5_000,
        coin_price_per_unit: 1, // in micro_gas
        user_tx_timeout: 5_000,
    }
}


/// Submit a miner transaction to the network.
pub fn util_save_tx(
    tx_params: &TxParams,
){

    // Create a client object
    // let mut client = LibraClient::new(tx_params.url.clone(), tx_params.waypoint).unwrap();

    let chain_id = ChainId::new(1);

    // let (account_state,_) = client.get_account(tx_params.address.clone(), true).unwrap();
    // let sequence_number = match account_state {
    //     Some(av) => av.sequence_number,
    //     None => 0,
    // };

    let script = transaction_builder::encode_demo_e2e_script(42);

    // TODO, how does Alice get Bob's tx sequence number?
    // sign the transaction script
    let txn = create_user_txn(
        &tx_params.keypair,
        TransactionPayload::Script(script),
        tx_params.address,
        1,
        tx_params.max_gas_unit_for_tx,
        tx_params.coin_price_per_unit,
        "GAS".parse().unwrap(),
        tx_params.user_tx_timeout as i64, // for compatibility with UTC's timestamp.
        chain_id,
    );

    match txn {
        Ok(signed_tx) => {
            println!("Signed tx: {:?}", signed_tx);
        }
        Err(e) => {
            println!("Could not write tx: {:?}", e);
        }
    }

    // // get account_data struct
    // let mut sender_account_data = AccountData {
    //     address: tx_params.address,
    //     authentication_key: Some(tx_params.auth_key.to_vec()),
    //     key_pair: Some(tx_params.keypair.clone()),
    //     sequence_number,
    //     status: AccountStatus::Persisted,
    // };
    
    // // Submit the transaction with libra_client
    // match client.submit_transaction(
    //     Some(&mut sender_account_data),
    //     txn
    // ){
    //     Ok(_) => {
    //         match wait_for_tx(tx_params.address, sequence_number, &mut client) {
    //             Some(res) => Ok(res),
    //             None => Err(Error::msg("No Transaction View returned"))
    //         }
    //     }
    //     Err(err) => Err(err)
    // }

}


#[test]
fn test_make_params() {
    use libra_types::PeerId; 
    use crate::config::{
        Workspace,
        Profile,
        ChainInfo
    };
    use std::path::PathBuf;

    let mnemonic = "talent sunset lizard pill fame nuclear spy noodle basket okay critic grow sleep legend hurry pitch blanket clerk impose rough degree sock insane purse";
    let waypoint: Waypoint =  "0:3e4629ba1e63114b59a161e89ad4a083b3a31b5fd59e39757c493e96398e4df2".parse().unwrap();
    let configs_fixture = MinerConfig {
        workspace: Workspace{
            node_home: PathBuf::from("."),
        },
        profile: Profile {
            auth_key: "3e4629ba1e63114b59a161e89ad4a083b3a31b5fd59e39757c493e96398e4df2"
                .to_owned(),
            account: PeerId::from_hex_literal("0x000000000000000000000000deadbeef").unwrap(),
            ip: "1.1.1.1".parse().unwrap(),
            statement: "Protests rage across the nation".to_owned(),
        },
        chain_info: ChainInfo {
            chain_id: "0L testnet".to_owned(),
            block_dir: "test_blocks_temp_2".to_owned(),
            base_waypoint: None,
            node: Some("http://localhost:8080".to_string()),
        },

    };

    let keys = KeyScheme::new_from_mnemonic(mnemonic.to_owned());
    let p = get_params(keys, waypoint, &configs_fixture);
    assert_eq!("http://localhost:8080/".to_string(), p.url.to_string());
    // debug!("{:?}", p.url);
    //make_params
}

#[test]
fn test_save_tx() {
    use libra_types::PeerId; 
    use crate::config::{
        Workspace,
        Profile,
        ChainInfo
    };
    use std::path::PathBuf;

    let mnemonic = "talent sunset lizard pill fame nuclear spy noodle basket okay critic grow sleep legend hurry pitch blanket clerk impose rough degree sock insane purse";
    let waypoint: Waypoint =  "0:3e4629ba1e63114b59a161e89ad4a083b3a31b5fd59e39757c493e96398e4df2".parse().unwrap();
    let configs_fixture = MinerConfig {
        workspace: Workspace{
            node_home: PathBuf::from("."),
        },
        profile: Profile {
            auth_key: "3e4629ba1e63114b59a161e89ad4a083b3a31b5fd59e39757c493e96398e4df2"
                .to_owned(),
            account: PeerId::from_hex_literal("0x000000000000000000000000deadbeef").unwrap(),
            ip: "1.1.1.1".parse().unwrap(),
            statement: "Protests rage across the nation".to_owned(),
        },
        chain_info: ChainInfo {
            chain_id: "0L testnet".to_owned(),
            block_dir: "test_blocks_temp_2".to_owned(),
            base_waypoint: None,
            node: Some("http://localhost:8080".to_string()),
        },

    };
<<<<<<< HEAD

    let p = get_params(&mnemonic, waypoint, &configs_fixture);
    util_save_tx(&p);
    // dbg!(&p);

=======
    let keys = KeyScheme::new_from_mnemonic(mnemonic.to_owned());
    let p = get_params(keys, waypoint, &configs_fixture);
    util_save_tx(&p);
>>>>>>> 33ad0af9
}<|MERGE_RESOLUTION|>--- conflicted
+++ resolved
@@ -415,15 +415,7 @@
         },
 
     };
-<<<<<<< HEAD
-
-    let p = get_params(&mnemonic, waypoint, &configs_fixture);
-    util_save_tx(&p);
-    // dbg!(&p);
-
-=======
     let keys = KeyScheme::new_from_mnemonic(mnemonic.to_owned());
     let p = get_params(keys, waypoint, &configs_fixture);
     util_save_tx(&p);
->>>>>>> 33ad0af9
 }