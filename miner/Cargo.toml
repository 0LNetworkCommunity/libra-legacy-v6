[package]
name = "miner"
authors = []
version = "0.1.0"
edition = "2018"

[dependencies]
wait-timeout = "0.2.0"
gumdrop = "0.7"
serde = { version = "1", features = ["serde_derive"] }
thiserror = "1"
classgroup = { path = "../verifiable_delay/classgroup", version = "^0.1.0" }
vdf = { path = "../verifiable_delay/vdf", version = "^0.1.0" }
hex = "0.4"
byteorder = "1"
glob = "0.3"
serde_json = "1"
libra-crypto = { path = "../crypto/crypto", version = "0.1.0" }
libra-wallet = { path = "../testsuite/cli/libra-wallet", version = "0.1.0" }
cli = { path = "../testsuite/cli/", version = "0.1.0" }
libra-types = { path = "../types/", version = "0.1.0" }
libra-config = { path = "../config/", version = "0.1.0" }
libra-json-rpc-types = { path = "../json-rpc/types", version = "0.1.0"} 
stdlib = { path = "../language/stdlib", version = "0.1.0" }
compiled-stdlib = { path = "../language/stdlib/compiled", version = "0.1.0" }
libradb = { path = "../storage/libradb", version="0.1.0"}
libra-logger = { path = "../common/logger", version = "0.1.0" }
storage-interface= {path = "../storage/storage-interface", version="0.1.0"}
vm-genesis={path="../language/tools/vm-genesis", version="0.1.0"}
lcs = { path = "../common/lcs", version = "0.1.0", package = "libra-canonical-serialization" }
move-core-types={path="../language/move-core/types", version="0.1.0"}
regex = "1"
rpassword = "5.0"
ajson = "0.2.3"
rustyline = "6.2.0"
anyhow = "1.0.31"
toml = "0.5.6"
reqwest = { version = "0.10.6", features = ["blocking", "json"], default_features = false }
libra-global-constants = { path = "../config/global-constants", version = "0.1.0"}
<<<<<<< HEAD
=======
dirs = "2.0.2"
>>>>>>> a3f12a0b

[dependencies.abscissa_core]
version = "0.5.2"

[dev-dependencies]
abscissa_core = { version = "0.5.2", features = ["testing"] }
once_cell = "1.2"
criterion = "0.3"

[[bench]]
name = "bench"
harness = false<|MERGE_RESOLUTION|>--- conflicted
+++ resolved
@@ -37,10 +37,7 @@
 toml = "0.5.6"
 reqwest = { version = "0.10.6", features = ["blocking", "json"], default_features = false }
 libra-global-constants = { path = "../config/global-constants", version = "0.1.0"}
-<<<<<<< HEAD
-=======
 dirs = "2.0.2"
->>>>>>> a3f12a0b
 
 [dependencies.abscissa_core]
 version = "0.5.2"
