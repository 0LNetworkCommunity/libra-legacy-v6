--- conflicted
+++ resolved
@@ -17,17 +17,6 @@
 /// Submit a backlog of blocks that may have been mined while network is offline.
 /// Likely not more than 1.
 pub fn process_backlog(
-<<<<<<< HEAD
-    config: &AppCfg, tx_params: &TxParams, is_operator: bool, ignore_remote: bool
-) -> Result<(), Error> {
-    // Getting remote miner state
-    //let remote_state = get_remote_state(tx_params)?;
-    //let remote_height = remote_state.verified_tower_height;
-    let mut remote_height = -1;
-
-    if !ignore_remote {
-        remote_height = get_remote_tower_height(tx_params).unwrap();
-=======
     config: &AppCfg,
     tx_params: &TxParams,
     is_operator: bool,
@@ -42,7 +31,6 @@
 
     if !avoid_remote {
         (remote_height, proofs_in_epoch) = get_remote_tower_height(tx_params).unwrap();
->>>>>>> 8833dab2
     }
 
     info!("Remote tower height: {}", remote_height);
