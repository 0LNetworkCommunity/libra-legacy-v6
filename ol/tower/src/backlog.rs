--- conflicted
+++ resolved
@@ -13,11 +13,6 @@
 use std::{fs::File, path::PathBuf};
 use txs::submit_tx::{eval_tx_status, TxError};
 use txs::tx_params::TxParams;
-<<<<<<< HEAD
-
-=======
-use crate::EPOCH_MINING_THRES_UPPER;
->>>>>>> 3d08e8eb
 
 /// Submit a backlog of blocks that may have been mined while network is offline.
 /// Likely not more than 1.
