--- conflicted
+++ resolved
@@ -22,10 +22,6 @@
     /// don't process backlog
     #[options(short = "s", help = "Skip backlog")]
     skip_backlog: bool,
-
-    /// don't perform remote check
-    #[options(short = "n", help = "No remote check")]
-    no_remote: bool,
 }
 
 impl Runnable for StartCmd {
@@ -82,11 +78,7 @@
         // Check for, and submit backlog proofs.
         if !self.skip_backlog {
             // TODO: remove is_operator from signature, since tx_params has it.
-<<<<<<< HEAD
-            match backlog::process_backlog(&cfg, &tx_params, is_operator, self.no_remote) {
-=======
             match backlog::process_backlog(&cfg, &tx_params, is_operator, false) {
->>>>>>> 8833dab2
                 Ok(()) => status_ok!("Backlog:", "backlog committed to chain"),
                 Err(e) => {
                     println!("WARN: Failed processing backlog: {:?}", e);
