--- conflicted
+++ resolved
@@ -75,12 +75,10 @@
 
 /// Write block to file
 pub fn mine_and_submit(config: &mut AppCfg, tx_params: TxParams, local_mode: bool, swarm_path: Option<PathBuf> ) -> Result<(), Error> {
-    // // get the location of this miner's blocks
+    // get the location of this miner's blocks
     let mut blocks_dir = config.workspace.node_home.clone();
     blocks_dir.push(&config.workspace.block_dir);
-    // let (current_local_block, _) = get_highest_block(&blocks_dir)?;
-
-<<<<<<< HEAD
+
     loop {
         // the default behavior is to fetch info from the chain to produce the next proof, including dynamic params for VDF difficulty.
         // if the user is offline, they must use local mode
@@ -92,34 +90,6 @@
         };
 
         println!("Mining VDF Proof # {}", next.next_height);
-=======
-    // If there are NO files in path, mine the genesis proof.
-    if current_block_number.is_none() {
-        bail!("ERROR: no valid proof found.");
-    } else {
-        // the max block that has been succesfully submitted to client
-        let mut mining_height = current_block_number.unwrap() + 1;
-        // in the beginning, mining height is +1 of client block number
-
-        // mine continuously from the last block in the file systems
-        loop {
-            println!("Mining VDF Proof # {}", mining_height);
-
-            let block = mine_once(&config)?;
-            println!(
-                "Proof mined: proof_{}.json created.",
-                block.height.to_string()
-            );
-
-            // submits backlog to client
-            match backlog::process_backlog(&config, &tx_params) {
-                Ok(()) => println!("Success: Proof committed to chain"),
-                Err(e) => {
-                    // don't stop on tx errors
-                    println!("ERROR: Failed processing backlog, message: {:?}", e);
-                }
-            }
->>>>>>> 2e9b2577
 
         let block = mine_once(&config,next)?;
 
@@ -137,9 +107,7 @@
             }
         }
 
-        // next_height = block.height + 1;
-    }
-    // }
+    }
 }
 
 fn write_json(block: &VDFProof, blocks_dir: &PathBuf) -> Result<(), std::io::Error> {
