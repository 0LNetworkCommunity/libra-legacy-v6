//! helper to get fixtures data from files in ol/fixtures folder.
use std::{fs, path::{Path, PathBuf}};
<<<<<<< HEAD

use crate::{block::VDFProof, config::{AppCfg, parse_toml}};
=======
use crate::{block::Block, config::{AppCfg, parse_toml}};
>>>>>>> c4f9ac02

/// get mnemonic
pub fn get_persona_mnem(persona: &str) -> String {
  let path= env!("CARGO_MANIFEST_DIR");
  let buf = Path::new(path)
  .parent()
  .unwrap()
  .join("fixtures/mnemonic")
  .join(format!("{}.mnem", persona));

  fs::read_to_string(&buf).expect("could not find mnemonic file")
}

/// get account json
pub fn get_persona_account_json(persona: &str) -> (String, PathBuf) {
  let path= env!("CARGO_MANIFEST_DIR");
  let buf = Path::new(path)
  .parent()
  .unwrap()
  .join("fixtures/account")
  .join(format!("{}.account.json", persona));
  (
    fs::read_to_string(&buf).expect("could not account file"),
    buf
  )
}

/// get autopay
pub fn get_persona_autopay_json(persona: &str) -> (String, PathBuf) {
  let path= env!("CARGO_MANIFEST_DIR");
  let buf = Path::new(path)
  .parent()
  .unwrap()
  .join("fixtures/autopay")
  .join(format!("{}.autopay_batch.json", persona));
  (
    fs::read_to_string(&buf).expect("could not find autopay file"),
    buf
  )
}

/// get demo autopay
pub fn get_demo_autopay_json() -> (String, PathBuf) {
  let path= env!("CARGO_MANIFEST_DIR");
  let buf = Path::new(path)
  .parent()
  .unwrap()
  .join("fixtures/autopay")
  .join("all.autopay_batch.json");
  (
    fs::read_to_string(&buf).expect("could not find autopay file"),
    buf
  )
}

/// get genesis blob for tests
pub fn get_test_genesis_blob() -> PathBuf {
  let path= env!("CARGO_MANIFEST_DIR");
  Path::new(path)
  .parent()
  .unwrap()
  .join("fixtures/genesis")
  .join("swarm_genesis.blob")
}

/// get configs from toml
pub fn get_persona_toml_configs(persona: &str) -> AppCfg {
  let path= env!("CARGO_MANIFEST_DIR");
  let buf = Path::new(path)
  .parent()
  .unwrap()
  .join("fixtures/configs").join(format!("{}.toml", persona));
  parse_toml(buf.to_str().unwrap().to_owned()).expect("could not parse app config from file")
}


/// get block 0
pub fn get_persona_block_zero(persona: &str, env: &str) -> VDFProof {
  let path= env!("CARGO_MANIFEST_DIR");
  let buf = Path::new(path)
  .parent()
  .unwrap()
  .join(format!("fixtures/blocks/{}/{}/block_0.json", env, persona));

  let s = fs::read_to_string(&buf).expect("could not find block file");
  serde_json::from_str(&s).expect(&format!("could not parse block from file: {:?}", &buf))

}

/// get block 0
pub fn get_persona_block_one(persona: &str, env: &str) -> VDFProof {
  let path= env!("CARGO_MANIFEST_DIR");
  let buf = Path::new(path)
  .parent()
  .unwrap()
  .join(format!("fixtures/blocks/{}/{}/block_1.json", env, persona));

  let s = fs::read_to_string(&buf).expect("could not find block file");
  serde_json::from_str(&s).expect(&format!("could not parse block from file: {:?}", &buf))

}

#[test]
fn test_block() {
  let b = get_persona_block_zero("alice", "test");
  assert_eq!(b.difficulty, Some(100));
}<|MERGE_RESOLUTION|>--- conflicted
+++ resolved
@@ -1,11 +1,7 @@
 //! helper to get fixtures data from files in ol/fixtures folder.
 use std::{fs, path::{Path, PathBuf}};
-<<<<<<< HEAD
 
 use crate::{block::VDFProof, config::{AppCfg, parse_toml}};
-=======
-use crate::{block::Block, config::{AppCfg, parse_toml}};
->>>>>>> c4f9ac02
 
 /// get mnemonic
 pub fn get_persona_mnem(persona: &str) -> String {
