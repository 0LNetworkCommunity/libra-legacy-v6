[package]
name = "ol-genesis-tools"
version = "0.1.0"
authors = [""]
edition = "2018"

# See more keys and their definitions at https://doc.rust-lang.org/cargo/reference/manifest.html

[dependencies]
anyhow = "1.0.33"
futures = "0.3"
tokio = { version = "1.3.0", features = ["full"] }
bcs = "0.1.2"
diem-crypto = { path = "../../crates/diem-crypto" }
diem-types = { path = "../../types" }
backup-cli = { path = "../../storage/backup/backup-cli", version = "0.1.0" }
serde = { version = "1.0.116", features = ["derive"] }
serde_json = "1.0.58"
backup-service = { path = "../../storage/backup/backup-service", version = "0.1.0" }
storage-interface = { path = "../../storage/storage-interface", version = "0.1.0" }
move-core-types = { git = "https://github.com/0LNetworkCommunity/move-0L", rev = "94e1039c9fdf1472c2c7775de43135d28dafc955" }
vm-genesis={path="../../diem-move/vm-genesis", version="0.1.0"}
diem-wallet = { path = "../../crates/diem-wallet", version = "0.1.0"}
gumdrop = "0.8.0"
ol = { path = "../cli/"}
ol-keys = { path = "../keys/", version = "0.1.0" }
ol-types = { path = "../types/" }
<<<<<<< HEAD
diem-logger = { path = "../../crates/diem-logger" }


#for testing only
diem-json-rpc = { path = "../../json-rpc" }
reqwest = { version = "0.11.2", features = ["blocking", "json"], default_features = false }
# genersis blob reading
diem-genesis-tool = { path = "../../config/management/genesis", version = "0.1.0" }
diem-temppath = { path = "../../crates/diem-temppath", version = "0.1.0" }

=======
language-e2e-tests = { path = "../../diem-move/e2e-tests", version="0.1.0"}
#diem-network-address = { path = "../../network/network-address", version = "0.1.0" }
>>>>>>> 7fb88982

[dev-dependencies]
tokio-test = "*"
rand = "0.8.3"
diem-framework-releases = { path = "../../diem-move/diem-framework/DPN/releases" }<|MERGE_RESOLUTION|>--- conflicted
+++ resolved
@@ -25,9 +25,8 @@
 ol = { path = "../cli/"}
 ol-keys = { path = "../keys/", version = "0.1.0" }
 ol-types = { path = "../types/" }
-<<<<<<< HEAD
+
 diem-logger = { path = "../../crates/diem-logger" }
-
 
 #for testing only
 diem-json-rpc = { path = "../../json-rpc" }
@@ -35,11 +34,7 @@
 # genersis blob reading
 diem-genesis-tool = { path = "../../config/management/genesis", version = "0.1.0" }
 diem-temppath = { path = "../../crates/diem-temppath", version = "0.1.0" }
-
-=======
 language-e2e-tests = { path = "../../diem-move/e2e-tests", version="0.1.0"}
-#diem-network-address = { path = "../../network/network-address", version = "0.1.0" }
->>>>>>> 7fb88982
 
 [dev-dependencies]
 tokio-test = "*"
