--- conflicted
+++ resolved
@@ -47,13 +47,8 @@
     db_bootstrapper::{generate_waypoint, maybe_bootstrap},
 };
 use libra_vm::LibraVM;
-<<<<<<< HEAD
-use serde::de::Deserialize;
-// use backup_cli::utils::test_utils::{start_local_backup_service, tmp_db_with_random_content};
-=======
 use gumdrop::Options;
 
->>>>>>> c4970c9a
 
 fn get_runtime() -> (Runtime, u16) {
     let port = get_available_port();
@@ -184,8 +179,6 @@
     let genesis_txn = generate_genesis::generate_genesis_from_snapshot(&account_state_blobs, &db_rw).unwrap();
     generate_genesis::write_genesis_blob(genesis_txn)?;
     generate_genesis::test_genesis_from_blob(&account_state_blobs, db_rw)?;
-<<<<<<< HEAD
-=======
     Ok(())
 }
 
@@ -227,7 +220,6 @@
 
     let future = run_impl(manifest); // Nothing is printed
     rt.block_on(future)?;
->>>>>>> c4970c9a
 
     Ok(())
 }
