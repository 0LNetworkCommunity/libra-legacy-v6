//! recovery

use anyhow::{bail, Error};
use diem_types::{
    account_address::AccountAddress,
    account_config::{BalanceResource, CurrencyInfoResource},
    account_state::AccountState,
    account_state_blob::AccountStateBlob,
    network_address::NetworkAddress,
    ol_miner_state::TowerStateResource,
    on_chain_config::ConfigurationResource,
    transaction::authenticator::AuthenticationKey,
    validator_config::{ValidatorConfigResource, ValidatorOperatorConfigResource},
};
use move_core_types::{identifier::Identifier, move_resource::MoveResource};
use ol_types::{
    autopay::AutoPayResource, fullnode_counter::FullnodeCounterResource,
    wallet::CommunityWalletsResource,
};
use serde::{Deserialize, Serialize};
use std::{convert::TryFrom, fs, io::Write, path::PathBuf};
use vm_genesis::{OperRecover, ValRecover};

#[derive(Debug, Clone, Serialize, Deserialize, PartialEq)]
/// Account role
pub enum AccountRole {
    /// System Accounts
    System,
    /// Vals
    Validator,
    /// Opers
    Operator,
    /// Users
    EndUser,
}

<<<<<<< HEAD
=======
/// Wallet type
#[derive(Debug, Clone, Serialize, Deserialize)]
pub enum WalletType {
    ///
    Normal,
    ///
    Slow,
    ///
    Community,
}

>>>>>>> 22a7326f
/// The basic structs needed to recover account state in a new network.
/// This is necessary for catastrophic recoveries, when the source code changes too much. Like what is going to happen between v4 and v5, where the source code of v5 will not be able to work with objects from v4. We need an intermediary file.
#[derive(Debug, Serialize, Deserialize)]
pub struct LegacyRecovery {
    ///
    pub account: Option<AccountAddress>,
    ///
    pub auth_key: Option<AuthenticationKey>,
    ///
    pub role: AccountRole,
    ///
    pub balance: Option<BalanceResource>,
    ///
    pub val_cfg: Option<ValidatorConfigResource>,
    ///
    pub miner_state: Option<TowerStateResource>,
    ///
    pub comm_wallet: Option<CommunityWalletsResource>,
    ///
    pub fullnode_counter: Option<FullnodeCounterResource>,
    ///
    pub autopay: Option<AutoPayResource>,
    ///
    pub currency_info: Option<CurrencyInfoResource>,
    // TODO: Autopay? // rust struct does not exist
}

/// RecoveryFile
#[derive(Debug, Clone)]
pub struct RecoverConsensusAccounts {
    ///
    pub vals: Vec<ValRecover>,
    ///
    pub opers: Vec<OperRecover>,
}

impl Default for RecoverConsensusAccounts {
    fn default() -> Self {
        RecoverConsensusAccounts {
            vals: vec![],
            opers: vec![],
        }
    }
}

/// make the writeset for the genesis case. Starts with an unmodified account state and make into a writeset.
pub fn accounts_into_recovery(
    account_state_blobs: &Vec<AccountStateBlob>,
) -> Result<Vec<LegacyRecovery>, Error> {
    let mut to_recover = vec![];
    for blob in account_state_blobs {
        let account_state = AccountState::try_from(blob)?;
        dbg!(&account_state);
        match parse_recovery(&account_state) {
            Ok(gr) => to_recover.push(gr),
            Err(e) => println!(
                "WARN: could not recover account, continuing. Message: {:?}",
                e
            ),
        }
    }
    println!("Total accounts read: {}", &account_state_blobs.len());
    println!("Total accounts recovered: {}", &to_recover.len());

    Ok(to_recover)
}

/// create a recovery struct from an account state.
pub fn parse_recovery(state: &AccountState) -> Result<LegacyRecovery, Error> {
    let mut l = LegacyRecovery {
        account: None,
        auth_key: None,
        role: AccountRole::EndUser,
        balance: None,
        val_cfg: None,
        miner_state: None,
        comm_wallet: None,
        fullnode_counter: None,
        autopay: None,
        currency_info: None,
    };

    if let Some(address) = state.get_account_address()? {
        l.account = Some(address);
        // dbg!(&l.account);

        l.auth_key = AuthenticationKey::try_from(
            state
                .get_account_resource()
                .unwrap()
                .unwrap()
                .authentication_key(),
        )
        .ok();

        // from(state.get_account_resource().unwrap().unwrap().authentication_key());
        // iterate over all the account's resources\
        for (k, v) in state.iter() {
            // extract the validator config resource
            if k == &BalanceResource::resource_path() {
                l.balance = bcs::from_bytes(v).ok();
            } else if k == &ValidatorConfigResource::resource_path() {
                l.role = AccountRole::Validator;
                let mut config: ValidatorConfigResource =
                    bcs::from_bytes(v).expect("error deserializing validator config");
                // Note: 0L v4.3.3 has a number of malformed network addresses. This is a one-time migration.
                // let  fn_addr = config.validator_config.unwrap().fullnode_network_addresses();
                // TODO: test this
                maybe_migrate_fn_address(&mut config);
                l.val_cfg = Some(config);
            } else if k == &ValidatorOperatorConfigResource::resource_path() {
                l.role = AccountRole::Operator;
            } else if k == &TowerStateResource::resource_path() {
                l.miner_state = bcs::from_bytes(v).ok();
            } else if k == &AutoPayResource::resource_path() {
                l.autopay = bcs::from_bytes(v).ok();
            }

            if address == AccountAddress::ZERO {
                // dbg!(&l);
                l.role = AccountRole::System;
                // structs only on 0x0 address
                if k == &ConfigurationResource::resource_path() {
                    l.miner_state = bcs::from_bytes(v).ok();
                } else if k == &CommunityWalletsResource::resource_path() {
                    l.comm_wallet = bcs::from_bytes(v).ok();
                } else if k == &FullnodeCounterResource::resource_path() {
                    l.fullnode_counter = bcs::from_bytes(v).ok();
                } else if k
                    == &CurrencyInfoResource::resource_path_for(
                        Identifier::new("GAS".to_owned()).unwrap(),
                    )
                    .path
                {
                    l.currency_info = bcs::from_bytes(v).ok();
                }
            }
        }
        println!("processed account: {:?}", address);
        return Ok(l);
    } else {
        bail!(
            "ERROR: No address for AccountState: {:?}",
            state.get_account_address()
        );
    }
}

/// Make recovery file in format needed
pub fn recover_consensus_accounts(
    recover: &Vec<LegacyRecovery>,
) -> Result<RecoverConsensusAccounts, Error> {
    use AccountRole::*;
    let mut set = RecoverConsensusAccounts::default();

    for i in recover {
        let account: AccountAddress = i.account.unwrap();
        // get deduplicated validators info
        match i.role {
            Validator => {
                let val_cfg = i
                    .val_cfg
                    .as_ref()
                    .unwrap()
                    .validator_config
                    .as_ref()
                    .unwrap()
                    .clone();

                let operator_delegated_account =
                    i.val_cfg.as_ref().unwrap().delegated_account.unwrap();
                // prevent duplicate accounts
                if set
                    .vals
                    .iter()
                    .find(|&a| a.val_account == account)
                    .is_none()
                {
                    set.vals.push(ValRecover {
                        val_account: account,
                        operator_delegated_account,
                        val_auth_key: i.auth_key.unwrap(),
                    });
                }

                // find the operator's authkey
                let oper_data = recover
                    .iter()
                    .find(|&a| a.account == Some(operator_delegated_account) && a.role == Operator);

                match oper_data {
                    Some(o) => {
                        // get the operator info, preventing duplicates
                        if set
                            .opers
                            .iter()
                            .find(|&a| a.operator_account == operator_delegated_account)
                            .is_none()
                        {
                            set.opers.push(OperRecover {
                                operator_account: o.account.unwrap(),
                                operator_auth_key: o.auth_key.unwrap(),
                                validator_to_represent: account,
                                // TODO: Check conversion of public key
                                operator_consensus_pubkey: val_cfg
                                    .consensus_public_key
                                    .to_bytes()
                                    .to_vec(),
                                validator_network_addresses: val_cfg.validator_network_addresses,
                                fullnode_network_addresses: val_cfg.fullnode_network_addresses,
                            });
                        }
                    }
                    None => {}
                }
            }
            _ => {}
        }
    }
    Ok(set)
}

/// Save genesis recovery file
pub fn save_recovery_file(data: &Vec<LegacyRecovery>, path: &PathBuf) -> Result<(), Error> {
    let j = serde_json::to_string(data)?;
    let mut file = fs::File::create(path).expect("Could not genesis_recovery create file");
    file.write_all(j.as_bytes())
        .expect("Could not write account recovery");
    Ok(())
}

// Note: 0L v4.3.3 has a number of malformed network addresses. This is a one-time migration.
// let  fn_addr = config.validator_config.unwrap().fullnode_network_addresses();
fn maybe_migrate_fn_address(resource: &mut ValidatorConfigResource) -> &ValidatorConfigResource {
    let cfg = resource.validator_config.as_ref().unwrap();
    match cfg.fullnode_network_addresses() {
        Ok(_) => {} // well formed network address, no-op.
        Err(_) => {
            // parse as a single address instead of a vector of addresses
            match bcs::from_bytes::<NetworkAddress>(&cfg.fullnode_network_addresses) {
                Ok(net) => {
                    // fix the problematic address.
                    let mut new_config = cfg.clone();
                    // change into vector of addresses.
                    new_config.fullnode_network_addresses = bcs::to_bytes(&vec![net]).unwrap();
                    // Need to wrap in two Options.
                    resource.validator_config = Some(new_config.to_owned());
                }
                Err(_) => {}
            }
        }
    };

    resource
}<|MERGE_RESOLUTION|>--- conflicted
+++ resolved
@@ -34,8 +34,7 @@
     EndUser,
 }
 
-<<<<<<< HEAD
-=======
+
 /// Wallet type
 #[derive(Debug, Clone, Serialize, Deserialize)]
 pub enum WalletType {
@@ -47,7 +46,6 @@
     Community,
 }
 
->>>>>>> 22a7326f
 /// The basic structs needed to recover account state in a new network.
 /// This is necessary for catastrophic recoveries, when the source code changes too much. Like what is going to happen between v4 and v5, where the source code of v5 will not be able to work with objects from v4. We need an intermediary file.
 #[derive(Debug, Serialize, Deserialize)]
