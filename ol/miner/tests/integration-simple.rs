--- conflicted
+++ resolved
@@ -29,14 +29,10 @@
     swarm_cmd.arg("run")
             .arg("-p").arg("libra-swarm")
             .arg("--")
-            .arg("-n").arg("1")
-<<<<<<< HEAD
+            .arg("-n")
+            .arg("1")
             .arg("--libra-node").arg(node_exec.to_str().unwrap())
             .arg("-c").arg(swarm_configs_path.to_str().unwrap());
-=======
-            .arg("--libra-node").arg("target/debug/libra-node ")
-            .arg("-c").arg("swarm_temp");
->>>>>>> 09d0251d
     let cmd = swarm_cmd.stdout(Stdio::inherit())
                 .stderr(Stdio::inherit())
                 .spawn();
