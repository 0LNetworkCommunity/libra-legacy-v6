//! TxsApp Subcommands
//!
//! This is where you specify the subcommands of your application.
//!
//! The default application comes with two subcommands:
//!
//! - `start`: launches the application
//! - `version`: print application version
//!
//! See the `impl Configurable` below for how to specify the path to the
//! application's configuration file.

mod create_account_cmd;
mod create_validator_cmd;
mod oracle_upgrade_cmd;
mod version_cmd;
pub mod autopay_batch_cmd;
mod demo_cmd;
mod relay_cmd;
mod valset_cmd;
mod autopay_cmd;
mod wallet_cmd;
<<<<<<< HEAD
=======
mod authkey_cmd;
>>>>>>> 4eca03bc

use abscissa_core::{Command, Configurable, Help, Options, Runnable};
use ol::commands::CONFIG_FILE;
use crate::config::AppCfg;
use crate::entrypoint;
use self::{
    create_account_cmd::CreateAccountCmd,
    create_validator_cmd::CreateValidatorCmd,
    oracle_upgrade_cmd::OracleUpgradeCmd,
    version_cmd::VersionCmd,
    autopay_batch_cmd::AutopayBatchCmd,
    autopay_cmd::AutopayCmd,
    demo_cmd::DemoCmd,
    relay_cmd::RelayCmd,
    valset_cmd::ValSetCmd,
    wallet_cmd::WalletCmd,
<<<<<<< HEAD
=======
    authkey_cmd::AuthkeyCmd,
>>>>>>> 4eca03bc
};
use std::path::PathBuf;


/// TxsApp Subcommands
#[derive(Command, Debug, Options, Runnable)]
pub enum TxsCmd {
    /// The `create-account` subcommand
    #[options(help = "submit tx to create a user account from account.json file")]
    CreateAccount(CreateAccountCmd),

    /// The `create-validator` subcommand
    #[options(help = "submit tx to create a validator from account.json file")]
    CreateValidator(CreateValidatorCmd),

    /// The `oracle-upgrade` subcommand
    #[options(help = "submit an oracle transaction to upgrade stdlib")]
    OracleUpgrade(OracleUpgradeCmd),     

    /// The `autopay` subcommand
    #[options(help = "enable or disable autopay")]
    Autopay(AutopayCmd),

    /// The `autopay-batch` subcommand
    #[options(help = "batch autopay transactions from json file")]
    AutopayBatch(AutopayBatchCmd),   

    // --- End of STDLIB SCRIPT COMMANDS ---

    /// The `help` subcommand
    #[options(help = "get usage information")]
    Help(Help<Self>),

    /// The `version` subcommand
    #[options(help = "display version information")]
    Version(VersionCmd),
    
    /// The `demo` subcommand
    #[options(help = "noop demo transaction, prints `hello world` in move")]
    Demo(DemoCmd),  

     /// The `relay` subcommand
    #[options(help = "submit a saved transaction from file")]
    Relay(RelayCmd),

    /// The `valset` subcommand
    #[options(help = "join or leave the validator universe, i.e. candidate for validator set")]
    ValSet(ValSetCmd),

<<<<<<< HEAD
    /// The `valset` subcommand
    #[options(help = "set a wallet type to the address")]
    Wallet(WalletCmd),
=======
    /// The `wallet` subcommand
    #[options(help = "set a wallet type to the address")]
    Wallet(WalletCmd),
  
    /// The `authkey` subcommand to rotate an auth key (change mnemonic that controls address)
    #[options(help = "rotate an account's authorization key")]
    Authkey(AuthkeyCmd),
>>>>>>> 4eca03bc
}

/// This trait allows you to define how application configuration is loaded.
impl Configurable<AppCfg> for TxsCmd {
    /// Location of the configuration file
    fn config_path(&self) -> Option<PathBuf> {
        // Check if the config file exists, and if it does not, ignore it.
        // If you'd like for a missing configuration file to be a hard error
        // instead, always return `Some(CONFIG_FILE)` here.

        let mut config_path = entrypoint::get_node_home();

        config_path.push(CONFIG_FILE);
        if config_path.exists() {
            // println!("initializing from config file: {:?}", config_path);
            Some(config_path)
        } else {
            // println!("config file not yet existing: {:?}", config_path);
            None
        }
    }
}<|MERGE_RESOLUTION|>--- conflicted
+++ resolved
@@ -20,10 +20,7 @@
 mod valset_cmd;
 mod autopay_cmd;
 mod wallet_cmd;
-<<<<<<< HEAD
-=======
 mod authkey_cmd;
->>>>>>> 4eca03bc
 
 use abscissa_core::{Command, Configurable, Help, Options, Runnable};
 use ol::commands::CONFIG_FILE;
@@ -40,10 +37,7 @@
     relay_cmd::RelayCmd,
     valset_cmd::ValSetCmd,
     wallet_cmd::WalletCmd,
-<<<<<<< HEAD
-=======
     authkey_cmd::AuthkeyCmd,
->>>>>>> 4eca03bc
 };
 use std::path::PathBuf;
 
@@ -93,11 +87,6 @@
     #[options(help = "join or leave the validator universe, i.e. candidate for validator set")]
     ValSet(ValSetCmd),
 
-<<<<<<< HEAD
-    /// The `valset` subcommand
-    #[options(help = "set a wallet type to the address")]
-    Wallet(WalletCmd),
-=======
     /// The `wallet` subcommand
     #[options(help = "set a wallet type to the address")]
     Wallet(WalletCmd),
@@ -105,7 +94,6 @@
     /// The `authkey` subcommand to rotate an auth key (change mnemonic that controls address)
     #[options(help = "rotate an account's authorization key")]
     Authkey(AuthkeyCmd),
->>>>>>> 4eca03bc
 }
 
 /// This trait allows you to define how application configuration is loaded.
