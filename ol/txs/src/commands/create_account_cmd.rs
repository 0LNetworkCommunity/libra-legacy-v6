--- conflicted
+++ resolved
@@ -28,15 +28,10 @@
               exit(1);
             },
         };
-<<<<<<< HEAD
-        
-        match create_from_auth_and_coin(authkey, self.coins, entry_args.no_send, entry_args.save_path) {
-=======
         let tx_params = tx_params_wrapper(TxType::Mgmt).unwrap();
 
 
         match create_from_auth_and_coin(authkey, self.coins, tx_params, entry_args.no_send, entry_args.save_path) {
->>>>>>> 70272b72
             Ok(_) => println!("Success: Account created for authkey: {}", authkey),
             Err(e) => {
               println!("ERROR: could not create account, message: {}", &e.to_string());
