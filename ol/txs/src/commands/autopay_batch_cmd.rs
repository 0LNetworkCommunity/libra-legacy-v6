--- conflicted
+++ resolved
@@ -49,11 +49,7 @@
             },
         };
         println!("Latest Autopay id: {:?}", &start_id);
-<<<<<<< HEAD
-        node.refresh_chain_info();
-=======
         node.refresh_chain_info().unwrap();
->>>>>>> 025293f0
         let epoch = node.vitals.chain_view.unwrap().epoch;
         println!("The current epoch is: {}\n", epoch);
         
