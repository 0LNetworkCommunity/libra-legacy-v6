//! `CreateAccount` subcommand

#![allow(clippy::never_loop)]

<<<<<<< HEAD
use std::path::PathBuf;
=======
use std::process::exit;
>>>>>>> e1fe688e

use abscissa_core::{Command, Options, Runnable};
use anyhow::Error;
use libra_types::transaction::SignedTransaction;
use ol_types::config::TxType;
use crate::{entrypoint, submit_tx::{TxParams, maybe_submit, tx_params_wrapper}};

/// `CreateAccount` subcommand
#[derive(Command, Debug, Default, Options)]
pub struct DemoCmd {}


impl Runnable for DemoCmd {    
    fn run(&self) {
        let entry_args = entrypoint::get_args();

        let tx_params = tx_params_wrapper(TxType::Cheap).unwrap();
<<<<<<< HEAD
        demo_tx(
=======

        match maybe_submit(
          transaction_builder::encode_demo_e2e_script(42),
>>>>>>> e1fe688e
          &tx_params,
          entry_args.no_send,
          entry_args.save_path
        ) {
            Ok(r) => {
              println!("{:?}", &r);
            },
            Err(e) => {
              println!("ERROR: could not submit demo transaction, message: \n{:?}", &e);
              exit(1);
            },
        }
    }
}

/// a no-op tx to test transctions
pub fn demo_tx(tx_params: &TxParams, no_send: bool, save_path: Option<PathBuf>) -> Result<SignedTransaction, Error>{
  maybe_submit(
    transaction_builder::encode_demo_e2e_script(42),
    &tx_params,
    no_send,
    save_path
  )
}<|MERGE_RESOLUTION|>--- conflicted
+++ resolved
@@ -2,12 +2,8 @@
 
 #![allow(clippy::never_loop)]
 
-<<<<<<< HEAD
 use std::path::PathBuf;
-=======
 use std::process::exit;
->>>>>>> e1fe688e
-
 use abscissa_core::{Command, Options, Runnable};
 use anyhow::Error;
 use libra_types::transaction::SignedTransaction;
@@ -24,13 +20,7 @@
         let entry_args = entrypoint::get_args();
 
         let tx_params = tx_params_wrapper(TxType::Cheap).unwrap();
-<<<<<<< HEAD
-        demo_tx(
-=======
-
-        match maybe_submit(
-          transaction_builder::encode_demo_e2e_script(42),
->>>>>>> e1fe688e
+        match demo_tx(
           &tx_params,
           entry_args.no_send,
           entry_args.save_path
