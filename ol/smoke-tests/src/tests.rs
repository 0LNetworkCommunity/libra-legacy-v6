use anyhow::{Context, Result};
use smoke_test::{
    smoke_test_environment::new_local_swarm,
    test_utils::{assert_balance, create_and_fund_account}, 
    operational_tooling::launch_swarm_with_op_tool_and_backend,
};
use diem_global_constants::{OWNER_ACCOUNT, OWNER_KEY, CONFIG_FILE};
use diem_rest_client::dpn::diem_root_address;
use diem_types::{
    account_address::AccountAddress,
    chain_id::NamedChain,
    account_state_blob::AccountStateBlob,
    on_chain_config::OnChainConfig,
};
use diem_sdk::types::{LocalAccount, AccountKey};
use forge::{NodeExt, Swarm, self};
use std::{time::{Duration, Instant}, convert::TryFrom};
use diem_secure_storage::CryptoStorage;
use diem_secure_storage::KVStorage;
<<<<<<< HEAD
use std::{
    path::PathBuf,
    process::Command,
};
use serde::{Deserialize, Serialize};
use diem_wallet::{Mnemonic, WalletLibrary};
use ol_types::fixtures::{
    get_persona_mnem,
    get_persona_block_one,
    get_persona_block_zero,
    get_persona_account_json,
};

#[derive(Clone, Debug, Eq, PartialEq, Serialize, Deserialize)]
struct ValidatorUniverse {
    validators: Vec<AccountAddress>,
}

impl OnChainConfig for ValidatorUniverse {
    const IDENTIFIER: &'static str = "ValidatorUniverse";
}

#[derive(Debug, Deserialize)]
struct Metadata {
    pub workspace_root: PathBuf,
}

fn metadata() -> Result<Metadata> {
    let output = Command::new("cargo")
        .args(&[
            "metadata",
            "--no-deps",
            "--format-version=1",
        ])
        .output()
        .context("Failed to query cargo metadata")?;

    serde_json::from_slice(&output.stdout).map_err(Into::into)
}

struct TestEnvionement {
    metadata: Metadata,
    swarm: forge::LocalSwarm,
    // op_tool: diem_operational_tool::test_helper::OperationalTool,
    // backend: diem_config::config::SecureBackend,
    storage: diem_secure_storage::Storage,
    env: String,
}

impl TestEnvionement {
    async fn new() -> TestEnvionement {
        let env = if std::env::var("NODE_ENV") == Ok("test".to_string()) { "test" } else { "stage" };
        let metadata = metadata().unwrap();
        let (
            swarm,
            _op_tool,
            _backend,
            storage
        ) = launch_swarm_with_op_tool_and_backend(1).await;

        TestEnvionement {
            metadata,
            swarm,
            // op_tool,
            // backend,
            storage,
            env: env.to_string(),
        }
    }

    fn get_persona_wallet(&self, persona: &str) -> WalletLibrary {
        let mnemonic = get_persona_mnem(persona);
        let mnem = Mnemonic::from(&mnemonic).unwrap();

        let mut wallet = WalletLibrary::new_from_mnemonic(mnem);
        wallet.generate_addresses(1).unwrap();

        wallet
    }

    async fn fund_account(&mut self, recipient: &LocalAccount) {
        let owner_account = self.storage
            .get::<AccountAddress>(OWNER_ACCOUNT)
            .unwrap()
            .value;

        let keys = self.storage.export_private_key(OWNER_KEY).unwrap();
        let sending_account = LocalAccount::new(
            owner_account,
            keys,
            0,
        );

        self.swarm.chain_info().ol_create_account_by_coin(sending_account, &recipient).await.unwrap();
    }

    async fn get_validator_universe(&mut self) -> Result<ValidatorUniverse> {
        let validator = self.swarm.validators().next().unwrap();
        let rpc_client = validator.json_rpc_client();

        let account_state = rpc_client
            .get_account_state_with_proof(
                diem_root_address(),
                None,
                None,
            )?
            .into_inner();

        let blob = account_state
            .blob.unwrap();
        let account_state_blob = AccountStateBlob::from(bcs::from_bytes::<Vec<u8>>(&blob)?);

        let account_state = diem_types::account_state::AccountState::try_from(&account_state_blob)?;
        let validator_universe = account_state.get_config::<ValidatorUniverse>()?;

        Ok(validator_universe.unwrap())
    }

    async fn create_validator_account(&mut self, persona: &str) -> Result<()> {
        let new_account = get_persona_account_json(persona);
        let new_account = serde_json::from_str(&new_account.0).expect("invalid account file");

        let owner_account = self.storage.get::<AccountAddress>(OWNER_ACCOUNT).unwrap().value;

        let keys = self.storage.export_private_key(OWNER_KEY)?;
        let local_acct = LocalAccount::new(owner_account, keys, 0);
        self.swarm
            .chain_info()
            .create_validator(
                local_acct,
                new_account
            )
            .await?;

        Ok(())
    }
}
=======
>>>>>>> cd2bac09

#[tokio::test]
async fn ol_test_demo() {
    let (mut swarm, _op_tool, _backend, storage) = launch_swarm_with_op_tool_and_backend(1).await;
    let owner_account = storage.get::<AccountAddress>(OWNER_ACCOUNT).unwrap().value;
    let keys = storage.export_private_key(OWNER_KEY).unwrap();
    let mut local_acct = LocalAccount::new(owner_account, keys, 0);
    swarm.chain_info().ol_send_demo_tx(&mut local_acct).await.unwrap();
}

#[tokio::test]
async fn ol_test_create_account() {
    // create swarm
    let (mut swarm, _op_tool, _backend, storage) = launch_swarm_with_op_tool_and_backend(1).await;

    let client = swarm.validators().next().unwrap().rest_client();
    // get the localaccount type for the first validator (which is the only account on the swarm chain)
    let owner_account = storage.get::<AccountAddress>(OWNER_ACCOUNT).unwrap().value;
    let keys = storage.export_private_key(OWNER_KEY).unwrap();
    let local_acct = LocalAccount::new(owner_account, keys, 0);

    // create a random account.
    let new_account = LocalAccount::generate(&mut rand::rngs::OsRng);

    swarm.chain_info().ol_create_account_by_coin(local_acct, &new_account).await.unwrap();

    assert_balance(&client, &new_account, 1000000).await;
}

#[tokio::test]
async fn ol_test_create_and_fund() {
    let mut swarm = new_local_swarm(1).await;
    let client = swarm.validators().next().unwrap().rest_client();

    let mut c = swarm.chain_info();
    let root = c.root_account();
    assert_balance(&client, root, 10000000).await;

    let account_0 = create_and_fund_account(&mut swarm, 100).await;

    assert_balance(&client, &account_0, 100).await;
}

#[tokio::test]
async fn ol_test_basic_restartability() {
    let mut swarm = new_local_swarm(4).await;
    let validator = swarm.validators_mut().next().unwrap();
    validator.restart().await.unwrap();
    validator
        .wait_until_healthy(Instant::now() + Duration::from_secs(10))
        .await
        .unwrap();
    dbg!("validator healthy");
    let client = validator.rest_client();
    swarm.chain_info().ol_send_demo_tx_root(Some(client)).await.expect("could not send tx");
    dbg!("tx sent");  
}

/// Tests mining by sending proofs
///   - Initialize a local chain
///   - Create the miner's account (alice)
///   - Send the proofs (ol/fixtures/vdf_proofs/test/alice)
#[tokio::test]
async fn ol_test_mining() {
    let mut test_environment = TestEnvionement::new().await;

    let persona = "alice";

    let mut wallet = test_environment.get_persona_wallet(persona);
    wallet.generate_addresses(1).unwrap();
    let address = wallet.get_addresses().unwrap().into_iter().next().unwrap();
    let private_key = wallet.get_private_key(&address).unwrap();
    let account_key = AccountKey::from_private_key(private_key);
    let new_account = LocalAccount::new(address, account_key, 0);

    test_environment.fund_account(&new_account).await;

    let validator = test_environment.swarm.validators().next().unwrap();
    let rpc_client = validator.json_rpc_client();

    match rpc_client.get_miner_state(address) {
        Err(err) => {
            let err = err.json_rpc_error().unwrap();
            assert_eq!(err.message, "Server error: could not get tower state");
        },
        _ => {
            panic!("miner state for new account shouldn't exists");
        },
    }

    // Proof #0
    let proof = get_persona_block_zero(persona, &test_environment.env);
    test_environment.swarm.chain_info().ol_commit_proof(new_account, proof).await.unwrap();

    let miner_state = rpc_client.get_miner_state(address).unwrap();
    let miner_state = miner_state.inner().as_ref().unwrap();

    assert_eq!(miner_state.verified_tower_height, 0);

    // Proof #1
    let private_key = wallet.get_private_key(&address).unwrap();
    let account_key = AccountKey::from_private_key(private_key);
    let new_account = LocalAccount::new(address, account_key, 1);

    let proof = get_persona_block_one(persona, &test_environment.env);
    test_environment.swarm.chain_info().ol_commit_proof(new_account, proof).await.unwrap();

    let miner_state = rpc_client.get_miner_state(address).unwrap();
    let miner_state = miner_state.inner().as_ref().unwrap();

    assert_eq!(miner_state.verified_tower_height, 1);
}

/// Tests the mining capacity through the tower binary.
///   - Initialize a local chain
///   - Create the miner's account (alice)
///   - Send the proofs with tower (ol/fixtures/vdf_proofs/test/alice)
#[tokio::test]
async fn ol_test_tower_mining() {
    let mut test_environment = TestEnvionement::new().await;

    let validator = test_environment.swarm.validators().next().unwrap();
    let rpc_client = validator.json_rpc_client();

    // 01. CREATE MINER ACCOUNT
    let persona = "alice";
    let mut wallet = test_environment.get_persona_wallet(persona);
    wallet.generate_addresses(1).unwrap();
    let address = wallet.get_addresses().unwrap().into_iter().next().unwrap();

    let private_key = wallet.get_private_key(&address).unwrap();
    let account_key = AccountKey::from_private_key(private_key);
    let new_account = LocalAccount::new(address, account_key, 0);

    test_environment.fund_account(&new_account).await;

    // 02. FORGE TOWER CONFIG
    let mut rpc_url = rpc_client.url();
    rpc_url.set_path("");

    let waypoint = rpc_client.get_waypoint().unwrap();
    let waypoint = waypoint.inner().as_ref().unwrap();

    let mut config = ol_types::config::AppCfg::default();

    config.workspace.block_dir = test_environment.metadata.workspace_root.join(
        format!(
            "ol/fixtures/vdf_proofs/{}/{}",
            test_environment.env,
            persona
        )
    ).to_string_lossy().to_string();

    config.profile.account = address;

    config.chain_info.base_waypoint = Some(waypoint.waypoint);
    config.chain_info.chain_id = NamedChain::from_chain_id(&test_environment.swarm.chain_id()).unwrap();

    let mut rpc_url = rpc_client.url();
    rpc_url.set_path("");
    config.profile.upstream_nodes = vec![rpc_url];

    let node_home = test_environment.swarm.dir().join("tower");
    config.workspace.node_home = node_home.to_owned();

    config.save_file().unwrap();

    let tower_config_path = node_home.join(CONFIG_FILE).into_os_string().into_string().unwrap();

    // 03. SEND PROOFS
    let mnemonic = get_persona_mnem(persona);
    let mut process = Command::new("cargo")
        .env("TEST", "y")
        .env("MNEM", mnemonic.clone())
        .args(&[
            "run",
            "-p",
            "tower",
            "--",
            "--config",
            &tower_config_path,
            "backlog",
            "-s",
        ])
        .spawn()
        .expect("failed to execute process");

    process.wait().unwrap();

    let miner_state = rpc_client.get_miner_state(address).unwrap();
    let miner_state = miner_state.inner().as_ref().unwrap();

    assert_eq!(miner_state.verified_tower_height, 1);
}

/// Tests the validator onboarding
///   - Initialize a local chain
///   - Create the validator's account (alice) by calling AccountScripts::create_acc_val
///   - Check that the validator is in the validator set by checking the validator universe
#[tokio::test]
async fn ol_test_validator_onboarding() {
    let mut test_environment = TestEnvionement::new().await;

    let persona = "alice";

    let wallet = test_environment.get_persona_wallet(persona);
    let address = wallet.get_addresses().unwrap().into_iter().next().unwrap();

    let validator_universe = test_environment.get_validator_universe().await.unwrap();
    assert_eq!(validator_universe.validators.contains(&address), false);

    test_environment.create_validator_account(persona).await.unwrap();

    let validator_universe = test_environment.get_validator_universe().await.unwrap();
    assert_eq!(validator_universe.validators.contains(&address), true);
}<|MERGE_RESOLUTION|>--- conflicted
+++ resolved
@@ -17,7 +17,8 @@
 use std::{time::{Duration, Instant}, convert::TryFrom};
 use diem_secure_storage::CryptoStorage;
 use diem_secure_storage::KVStorage;
-<<<<<<< HEAD
+
+
 use std::{
     path::PathBuf,
     process::Command,
@@ -155,8 +156,7 @@
         Ok(())
     }
 }
-=======
->>>>>>> cd2bac09
+
 
 #[tokio::test]
 async fn ol_test_demo() {
