--- conflicted
+++ resolved
@@ -18,18 +18,13 @@
 use diem_wallet::WalletLibrary;
 use fs_extra::file::{copy, CopyOptions};
 use ol_keys::{scheme::KeyScheme, wallet};
-<<<<<<< HEAD
-use ol_types::{config::fix_missing_fields, fixtures, rpc_playlist};
-=======
 use ol_types::{config::{fix_missing_fields, parse_toml}, fixtures, rpc_playlist};
->>>>>>> 820ec66f
 use std::process::exit;
 use std::{fs, path::PathBuf};
 use url::Url;
 /// `init` subcommand
 #[derive(Command, Debug, Default, Options)]
 pub struct InitCmd {
-<<<<<<< HEAD
     /// Create the 0L.toml file for 0L apps
     #[options(help = "Create the 0L.toml file for 0L apps")]
     app: bool,
@@ -38,17 +33,6 @@
     #[options(help = "An upstream peer to use in 0L.toml")]
     rpc_peer: Option<Url>,
 
-=======
-      /// Create the 0L.toml file for 0L apps
-    #[options(help = "Create the 0L.toml file for 0L apps")]
-    app: bool,
-
-    /// For "app" option an upstream peer to use in 0L.toml
-    #[options(help = "An upstream peer to use in 0L.toml")]
-    rpc_peer: Option<Url>,
-
-
->>>>>>> 820ec66f
     /// For "app" option home path for app config
     #[options(help = "home path for app config")]
     app_cfg_path: Option<PathBuf>,
@@ -66,13 +50,9 @@
     fullnode: bool,
 
     /// Set the upstream peers playlist from an http served playlist file
-<<<<<<< HEAD
     #[options(
         help = "Use a playlist.json file hosted online to set the upstream_peers field in 0L.toml"
     )]
-=======
-    #[options(help = "Use a playlist.json file hosted online to set the upstream_peers field in 0L.toml")]
->>>>>>> 820ec66f
     rpc_playlist: Option<String>, // Using string so that the user can use a default upstream
 
     /// Search and get seed peers from chain
@@ -178,7 +158,6 @@
                 }
             }
         }
-<<<<<<< HEAD
 
         if let Some(url) = self.rpc_playlist.as_ref() {
             // try to parse it, otherwise get_known_fullnodes will use a default playlist
@@ -212,47 +191,6 @@
                 }
             };
         }
-=======
-        
-        if let Some(url) = self.rpc_playlist.as_ref() {
-          
-
-          // try to parse it, otherwise get_known_fullnodes will use a default playlist
-          let playlist_url: Option<Url> = url.parse().ok();
-
-           match rpc_playlist::get_known_fullnodes(playlist_url){
-              Ok(f) => {
-
-                let mut new_cfg = match parse_toml(self.app_cfg_path.clone()) { // if None path just use default
-                    Ok(c) => c,
-                    Err(e) => {
-                      println!("could not parse app config toml file, exiting. Message: {:?}", e );
-                      exit(1);
-                    },
-                };
-                new_cfg.profile.upstream_nodes = f.get_urls();
-
-                println!("peers found:");
-                new_cfg.profile.upstream_nodes.iter()
-                .for_each(|u| {
-                  println!("{}", u.as_str())
-                });
-
-                // println!("peers found: {:?}", new_cfg.profile.upstream_nodes);
-
-                new_cfg.save_file();
-                println!("Upstream RPC peers updated in 0L.toml");
-                return
-              },
-              Err(e) => {
-                println!("could not read playlists from {:?}, exiting. Message: {:?}", url, e);
-                exit(1);
-              },
-          };
-        }
-        
-
->>>>>>> 820ec66f
 
         // fetch a list of seed peers from the current on chain discovery
         // doesn't need mnemonic
