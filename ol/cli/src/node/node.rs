--- conflicted
+++ resolved
@@ -84,11 +84,7 @@
         self.vitals.items.account_created = self.accounts_exist_on_chain();
         // TODO: make SyncState an item, so we don't need to assign.
         // affects web-monitor structs
-<<<<<<< HEAD
         if let Ok(s) = self.check_sync() {
-=======
-        if let Ok(s) = self.sync_state() {
->>>>>>> 36bef382
             self.vitals.items.is_synced = s.is_synced;
             self.vitals.items.sync_delay = s.sync_delay;
             self.vitals.items.sync_height = s.sync_height
@@ -185,12 +181,7 @@
 
     /// the owner and operator accounts exist on chain
     pub fn accounts_exist_on_chain(&mut self) -> bool {
-<<<<<<< HEAD
         let addr = self.app_conf.profile.account;
-        // dbg!(&addr);
-=======
-        let addr = self.conf.profile.account;
->>>>>>> 36bef382
         let account = self.client.get_account(addr, false);
         match account {
             Ok((opt, _)) => match opt {
