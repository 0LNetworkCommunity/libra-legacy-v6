//! `node` module

use crate::{cache::Vitals, check::items::Items, config::AppCfg, mgmt::management::NodeMode};
use anyhow::Error;
use cli::diem_client::DiemClient;
use diem_config::config::{NodeConfig, RocksdbConfig};
use diemdb::DiemDB;
use std::path::PathBuf;
use std::{process::Command, str};
use sysinfo::SystemExt;
use sysinfo::{ProcessExt, ProcessStatus};
use diem_json_rpc_client::views::TowerStateResourceView;
use diem_types::waypoint::Waypoint;
use diem_types::{account_address::AccountAddress, account_state::AccountState};
use super::client;
use super::{account::OwnerAccountView, states::HostState};
use storage_interface::DbReader;

/// name of key in kv store for sync
pub const SYNC_KEY: &str = "is_synced";

/// node process name:
pub const NODE_PROCESS: &str = "diem-node";

/// miner process name:
pub const MINER_PROCESS: &str = "tower";

/// Node process info
pub struct ProcInfo {
    is_running: bool,
    mode: Option<NodeMode>,
}

/// Configuration and state of node, account, and host.
pub struct Node {
    /// 0L configs
    pub app_conf: AppCfg,
    /// diemclient for connecting
    pub client: DiemClient,
    /// vitals
    pub vitals: Vitals,
    /// node conf
    pub node_conf: Option<NodeConfig>,    
    /// TODO: deduplicate these
    pub chain_state: Option<AccountState>,
    miner_state: Option<TowerStateResourceView>,
}

impl Node {
    /// Create a instance of Check
    pub fn new(client: DiemClient, app_cfg: &AppCfg, is_swarm: bool) -> Self {
        let node_yaml = if is_swarm {
            "node.yaml"
        } else {
            "validator.node.yaml"
        };

        let node_conf = match NodeConfig::load(
            app_cfg.workspace.node_home.join(node_yaml)
        ){
            Ok(c) => Some(c),
            Err(_) => {
              // println!("Warn: could not find a validator config file, trying fullnode");
<<<<<<< HEAD
              match NodeConfig::load(conf.workspace.node_home.join("fullnode.node.yaml")) {
=======
              match NodeConfig::load(app_cfg.workspace.node_home.join("fullnode.node.yaml")) {
>>>>>>> c91e849c
                Ok(c) => Some(c),
                Err(_) => {
                  // println!("ERROR: could not find any *.node.yaml file. Will start without knowing the Node configs");
                  None
                }
              }
            }
        };

        return Self {
            client,
            app_conf: app_cfg.clone(),
            node_conf: node_conf,
            vitals: Vitals {
                host_state: HostState::new(),
                account_view: OwnerAccountView::new(app_cfg.profile.account),
                chain_view: None,
                items: Items::new(false),
                node_proc: None,
                miner_proc: None,
                monitor_proc: None,
            },
            miner_state: None,
            chain_state: None,
        };
    }

    /// default node connection from configs
    pub fn default_from_cfg(mut cfg: AppCfg, swarm_path: Option<PathBuf>) -> Node {
        // NOTE: not intended for swarm.
        let client = client::pick_client(swarm_path.clone(), &mut cfg).unwrap();
        Node::new(client, &cfg, swarm_path.is_some())
    }

    /// refresh all checks
    pub fn refresh_checks(&mut self) -> &mut Self {
        self.vitals.items.configs_exist = self.configs_exist();
        self.vitals.items.db_files_exist = self.db_files_exist();
        self.vitals.items.db_restored = self.db_bootstrapped();
        self.vitals.items.web_running = Node::is_web_monitor_serving();
        self.vitals.items.node_mode = Node::what_node_mode().ok();
        self.vitals.items.node_running = Node::node_running();
        self.vitals.items.miner_running = Node::miner_running();
        self.vitals.items.account_created = self.accounts_exist_on_chain();
        // TODO: make SyncState an item, so we don't need to assign.
        // affects web-monitor structs
        if let Ok(s) = self.check_sync() {
          self.vitals.items.is_synced = s.is_synced;
          self.vitals.items.sync_delay = s.sync_delay;
          self.vitals.items.sync_height = s.sync_height
        } else {
          self.vitals.items.is_synced = false;
          self.vitals.items.sync_delay = 404;
          self.vitals.items.sync_height = 404;
        }
        self.vitals.items.validator_set = self.is_in_validator_set();
        self.vitals.items.has_autopay = self.vitals.account_view.has_autopay_not_empty();
        self.vitals.items.has_operator_set = self.vitals.account_view.has_operator();
        self.vitals.items.has_operator_positive_balance = 
            self.vitals.account_view.has_operator_positive_balance();
        self
    }

    /// Fetch chain state from the upstream node
    pub fn refresh_onchain_state(&mut self) -> &mut Self {
        self.chain_state = match self.get_account_state(AccountAddress::ZERO) {
            Ok(account_state) => Some(account_state),
            Err(_) => None,
        };
        self.miner_state = match self.client.get_miner_state(
            &self.app_conf.profile.account
        ) {
            Ok(state) => state,
            _ => None,
        };
        self
    }

    /// return tower height on chain
    pub fn tower_height_on_chain(&self) -> u64 {
        match &self.miner_state {
            Some(s) => s.verified_tower_height,
            None => 0,
        }
    }

    /// return tower height on chain
    pub fn mining_epoch_on_chain(&self) -> u64 {
        match &self.miner_state {
            Some(s) => s.latest_epoch_mining,
            None => 0,
        }
    }
    /// validator sets
    pub fn validator_set_count(&self) -> usize {
        match &self.chain_state {
            Some(s) => s.get_validator_set().unwrap().unwrap().payload().len(),
            None => 0,
        }
    }

    /// Current monitor account
    pub fn account(&self) -> Vec<u8> {
        self.app_conf.profile.account.to_vec()
    }

    /// Get waypoint from client
    pub fn waypoint(&mut self) -> Result<Waypoint, Error> {
        match self.client.update_and_verify_state_proof() {
            Ok(_t) => self.client.waypoint(),
            Err(_) => self.app_conf.get_waypoint(None),
        }
    }

    /// Is current account in validator set
    pub fn is_in_validator_set(&self) -> bool {
        match &self.chain_state {
            Some(s) => {
                for v in s.get_validator_set().unwrap().unwrap().payload().iter() {
                    if v.account_address().to_vec() == self.app_conf.profile.account.to_vec() {
                        return true;
                    }
                }
                false
            }
            None => {
                false
            }
        }
    }

    /// nothing is configured yet, empty box
    pub fn configs_exist(&mut self) -> bool {
        // check to see no files are present
        let home_path = self.app_conf.workspace.node_home.clone();

        let c_exist = home_path.join("vdf_proofs/proof_0.json").exists()
            && home_path.join("validator.node.yaml").exists()
            && home_path.join("key_store.json").exists();
        c_exist
    }

    /// the owner and operator accounts exist on chain
    pub fn accounts_exist_on_chain(&mut self) -> bool {
        let addr = self.app_conf.profile.account;
        let account = self.client.get_account(&addr);
        match account {
            Ok(opt) => match opt {
                Some(_) => true,
                None => false,
            },
            Err(_) => false,
        }
    }

    /// database is initialized, Please do NOT invoke this function frequently
    pub fn db_bootstrapped(&mut self) -> bool {
        let file = self.app_conf.workspace.db_path.clone();
        if file.exists() {
            // When not committing, we open the DB as secondary so the tool 
            // is usable along side a running node on the same DB. 
            // Using a TempPath since it won't run for long.
            match DiemDB::open(file, true, None, RocksdbConfig::default()) {
                Ok(db) => {
                    return db.get_latest_version().is_ok();
                }
                Err(_e) => (),
            }
        }
        return false;
    }

    /// database is initialized, Please do NOT invoke this function frequently
    pub fn db_files_exist(&mut self) -> bool {
        // check to see no files are present
        let db_path = self.app_conf.workspace.db_path.clone().join("diemdb");
        db_path.exists()
    }

    /// Check if node is running
    pub fn node_running() -> bool {
        Node::node_proc_info().unwrap().is_running
    }

    /// Check if node is running
    fn node_proc_info() -> Result<ProcInfo, Error> {
        let info = if Node::check_process(NODE_PROCESS) {
            ProcInfo {
                is_running: true,
                mode: Node::node_mode_foreground().ok(),
            }
        } else if Node::check_systemd(NODE_PROCESS) {
            ProcInfo {
                is_running: true,
                mode: Node::node_mode_systemd().ok(),
            }
        } else {
           ProcInfo {
                is_running: false,
                mode: None,
            }
        };
        Ok(info)
    }

    /// Check if miner is running
    pub fn miner_running() -> bool {
        Node::check_process(MINER_PROCESS) | Node::check_systemd(MINER_PROCESS)
    }

    /// Check if miner is running
    pub fn pilot_running() -> bool {
        let mut system = sysinfo::System::new_all();
        system.refresh_all();

        let all_p = system.get_process_by_name("ol");
        let process = all_p
            .into_iter()
            .filter(|i| match i.status() {
                ProcessStatus::Run => true,
                // ProcessStatus::Sleep => true,
                _ => false,
            })
            .find(|i| !i.cmd().is_empty());

        process
            .unwrap()
            .cmd()
            .into_iter()
            .find(|s| s.contains(&"pilot".to_owned()))
            .is_some()
    }

    fn check_process(process_str: &str) -> bool {
        // get processes from sysinfo
        let mut system = sysinfo::System::new_all();
        system.refresh_all();
        for (_, process) in system.get_processes() {
            if process.name() == process_str {
                // TODO: doesn't always catch `miner` running, see get by name below.
                return true;
            }
        }
        // also try by name (yield different results), most reliable.
        let p = system.get_process_by_name(process_str);
        !p.is_empty()
    }

    /// check what mode the node is running in
    pub fn what_node_mode() -> Result<NodeMode, Error> {
        match Node::node_proc_info() {
            Ok(proc) => {
              match proc.mode {
                Some(m) => Ok(m),
                None => Err(Error::msg("no node mode found"))
            }
            },
            Err(e) => Err(e)
        }
    }

    /// check what mode the node is running in
    pub fn node_mode_systemd() -> Result<NodeMode, Error> {
        let output = Command::new("service")
            .args(&["diem-node", "status"])
            .output();
        match output {
            Ok(out) => {
                let text = str::from_utf8(&out.stdout.as_slice()).unwrap();
                if text.contains("validator") {
                    return Ok(NodeMode::Validator);
                } else if text.contains("fullnode") {
                    return Ok(NodeMode::Fullnode);
                }
            }
            Err(e) => return Err(Error::from(e)),
        }
        Err(Error::msg("no systemd mode found"))
    }

    /// check what mode the node is running in
    pub fn node_mode_foreground() -> Result<NodeMode, Error> {
        // check as parent process
        let mut system = sysinfo::System::new_all();
        system.refresh_all();
        let all_p = system.get_process_by_name(NODE_PROCESS);
        let process = all_p
            .into_iter()
            .filter(|i| match i.status() {
                ProcessStatus::Run => true,
                // ProcessStatus::Sleep => true,
                _ => false,
            })
            .find(|i| !i.cmd().is_empty());

        if let Some(p) = process {
            let is_val = p
                .cmd()
                .into_iter()
                .find(|s| s.contains(&"validator".to_owned()))
                .is_some();
            if is_val {
                return Ok(NodeMode::Validator);
            }

            let is_fn = p
                .cmd()
                .into_iter()
                .find(|s| s.contains(&"fullnode".to_owned()))
                .is_some();
            if is_fn {
                return Ok(NodeMode::Fullnode);
            }

            let is_fn = p
                .cmd()
                .into_iter()
                .find(|s| s.contains(&"swarm".to_owned()))
                .is_some();
            if is_fn {
                return Ok(NodeMode::Validator);
            }
        }
        Err(Error::msg("no mode found in process"))
    }

    /// is web monitor serving on 3030
    pub fn is_web_monitor_serving() -> bool {
        port_scanner::scan_port(3030)
    }

    fn check_systemd(process_name: &str) -> bool {
        let out = Command::new("systemctl")
            .arg("is-active")
            .arg("--quiet")
            .arg(process_name)
            .output();
        match out {
            Ok(o) => o.status.code().unwrap() == 0,
            Err(_) => false,
        }
    }
}<|MERGE_RESOLUTION|>--- conflicted
+++ resolved
@@ -61,11 +61,7 @@
             Ok(c) => Some(c),
             Err(_) => {
               // println!("Warn: could not find a validator config file, trying fullnode");
-<<<<<<< HEAD
-              match NodeConfig::load(conf.workspace.node_home.join("fullnode.node.yaml")) {
-=======
               match NodeConfig::load(app_cfg.workspace.node_home.join("fullnode.node.yaml")) {
->>>>>>> c91e849c
                 Ok(c) => Some(c),
                 Err(_) => {
                   // println!("ERROR: could not find any *.node.yaml file. Will start without knowing the Node configs");
