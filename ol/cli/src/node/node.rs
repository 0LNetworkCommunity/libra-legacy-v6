--- conflicted
+++ resolved
@@ -60,13 +60,8 @@
         ){
             Ok(c) => Some(c),
             Err(_) => {
-<<<<<<< HEAD
-              println!("Warn: could not find a validator config file, trying fullnode");
-              match NodeConfig::load(app_cfg.workspace.node_home.join("fullnode.node.yaml")) {
-=======
               // println!("Warn: could not find a validator config file, trying fullnode");
               match NodeConfig::load(conf.workspace.node_home.join("fullnode.node.yaml")) {
->>>>>>> 27c12559
                 Ok(c) => Some(c),
                 Err(_) => {
                   // println!("ERROR: could not find any *.node.yaml file. Will start without knowing the Node configs");
