//! 'query'
use libra_json_rpc_client::{views::TransactionView, AccountAddress};
use num_format::{Locale, ToFormattedString};

use super::node::Node;

#[derive(Debug)]
/// What query do we want to return
pub enum QueryType {
<<<<<<< HEAD
  /// Account balance
  Balance {
    /// account to query txs of
    account: AccountAddress 
  },
  /// Epoch and waypoint
  Epoch,
  /// Network block height
  BlockHeight,
  /// All account resources
  Resources {
    /// account to query txs of
    account: AccountAddress 
  },
  /// How far behind the local is from the upstream nodes
  SyncDelay,
  /// Get transaction history
  Txs { 
    /// account to query txs of
    account: AccountAddress,
    /// get transactions after this height
    txs_height: Option<u64>,
    /// limit how many txs
    txs_count: Option<u64>, 
    /// filter by type
    txs_type: Option<String>,
  },
=======
    /// Account balance
    Balance {
        /// account to query txs of
        account: AccountAddress,
    },
    /// Epoch and waypoint
    Epoch,
    /// Network block height
    BlockHeight,
    /// All account resources
    Resources {
        /// account to query txs of
        account: AccountAddress,
    },
    /// How far behind the local is from the upstream nodes
    SyncDelay,
    /// Get transaction history
    Txs {
        /// account to query txs of
        account: AccountAddress,
        /// get transactions after this height
        txs_height: Option<u64>,
        /// limit how many txs
        txs_count: Option<u64>,
        /// filter by type
        txs_type: Option<String>,
    },
>>>>>>> fd146e8d
}

/// Get data from a client, with a query type. Will connect to local only if in sync.
impl Node {
<<<<<<< HEAD
  /// run a query
  pub fn query(&mut self, query_type: QueryType) -> String {
    use QueryType::*;
    match query_type {
      Balance{account} => {
        // TODO: get scaling factor from chain.
        let scaling_factor = 1_000_000;
        match self.client.get_account(account, true) {
            Ok((Some(account_view), _)) => {
              for av in account_view.balances.iter() {
                if av.currency == "GAS" {
                  
                  let amount = av.amount/scaling_factor ;
                  return amount.to_formatted_string(&Locale::en);
                }
              }
            },
            Ok((None, _)) => { dbg!("none"); }
            Err(e) => {dbg!(e);}
        }
        "0".to_string()
      }
      BlockHeight => {
        let (chain, _) = self.refresh_chain_info();
        chain.unwrap().height.to_string()
      }
      Epoch => {
        let (chain, _) = self.refresh_chain_info();

        format!(
          "{} - WAYPOINT: {}",
          chain.clone().unwrap().epoch.to_string(),
          &chain.unwrap().waypoint.unwrap().to_string()
        )
      }
      SyncDelay => {
       match self.check_sync(){
           Ok(sync) => {
             format!("is synced: {}, local height: {}, upstream delay: {}", sync.is_synced, sync.sync_height, sync.sync_delay)
           },
           Err(e) => e.to_string()
       }
      },
      Resources { account } => {
        // account
        let resources = self.get_annotate_account_blob(account)
          .unwrap()
          .0
          .unwrap();
=======
    /// run a query
    pub fn query(&mut self, query_type: QueryType) -> String {
        use QueryType::*;
        match query_type {
            Balance { account } => {
                // TODO: get scaling factor from chain.
                let scaling_factor = 1_000_000;
                match self.client.get_account(account, true) {
                    Ok((Some(account_view), _)) => {
                        for av in account_view.balances.iter() {
                            if av.currency == "GAS" {
                                let amount = av.amount / scaling_factor;
                                return amount.to_formatted_string(&Locale::en);
                            }
                        }
                        return "No GAS found on account".to_owned();
                    }
                    Ok((None, _)) => format!("No account {} found on chain, account", account),
                    Err(e) => format!("Chain query error: {:?}", e),
                }
            }
            BlockHeight => {
                let (chain, _) = self.refresh_chain_info();
                chain.unwrap().height.to_string()
            }
            Epoch => {
                let (chain, _) = self.refresh_chain_info();
>>>>>>> fd146e8d

                format!(
                    "{} - WAYPOINT: {}",
                    chain.clone().unwrap().epoch.to_string(),
                    &chain.unwrap().waypoint.unwrap().to_string()
                )
            }
            SyncDelay => match self.check_sync() {
                Ok(sync) => format!(
                    "is synced: {}, local height: {}, upstream delay: {}",
                    sync.is_synced, sync.sync_height, sync.sync_delay
                ),
                Err(e) => e.to_string(),
            },
            Resources { account } => {
                // account
                match self.get_annotate_account_blob(account) {
                    Ok((Some(r), _)) => format!("{:#?}", r),
                    Err(e) => format!("Error querying account resource. Message: {:#?}", e),
                    _ => format!("Error, cannot find account state for {:#?}", account),
                }
            }
            Txs {
                account,
                txs_height,
                txs_count,
                txs_type,
            } => {
                let (chain, _) = self.refresh_chain_info();
                let current_height = chain.unwrap().height;
                let query_height = if current_height > 100_000 {
                    current_height - 100_000
                } else {
                    0
                };

<<<<<<< HEAD
        let txs = self.client.get_txn_by_acc_range(
          account,
          txs_height.unwrap_or(query_height),
          txs_count.unwrap_or(100), 
          true
        ).unwrap();
=======
                let txs = self
                    .client
                    .get_txn_by_acc_range(
                        account,
                        txs_height.unwrap_or(query_height),
                        txs_count.unwrap_or(100),
                        true,
                    )
                    .unwrap();
>>>>>>> fd146e8d

                if let Some(t) = txs_type {
                    let filter: Vec<TransactionView> = txs.into_iter()
          .filter(|tv|{
            match &tv.transaction {
                libra_json_rpc_client::views::TransactionDataView::UserTransaction {  script, .. } => {
                  return  script.r#type == t;
                },
                _ => false
            }
          })
          .collect();
                    format!("{:#?}", filter)
                } else {
                    format!("{:#?}", txs)
                }
            }
        }
<<<<<<< HEAD
      }
=======
>>>>>>> fd146e8d
    }
}
<|MERGE_RESOLUTION|>--- conflicted
+++ resolved
@@ -7,7 +7,6 @@
 #[derive(Debug)]
 /// What query do we want to return
 pub enum QueryType {
-<<<<<<< HEAD
   /// Account balance
   Balance {
     /// account to query txs of
@@ -35,40 +34,10 @@
     /// filter by type
     txs_type: Option<String>,
   },
-=======
-    /// Account balance
-    Balance {
-        /// account to query txs of
-        account: AccountAddress,
-    },
-    /// Epoch and waypoint
-    Epoch,
-    /// Network block height
-    BlockHeight,
-    /// All account resources
-    Resources {
-        /// account to query txs of
-        account: AccountAddress,
-    },
-    /// How far behind the local is from the upstream nodes
-    SyncDelay,
-    /// Get transaction history
-    Txs {
-        /// account to query txs of
-        account: AccountAddress,
-        /// get transactions after this height
-        txs_height: Option<u64>,
-        /// limit how many txs
-        txs_count: Option<u64>,
-        /// filter by type
-        txs_type: Option<String>,
-    },
->>>>>>> fd146e8d
 }
 
 /// Get data from a client, with a query type. Will connect to local only if in sync.
 impl Node {
-<<<<<<< HEAD
   /// run a query
   pub fn query(&mut self, query_type: QueryType) -> String {
     use QueryType::*;
@@ -118,35 +87,6 @@
           .unwrap()
           .0
           .unwrap();
-=======
-    /// run a query
-    pub fn query(&mut self, query_type: QueryType) -> String {
-        use QueryType::*;
-        match query_type {
-            Balance { account } => {
-                // TODO: get scaling factor from chain.
-                let scaling_factor = 1_000_000;
-                match self.client.get_account(account, true) {
-                    Ok((Some(account_view), _)) => {
-                        for av in account_view.balances.iter() {
-                            if av.currency == "GAS" {
-                                let amount = av.amount / scaling_factor;
-                                return amount.to_formatted_string(&Locale::en);
-                            }
-                        }
-                        return "No GAS found on account".to_owned();
-                    }
-                    Ok((None, _)) => format!("No account {} found on chain, account", account),
-                    Err(e) => format!("Chain query error: {:?}", e),
-                }
-            }
-            BlockHeight => {
-                let (chain, _) = self.refresh_chain_info();
-                chain.unwrap().height.to_string()
-            }
-            Epoch => {
-                let (chain, _) = self.refresh_chain_info();
->>>>>>> fd146e8d
 
                 format!(
                     "{} - WAYPOINT: {}",
@@ -183,24 +123,12 @@
                     0
                 };
 
-<<<<<<< HEAD
         let txs = self.client.get_txn_by_acc_range(
           account,
           txs_height.unwrap_or(query_height),
           txs_count.unwrap_or(100), 
           true
         ).unwrap();
-=======
-                let txs = self
-                    .client
-                    .get_txn_by_acc_range(
-                        account,
-                        txs_height.unwrap_or(query_height),
-                        txs_count.unwrap_or(100),
-                        true,
-                    )
-                    .unwrap();
->>>>>>> fd146e8d
 
                 if let Some(t) = txs_type {
                     let filter: Vec<TransactionView> = txs.into_iter()
@@ -219,9 +147,6 @@
                 }
             }
         }
-<<<<<<< HEAD
       }
-=======
->>>>>>> fd146e8d
     }
 }
