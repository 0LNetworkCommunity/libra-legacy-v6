--- conflicted
+++ resolved
@@ -10,12 +10,7 @@
 
 /// check the db
 pub fn maybe_restore_db(mut node: &mut Node, verbose: bool) -> &mut Node {
-<<<<<<< HEAD
     let cfg = node.app_conf.to_owned();
-    // let wp = node.client.waypoint().unwrap().to_owned();
-=======
-    let cfg = node.conf.to_owned();
->>>>>>> 36bef382
     // Abort if the database is not set correctly.
     node.vitals.host_state.onboard_state = OnboardState::EmptyBox;
 
