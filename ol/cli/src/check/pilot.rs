--- conflicted
+++ resolved
@@ -70,7 +70,6 @@
         node.vitals.host_state.monitor_state = MonitorState::Serving;
     }
 
-
     let is_in_val_set = node.vitals.items.validator_set;
     match is_in_val_set {
         true => {
@@ -83,18 +82,13 @@
             // TODO: we don't know if the account exists from the is_in_validator_set check
             if verbose {
                 println!("Node: account is NOT in validator set");
-<<<<<<< HEAD
-                  if node.vitals.items.account_created {
-                    println!(".. Account: Owner account does NOT exist on chain. Was the account creation transaction submitted?");
-      
-=======
-                node.vitals.host_state.account_state = AccountState::ExistsOnChain;
-                  if !node.vitals.items.account_created {
-                    node.vitals.host_state.account_state = AccountState::None;
-
-                    println!(".. Account: Owner account does NOT exist on chain. Was the account creation transaction submitted?");
->>>>>>> 7b3614e5
-              }
+            }
+            node.vitals.host_state.account_state = AccountState::ExistsOnChain;
+            if !node.vitals.items.account_created {
+                node.vitals.host_state.account_state = AccountState::None;
+            }
+            if verbose {
+                println!(".. Account: Owner account does NOT exist on chain. Was the account creation transaction submitted?");
             }
         }
     }
