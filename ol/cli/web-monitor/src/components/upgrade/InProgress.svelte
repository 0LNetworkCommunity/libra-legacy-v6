<script lang="ts">
  import { chainInfo } from "../../store.ts";

  let vote_counts = [];
  let validator_count = 0;
  let expiration_height = 0;
  let voters = 0;

  let vote_window_expired: Boolean;
  let current_height = 0;

  chainInfo.subscribe((info_str) => {
    let data = JSON.parse(info_str);
    vote_counts = data.chain_view.upgrade.upgrade.vote_counts;
    voters = 0;
    vote_counts.forEach(e => {
      voters = voters + e.validators.length;
    });
    expiration_height = data.chain_view.upgrade.upgrade.vote_window;
    vote_window_expired = expiration_height < current_height;
    current_height = data.chain_view.height;

    validator_count = data.chain_view.validator_view.length;
  });
</script>

<main>
  <div>
    <h3 class="uk-text-muted uk-text-center uk-text-uppercase">
      Voting In Progress
    </h3>
    <table class="uk-table">
      <tbody>
        <tr>
          <td class="uk-text-uppercase">VOTERS:</td>
          <td> {voters}/{validator_count} </td>
        </tr>
        <tr>
          <td class="uk-text-uppercase">EXPIRATION:</td>
          <td> {expiration_height} </td>
        </tr>
      </tbody>
    </table>

    <hr />

    <div>
      <div class="uk-text-center">
        {#each vote_counts as prop, i}
          <h5
            class="uk-text-muted uk-text-center uk-text-uppercase uk-text-small"
          >
            proposal {i + 1}
          </h5>
          <p class="uk-text-uppercase uk-text-small">
            {prop.validators.length} votes / {validator_count} validators
          </p>
<<<<<<< HEAD
          {#each prop.validators as val, i}
            <p>{val}</p>
          {/each}
=======
          <p class="hash">{prop.validators}</p>
>>>>>>> 8bcbb495
        {/each}
      </div>
    </div>
  </div>
</main><|MERGE_RESOLUTION|>--- conflicted
+++ resolved
@@ -55,13 +55,9 @@
           <p class="uk-text-uppercase uk-text-small">
             {prop.validators.length} votes / {validator_count} validators
           </p>
-<<<<<<< HEAD
           {#each prop.validators as val, i}
-            <p>{val}</p>
+            <p class="hash">{val}</p>
           {/each}
-=======
-          <p class="hash">{prop.validators}</p>
->>>>>>> 8bcbb495
         {/each}
       </div>
     </div>
