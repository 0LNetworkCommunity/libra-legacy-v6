//! Toplevel entrypoint command.

use abscissa_core::{
    Command, command::Usage, Config, Configurable, FrameworkError, 
    Options, Runnable    
};
use std::path::PathBuf;

use crate::commands;

/// Toplevel entrypoint command.
///
/// Handles obtaining toplevel help as well as verbosity settings.
#[derive(Debug, Options)]
pub struct EntryPoint<Cmd>
where
    Cmd: Command + Runnable,
{
    /// Path to the configuration file
    #[options(short = "c", help = "path to configuration file")]
    pub config: Option<PathBuf>,

    /// Obtain help about the current command
    #[options(short = "h", help = "print help message")]
    pub help: bool,

    /// Increase verbosity setting
    #[options(short = "v", help = "be verbose")]
    pub verbose: bool,

    /// Subcommand to execute.
    ///
    /// The `command` option will delegate option parsing to the command type,
    /// starting at the first free argument.
    #[options(command)]
    pub command: Option<Cmd>,

    /// --- Customizing EntryPoint --- ///
    /// Swarm path - get tx params from swarm
    #[options(help = "swarm path to override tx params, testing only")]
    pub swarm_path: Option<PathBuf>,

    /// Swarm persona - what fixtures to use
    #[options(help = "use the fixtures of a persona, e.g. alice, eve")]
    pub swarm_persona: Option<String>,

<<<<<<< HEAD
=======
    /// The operator is sending the transaction, used in miner.
    #[options(short = "o", help = "the operator is signing and sending the transaction")]
    pub is_operator: bool,
>>>>>>> 33309e31

}

impl<Cmd> EntryPoint<Cmd>
where
    Cmd: Command + Runnable,
{
    /// Borrow the underlying command type or print usage info and exit
    fn command(&self) -> &Cmd {
        self.command
            .as_ref()
            .unwrap_or_else(|| Cmd::print_usage_and_exit(&[]))
    }
}

impl<Cmd> Runnable for EntryPoint<Cmd>
where
    Cmd: Command + Runnable,
{
    fn run(&self) {
        self.command().run()
    }
}

impl<Cmd> Command for EntryPoint<Cmd>
where
    Cmd: Command + Runnable,
{
    /// Name of this program as a string
    fn name() -> &'static str {
        Cmd::name()
    }

    /// Description of this program
    fn description() -> &'static str {
        Cmd::description()
    }

    /// Version of this program
    fn version() -> &'static str {
        Cmd::version()
    }

    /// Authors of this program
    fn authors() -> &'static str {
        Cmd::authors()
    }

    /// Get usage information for a particular subcommand (if available)
    fn subcommand_usage(command: &str) -> Option<Usage> {
        Cmd::subcommand_usage(command)
    }
}

impl<Cfg, Cmd> Configurable<Cfg> for EntryPoint<Cmd>
where
    Cmd: Command + Configurable<Cfg> + Runnable,
    Cfg: Config,
{
    /// Path to the command's configuration file
    fn config_path(&self) -> Option<PathBuf> {
        match &self.config {
            // Use explicit `-c`/`--config` argument if passed
            Some(cfg) => Some(cfg.clone()),

            // Otherwise defer to the toplevel command's config path logic
            None => self.command.as_ref().and_then(|cmd| cmd.config_path()),
        }
    }

    /// Process the configuration after it has been loaded, potentially
    /// modifying it or returning an error if options are incompatible
    fn process_config(&self, config: Cfg) -> Result<Cfg, FrameworkError> {
        match &self.command {
            Some(cmd) => cmd.process_config(config),
            None => Ok(config),
        }
    }
}
/// the entry point args
pub type EntryPointTxsCmd = EntryPoint<commands::WizCmd>;
/// get arguments passed in the entrypoin of this app, not the subcommands
pub fn get_args() -> EntryPointTxsCmd {
  Command::from_env_args()
}<|MERGE_RESOLUTION|>--- conflicted
+++ resolved
@@ -44,12 +44,9 @@
     #[options(help = "use the fixtures of a persona, e.g. alice, eve")]
     pub swarm_persona: Option<String>,
 
-<<<<<<< HEAD
-=======
     /// The operator is sending the transaction, used in miner.
     #[options(short = "o", help = "the operator is signing and sending the transaction")]
     pub is_operator: bool,
->>>>>>> 33309e31
 
 }
 
