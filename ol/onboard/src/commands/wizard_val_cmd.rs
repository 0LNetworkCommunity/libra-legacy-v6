//! `version` subcommand

#![allow(clippy::never_loop)]

use super::genesis_files_cmd;
use crate::entrypoint;
use crate::prelude::app_config;
use abscissa_core::{status_info, status_ok, Command, Options, Runnable};
use diem_genesis_tool::ol_node_files;
use diem_types::{transaction::SignedTransaction, waypoint::Waypoint};
use diem_wallet::WalletLibrary;
use ol::{commands::init_cmd, config::AppCfg};
use ol_keys::{scheme::KeyScheme, wallet};
use ol_types::block::VDFProof;
use ol_types::config::IS_TEST;
use ol_types::fixtures;
use ol_types::{account::ValConfigs, config::TxType, pay_instruction::PayInstruction};
use reqwest::Url;
use std::fs;
use std::process::exit;
use std::{fs::File, io::Write, path::PathBuf};
use txs::{commands::autopay_batch_cmd, submit_tx};

/// `validator wizard` subcommand
#[derive(Command, Debug, Default, Options)]
pub struct ValWizardCmd {
    #[options(
        short = "a",
        help = "where to output the account.json file, defaults to node home"
    )]
    output_path: Option<PathBuf>,
    #[options(help = "explicitly set home path instead of answer in wizard, for CI usually")]
    home_path: Option<PathBuf>,
    #[options(help = "id of the chain")]
    chain_id: Option<u8>,
    #[options(help = "github org of genesis repo")]
    github_org: Option<String>,
    #[options(help = "repo with with genesis transactions")]
    repo: Option<String>,
    #[options(help = "use a genesis file instead of building")]
    prebuilt_genesis: Option<PathBuf>,
    #[options(help = "fetching genesis blob from github")]
    fetch_git_genesis: bool,
    #[options(help = "skip mining a block zero")]
    skip_mining: bool,
    #[options(short = "u", help = "template account.json to configure from")]
    template_url: Option<Url>,
    #[options(help = "autopay file if instructions are to be sent")]
    autopay_file: Option<PathBuf>,
    #[options(help = "An upstream peer to use in 0L.toml")]
    upstream_peer: Option<Url>,
    #[options(help = "If validator is building from source")]
    source_path: Option<PathBuf>,
    #[options(short = "w", help = "If validator is building from source")]
    waypoint: Option<Waypoint>,
    #[options(short = "e", help = "If validator is building from source")]
    epoch: Option<u64>,
    #[options(help = "For testing in ci, use genesis.blob fixtures")]
    ci: bool,
    #[options(help = "Used only on genesis ceremony")]
    genesis_ceremony: bool,
}

impl Runnable for ValWizardCmd {
    fn run(&self) {
        // Note. `onboard` command DOES NOT READ CONFIGS FROM 0L.toml

        status_info!(
            "\nValidator Config Wizard.", "Next you'll enter your mnemonic and some other info to configure your validator node and on-chain account. If you haven't yet generated keys, run the standalone keygen tool with 'onboard keygen'."
        );

        if !self.skip_mining {
          println!("\nYour first 0L proof-of-work will also be mined now. Expect this take at least 30 minutes on modern CPUs.\n");
        }

        let entry_args = entrypoint::get_args();

        // Get credentials from prompt
        let (authkey, account, wallet) = wallet::get_account_from_prompt();

        let upstream_peer = if *&self.genesis_ceremony {
            None
        } else {
            let mut upstream = self.upstream_peer.clone().unwrap_or_else(|| {
              self.template_url.clone().unwrap_or_else(|| {
                  print!("ERROR: Must set a URL to query chain. Use --upstream-peer of --template-url, exiting.");
                  exit(1)  
              })
            });
            upstream.set_port(Some(8080)).unwrap();
            println!("Setting upstream peer URL to: {:?}", &upstream.as_str());
            Some(upstream)
        };

        let app_config = AppCfg::init_app_configs(
            authkey,
            account,
            &upstream_peer,
            &self.home_path,
            &self.epoch,
            &self.waypoint,
            &self.source_path,
            None,
            None,
        );
        let home_path = &app_config.workspace.node_home;
        let base_waypoint = app_config.chain_info.base_waypoint.clone();

        status_ok!("\nApp configs written", "\n...........................\n");

        if let Some(url) = &self.template_url {
            let mut url = url.to_owned();
            url.set_port(Some(3030)).unwrap(); //web port
            save_template(&url.join("account.json").unwrap(), home_path);
            // get autopay
            status_ok!("\nTemplate saved", "\n...........................\n");
        }

        // Use any autopay instructions
        // TODO: simplify signature
        let (autopay_batch, autopay_signed) = get_autopay_batch(
            &self.template_url,
            &self.autopay_file,
            home_path,
            &app_config,
            &wallet,
            entry_args.swarm_path.as_ref().is_some(),
            *&self.genesis_ceremony,
        );
        status_ok!(
            "\nAutopay transactions signed",
            "\n...........................\n"
        );

        // Initialize Validator Keys
        // this also sets a genesis waypoint if one was provide, e.g. from an upstream peer.
        init_cmd::initialize_validator(&wallet, &app_config, base_waypoint, *&self.genesis_ceremony).expect("could not initialize validator key_store.json");
        status_ok!("\nKey file written", "\n...........................\n");


        // Retrieve the genesis block and build a number of node configuration files. Note: In genesis all node files are created through multiple steps in config/management/genesis, this should be skipped
        if !self.genesis_ceremony {
          get_genesis_and_make_node_files(self, home_path, base_waypoint, &app_config);
        }

        if !self.skip_mining {
            // Mine Proof
            match tower::proof::write_genesis(&app_config){
                Ok(_) => {
                  status_ok!(
                      "\nGenesis proof complete",
                      "\n...........................\n"
                  );
                },
                Err(e) => {
                  println!("ERROR: could not write genesis tower proof, message: {:?}", &e.to_string())
                },
            };

        }

        // Write account manifest
        write_account_json(
            &self.output_path,
            wallet,
            Some(app_config.clone()),
            autopay_batch,
            autopay_signed,
        );
        status_ok!(
            "\nAccount manifest written",
            "\n...........................\n"
        );
      

        status_info!(
            "Success", "Your validator node and miner app are now configured.\n");


        if !self.genesis_ceremony {
            println!(
                "\nStart your node with `ol start`, and then ask someone with GAS to do this transaction `txs create-validator -u http://{}`",
                &app_config.profile.ip
            );
        }
    }
}

/// get autopay instructions from file
pub fn get_autopay_batch(
    template: &Option<Url>,
    file_path: &Option<PathBuf>,
    home_path: &PathBuf,
    cfg: &AppCfg,
    wallet: &WalletLibrary,
    is_swarm: bool,
    is_genesis: bool,
) -> (Option<Vec<PayInstruction>>, Option<Vec<SignedTransaction>>) {
    let file_name = if template.is_some() {
        // assumes the template was downloaded from URL
        "template.json"
    } else {
        "autopay_batch.json"
    };

    let starting_epoch = cfg.chain_info.base_epoch.unwrap_or(0);
    let instr_vec = PayInstruction::parse_autopay_instructions(
        &file_path.clone().unwrap_or(home_path.join(file_name)),
        Some(starting_epoch.clone()),
        None,
    )
    .unwrap();

    if is_genesis { return (Some(instr_vec), None ) }


    let script_vec = autopay_batch_cmd::process_instructions(instr_vec.clone());
    let url = cfg.what_url(false);
    let mut tx_params = submit_tx::get_tx_params_from_toml(
        cfg.to_owned(),
        TxType::Miner,
        Some(wallet),
        url,
        None,
        is_swarm,
    )
    .unwrap();
    let tx_expiration_sec = if *IS_TEST {
        // creating fixtures here, so give it near infinite expiry
        100 * 360 * 24 * 60 * 60
    } else {
        // give the tx a very long expiration, 7 days.
        7 * 24 * 60 * 60
    };
    tx_params.tx_cost.user_tx_timeout = tx_expiration_sec;
    let txn_vec = autopay_batch_cmd::sign_instructions(script_vec, 0, &tx_params);
    (Some(instr_vec), Some(txn_vec))
}

/// save template file
pub fn save_template(url: &Url, home_path: &PathBuf) -> PathBuf {
    let g_res = reqwest::blocking::get(&url.to_string());
    let g_path = home_path.join("template.json");
    let mut g_file = File::create(&g_path).expect("couldn't create file");
    let g_content = g_res
        .unwrap()
        .bytes()
        .expect("cannot connect to upstream node")
        .to_vec(); //.text().unwrap();
    g_file.write_all(g_content.as_slice()).unwrap();
    g_path
}

/// Creates an account.json file for the validator
pub fn write_account_json(
    json_path: &Option<PathBuf>,
    wallet: WalletLibrary,
    wizard_config: Option<AppCfg>,
    autopay_batch: Option<Vec<PayInstruction>>,
    autopay_signed: Option<Vec<SignedTransaction>>,
) {
    let cfg = wizard_config.unwrap_or(app_config().clone());
    let json_path = json_path.clone().unwrap_or(cfg.workspace.node_home.clone());
    let keys = KeyScheme::new(&wallet);
    let block = VDFProof::parse_block_file(cfg.get_block_dir().join("proof_0.json").to_owned());

    ValConfigs::new(
        block,
        keys,
        cfg.profile.ip.to_string(),
        autopay_batch,
        autopay_signed,
    )
    .create_manifest(json_path);
}

fn get_genesis_and_make_node_files(cmd: &ValWizardCmd, home_path: &PathBuf, base_waypoint: Option<Waypoint>, cfg: &AppCfg) {
  // The default behavior is to fetch the genesis from a github repo.
  // if this is not possible then the user should have set a prebuilt genesis path.

    // in case of CI copy
   let genesis_blob_path =  if cmd.ci {
          fs::copy(
              fixtures::get_test_genesis_blob().as_os_str(),
              home_path.join("genesis.blob"),
          )
          .unwrap();

          status_ok!(
              "\nUsing test genesis.blob",
              "\n...........................\n"
          );
          Some(home_path.join("genesis.blob"))
    } else if cmd.prebuilt_genesis.is_some(){
      // user can override with a prebuilt genesis locally.
      cmd.prebuilt_genesis.clone()
      // Some(p.to_owned())
  } else {
  // default behavior: fetching the genesis files from genesis-archive, unless overrideen
  match genesis_files_cmd::fetch_genesis_files_from_repo(home_path.clone(), &cmd.github_org, &cmd.repo) {
    Ok(path) => {
      status_ok!(
          "\nDownloaded genesis files",
          "\n...........................\n"
      );
      Some(path)
      
    },
    Err(_) => {
      println!("ERROR: could not get a genesis.blob from Github repo. You can override this behavior with --prebuilt-genesis <path/to/genesis.blob>. Exiting");
      exit(1);

    },
}
  };


  let home_dir = cfg.workspace.node_home.to_owned();
  // 0L convention is for the namespace of the operator to be appended by '-oper'
<<<<<<< HEAD
  let namespace = cfg.profile.auth_key.clone().to_string() + "-oper";
  let val_ip_address = cfg.profile.ip;
=======
  // this needs to be the same namespace as in initialize_validator
  let namespace = app_config.profile.account.to_hex() + "-oper";

>>>>>>> b51ce2c4
  // TODO: use node_config to get the seed peers and then write upstream_node vec in 0L.toml from that.
  ol_node_files::write_node_config_files(
      home_dir.clone(),
      cmd.chain_id.unwrap_or(1),
      cmd.github_org.clone(),
      cmd.repo.clone(),
      &namespace,
      &genesis_blob_path,
      &false,
      base_waypoint,
      &None,
      Some(val_ip_address),
  )
  .unwrap();

  status_ok!("\nNode config written", "\n...........................\n");
}<|MERGE_RESOLUTION|>--- conflicted
+++ resolved
@@ -317,14 +317,10 @@
 
   let home_dir = cfg.workspace.node_home.to_owned();
   // 0L convention is for the namespace of the operator to be appended by '-oper'
-<<<<<<< HEAD
-  let namespace = cfg.profile.auth_key.clone().to_string() + "-oper";
   let val_ip_address = cfg.profile.ip;
-=======
   // this needs to be the same namespace as in initialize_validator
   let namespace = app_config.profile.account.to_hex() + "-oper";
 
->>>>>>> b51ce2c4
   // TODO: use node_config to get the seed peers and then write upstream_node vec in 0L.toml from that.
   ol_node_files::write_node_config_files(
       home_dir.clone(),
