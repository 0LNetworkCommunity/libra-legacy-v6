--- conflicted
+++ resolved
@@ -10,15 +10,9 @@
 use crate::prelude::*;
 use abscissa_core::{config, Command, FrameworkError, Options, Runnable};
 use glob::glob;
-// use serde::Serialize;
 use std::{fs, io::Write, path::Path};
-<<<<<<< HEAD
-use vdf::{VDFParams, WesolowskiVDFParams, VDF};
 use libra_crypto::hash::HashValue;
-=======
-// use vdf::{VDFParams, WesolowskiVDFParams, VDF};
 
->>>>>>> 20c8deef
 /// `start` subcommand
 ///
 /// The `Options` proc macro generates an option parser based on the struct
@@ -40,12 +34,8 @@
         let config = app_config();
         let blocks_dir = Path::new(&config.chain_info.block_dir);
 
-<<<<<<< HEAD
-        let (mut current_block_number, mut current_block_path) = {
-=======
         //TODO: current_block_path is unused
-        let (current_block_number, current_block_path) = {
->>>>>>> 20c8deef
+        let (mut current_block_number, current_block_path) = {
             //Check for existing blocks
 
             if !blocks_dir.exists() {
@@ -75,7 +65,6 @@
             }
         };
 
-<<<<<<< HEAD
         let mut preimage ={
             if let Some(max_block_path) = current_block_path{
                 let block_file =fs::read_to_string(max_block_path)
@@ -94,26 +83,16 @@
         loop{
 
         status_ok!("Generating Proof for block {}",current_block_number.to_string());
-        let vdf: Box<dyn VDF> = Box::new(WesolowskiVDFParams(SECURITY_PARAM).new());
 
-        let proof = vdf
-            .solve(&preimage, config.chain_info.block_size)
-            .expect("iterations should have been valiated earlier");
-
-        current_block_number +=1;
-
-        preimage = HashValue::sha3_256_of(&proof).to_vec();
-
-        let block = Block {
-            height: current_block_number,
-            data: proof,
-=======
         let block = Block {
             height: current_block_number + 1,
             // note: do_delay() sigature is (challenge, delay difficulty)
-            data: delay::do_delay(&config.gen_preimage(), config.chain_info.block_size),
->>>>>>> 20c8deef
+            data: delay::do_delay(&config.gen_preimage(),config.chain_info.block_size)
         };
+        current_block_number +=1;
+
+        preimage = HashValue::sha3_256_of(&block.data).to_vec();
+
 
         let mut latest_block_path = blocks_dir.to_path_buf();
         latest_block_path.push(format!("block_{}.json", current_block_number));
