--- conflicted
+++ resolved
@@ -75,11 +75,7 @@
       - name: Build stdlib
         run: cd language/stdlib && cargo run --release
       - name: Run 0L e2e tests
-<<<<<<< HEAD
-        run: cd langu age/e2e-testsuite && cargo test 0l
-=======
         run: cd language/e2e-testsuite && cargo test 0l
->>>>>>> 341dc1c0
   
   # genesis_smoke:
   #   name: Genesis Smoke Test
