--- conflicted
+++ resolved
@@ -7,13 +7,8 @@
     branches: [ OLv3, onboarding ]
 
 jobs:
-<<<<<<< HEAD
-  check:
-    name: 0L Functional Tests
-=======
   functional:
     name: Functional Tests
->>>>>>> e4a591c6
     runs-on: ubuntu-latest
     steps:
       - uses: actions/checkout@v2
@@ -30,9 +25,6 @@
       - name: Build stdlib
         run: cd language/stdlib && cargo run --release
       - name: Run OL functional tests
-<<<<<<< HEAD
-        run: cd language/move-lang/functional-tests && cargo test OL
-=======
         run: cd language/move-lang/functional-tests && cargo test OL
   miner:
     name: Miner Tests
@@ -69,5 +61,4 @@
       - name: Build stdlib
         run: cd language/stdlib && cargo run --release
       - name: Run OL e2e tests
-        run: cd language/e2e-tests && cargo xtest -p language-e2e-tests ol -- --nocapture
->>>>>>> e4a591c6
+        run: cd language/e2e-tests && cargo xtest -p language-e2e-tests ol -- --nocapture