name: CI

on:
  push:
    branches: [ OLv3, ci ]
  pull_request:
    branches: [ OLv3 ]
jobs:
<<<<<<< HEAD
  # compile:
  #   name: Compile and Cache
  #   runs-on: ubuntu-latest
  #   steps:
  #     - uses: actions/checkout@v2
  #   # Sets up a cache to be used on other subsequent jobs.
  #   # subsequent jobs must use the "needs" field and reference this job.id "compile".
  #     - uses: actions/cache@v2
  #       with:
  #         path: |
  #           ~/.cargo/registry
  #           ~/.cargo/git
  #           target
  #
  #         # A cache "key" is created from a hash of the cargo.lock.
  #         key: ${{ runner.os }}-test-compile-${{ hashFiles('**/Cargo.lock') }}
  #
  #     - name: Install latest nightly
  #       uses: actions-rs/toolchain@v1
  #       with:
  #           toolchain: nightly
  #           override: true
  #           components: rustfmt, clippy
  #
  #     # Note: build all binaries is too heavy for testing the CI flow.
  #     # implement when caching is consistent.
  #     - name: Build stdlib
  #       run: cd language/stdlib && cargo run --release
  #     - name: Build all binaries
  #       run: cargo build --all --bins --exclude cluster-test
  functional:
    name: Functional Tests
    # needs: compile
    runs-on: ubuntu-latest
    steps:
      - uses: actions/checkout@v2
=======
  compile:
    name: Compile and Cache
    runs-on: ubuntu-latest
    steps:
      - uses: actions/checkout@v2
    # Sets up a cache to be used on other subsequent jobs.
    # subsequent jobs must use the "needs" field and reference this job.id "compile".
>>>>>>> c25bce53
      - uses: actions/cache@v2
        with:
          path: |
            ~/.cargo/registry
            ~/.cargo/git
            target
<<<<<<< HEAD
          # A cache "key" is created from a hash of the cargo.lock.
          key: ${{ runner.os }}-test-functional-cache-${{ hashFiles('**/Cargo.lock') }}
      # Uses the cache done in the parent job (compile) with the same "key"
=======

          # A cache "key" is created from a hash of the cargo.lock.
          key: ${{ runner.os }}-test-compile-${{ hashFiles('**/Cargo.lock') }}

>>>>>>> c25bce53
      - name: Install latest nightly
        uses: actions-rs/toolchain@v1
        with:
            toolchain: nightly
            override: true
            components: rustfmt, clippy

      # Note: build all binaries is too heavy for testing the CI flow.
      # implement when caching is consistent.
      - name: Build stdlib
        run: cd language/stdlib && cargo run --release
      - name: Build all binaries
        run: cargo build --all --bins --exclude cluster-test
  functional:
    name: Functional Tests
    # needs: compile
    runs-on: ubuntu-latest
    steps:
      - uses: actions/checkout@v2
      - uses: actions/cache@v2
        with:
          path: |
            ~/.cargo/registry
            ~/.cargo/git
            target
          # A cache "key" is created from a hash of the cargo.lock.
          key: ${{ runner.os }}-test-functional-cache-${{ hashFiles('**/Cargo.lock') }}
      # Uses the cache done in the parent job (compile) with the same "key"
      # - name: Install latest nightly
      #   uses: actions-rs/toolchain@v1
      #   with:
      #       toolchain: nightly
      #       override: true
      #       components: rustfmt, clippy

      # `cargo check` command here will use installed `nightly`
      # as it is set as an "override" for current directory

      # - name: Build stdlib
      #   run: cd language/stdlib && cargo run --release
      - name: Run OL functional tests
        run: cd language/move-lang/functional-tests && cargo test OL
  miner:
    name: Miner Tests
    runs-on: ubuntu-latest
    # needs: compile
    steps:
      - uses: actions/checkout@v2
      # Uses the cache done in the parent job (compile) with the same "key"
      - uses: actions/cache@v2
        with:
          path: |
            ~/.cargo/registry
            ~/.cargo/git
            target
          key: ${{ runner.os }}-test-miner-cache-${{ hashFiles('**/Cargo.lock') }}

      # `cargo check` command here will use installed `nightly`
      # as it is set as an "override" for current directory

      - name: Run Miner tests
        run: cd ol-miner && cargo test
  e2e:
    name: E2E Tests
    runs-on: ubuntu-latest
    # needs: compile
    steps:
      - uses: actions/checkout@v2
      # Uses the cache done in the parent job (compile) with the same "key"
      - uses: actions/cache@v2
        with:
          path: |
            ~/.cargo/registry
            ~/.cargo/git
            target
<<<<<<< HEAD
          key: ${{ runner.os }}-test1-e2e-${{ hashFiles('**/Cargo.lock') }}
=======
          key: ${{ runner.os }}-test-e2e-${{ hashFiles('**/Cargo.lock') }}
>>>>>>> c25bce53

      # `cargo check` command here will use installed `nightly`
      # as it is set as an "override" for current directory

      - name: Build stdlib
        run: cd language/stdlib && cargo run --release
      - name: Run OL e2e tests
        run: cd language/e2e-tests && cargo xtest -p language-e2e-tests ol -- --nocapture
<<<<<<< HEAD
  # genesis_smoke:
  #   name: Genesis Smoke Test
  #   runs-on: ubuntu-latest
  #   # needs: compile
  #   steps:
  #     - uses: actions/checkout@v2
  #     # Uses the cache done in the parent job (compile) with the same "key"
  #     - uses: actions/cache@v2
  #       with:
  #         path: |
  #           ~/.cargo/registry
  #           ~/.cargo/git
  #           target
  #         key: ${{ runner.os }}-test-genesis-smoke-${{ hashFiles('**/Cargo.lock') }}
  #     - name: Run smoke test
  #       run: cargo xtest -p libra-management smoke_test
=======
  genesis_smoke:
    name: Genesis Smoke Test
    runs-on: ubuntu-latest
    # needs: compile
    steps:
      - uses: actions/checkout@v2
      # Uses the cache done in the parent job (compile) with the same "key"
      - uses: actions/cache@v2
        with:
          path: |
            ~/.cargo/registry
            ~/.cargo/git
            target
          key: ${{ runner.os }}-test-genesis-smoke-${{ hashFiles('**/Cargo.lock') }}
      - name: Run smoke test
        run: cargo xtest -p libra-management smoke_test
>>>>>>> c25bce53
#   swarm_acceptance:
#     name: Swarm Acceptance Test
#     runs-on: ubuntu-latest
#     # needs: compile
#     steps:
#       - uses: actions/checkout@v2
#       # Uses the cache done in the parent job (compile) with the same "key"
#       - uses: actions/cache@v2
#         with:
#           path: |
#             ~/.cargo/registry
#             ~/.cargo/git
#             target
#           key: ${{ runner.os }}-test-swarm-${{ hashFiles('**/Cargo.lock') }}
#       - name: Start swarm & grep logs
#         run: chmod +x 0L_swarm_test.sh && ./0L_swarm_test.sh<|MERGE_RESOLUTION|>--- conflicted
+++ resolved
@@ -6,7 +6,6 @@
   pull_request:
     branches: [ OLv3 ]
 jobs:
-<<<<<<< HEAD
   # compile:
   #   name: Compile and Cache
   #   runs-on: ubuntu-latest
@@ -43,31 +42,15 @@
     runs-on: ubuntu-latest
     steps:
       - uses: actions/checkout@v2
-=======
-  compile:
-    name: Compile and Cache
-    runs-on: ubuntu-latest
-    steps:
-      - uses: actions/checkout@v2
-    # Sets up a cache to be used on other subsequent jobs.
-    # subsequent jobs must use the "needs" field and reference this job.id "compile".
->>>>>>> c25bce53
       - uses: actions/cache@v2
         with:
           path: |
             ~/.cargo/registry
             ~/.cargo/git
             target
-<<<<<<< HEAD
           # A cache "key" is created from a hash of the cargo.lock.
           key: ${{ runner.os }}-test-functional-cache-${{ hashFiles('**/Cargo.lock') }}
       # Uses the cache done in the parent job (compile) with the same "key"
-=======
-
-          # A cache "key" is created from a hash of the cargo.lock.
-          key: ${{ runner.os }}-test-compile-${{ hashFiles('**/Cargo.lock') }}
-
->>>>>>> c25bce53
       - name: Install latest nightly
         uses: actions-rs/toolchain@v1
         with:
@@ -143,11 +126,7 @@
             ~/.cargo/registry
             ~/.cargo/git
             target
-<<<<<<< HEAD
           key: ${{ runner.os }}-test1-e2e-${{ hashFiles('**/Cargo.lock') }}
-=======
-          key: ${{ runner.os }}-test-e2e-${{ hashFiles('**/Cargo.lock') }}
->>>>>>> c25bce53
 
       # `cargo check` command here will use installed `nightly`
       # as it is set as an "override" for current directory
@@ -156,7 +135,6 @@
         run: cd language/stdlib && cargo run --release
       - name: Run OL e2e tests
         run: cd language/e2e-tests && cargo xtest -p language-e2e-tests ol -- --nocapture
-<<<<<<< HEAD
   # genesis_smoke:
   #   name: Genesis Smoke Test
   #   runs-on: ubuntu-latest
@@ -173,24 +151,6 @@
   #         key: ${{ runner.os }}-test-genesis-smoke-${{ hashFiles('**/Cargo.lock') }}
   #     - name: Run smoke test
   #       run: cargo xtest -p libra-management smoke_test
-=======
-  genesis_smoke:
-    name: Genesis Smoke Test
-    runs-on: ubuntu-latest
-    # needs: compile
-    steps:
-      - uses: actions/checkout@v2
-      # Uses the cache done in the parent job (compile) with the same "key"
-      - uses: actions/cache@v2
-        with:
-          path: |
-            ~/.cargo/registry
-            ~/.cargo/git
-            target
-          key: ${{ runner.os }}-test-genesis-smoke-${{ hashFiles('**/Cargo.lock') }}
-      - name: Run smoke test
-        run: cargo xtest -p libra-management smoke_test
->>>>>>> c25bce53
 #   swarm_acceptance:
 #     name: Swarm Acceptance Test
 #     runs-on: ubuntu-latest
