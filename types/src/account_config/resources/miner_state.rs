// Copyright (c) The Libra Core Contributors
// SPDX-License-Identifier: Apache-2.0

use crate::{
    access_path::AccessPath,
    account_config::constants:: CORE_CODE_ADDRESS,
};
use anyhow::Result;
use move_core_types::{
    language_storage::{ResourceKey, StructTag},
    move_resource::MoveResource,
};
use serde::{Deserialize, Serialize};
use move_core_types::account_address::AccountAddress;

/// Struct that represents a MinerStateHistory resource
#[derive(Debug, Serialize, Deserialize)]
pub struct MinerStateResource {
<<<<<<< HEAD
    // pub previous_proof_hash: Vec<u8>,
=======
    pub previous_proof_hash: Vec<u8>,
    // pub reported_tower_height: u64,
>>>>>>> 6e6ecf91
    pub verified_tower_height: u64, // user's latest verified_tower_height
    pub latest_epoch_mining: u64,
    pub count_proofs_in_epoch: u64,
    pub epochs_validating_and_mining: u64,
    pub contiguous_epochs_validating_and_mining: u64,

}

impl MoveResource for MinerStateResource {
    const MODULE_NAME: &'static str = "MinerState";
    const STRUCT_NAME: &'static str = "MinerProofHistory";
}

impl MinerStateResource {

    pub fn struct_tag() -> StructTag {
        StructTag {
            address: CORE_CODE_ADDRESS,
            module: MinerStateResource::module_identifier(),
            name: MinerStateResource::struct_identifier(),
            type_params: vec![],
        }
    }

    pub fn resource_path(account: AccountAddress) -> AccessPath {
        println!("debug 2");
        let resource_key = ResourceKey::new(
            account,
            MinerStateResource::struct_tag(),
        );
        dbg!(&resource_key);
        AccessPath::resource_access_path(&resource_key)
    }

    pub fn access_path() -> Vec<u8> {
        AccessPath::resource_access_vec(&MinerStateResource::struct_tag())
    }

    pub fn try_from_bytes(bytes: &[u8]) -> Result<Self> {
        lcs::from_bytes(bytes).map_err(Into::into)
    }
}<|MERGE_RESOLUTION|>--- conflicted
+++ resolved
@@ -16,12 +16,8 @@
 /// Struct that represents a MinerStateHistory resource
 #[derive(Debug, Serialize, Deserialize)]
 pub struct MinerStateResource {
-<<<<<<< HEAD
-    // pub previous_proof_hash: Vec<u8>,
-=======
     pub previous_proof_hash: Vec<u8>,
     // pub reported_tower_height: u64,
->>>>>>> 6e6ecf91
     pub verified_tower_height: u64, // user's latest verified_tower_height
     pub latest_epoch_mining: u64,
     pub count_proofs_in_epoch: u64,
