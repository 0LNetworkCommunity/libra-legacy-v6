// Copyright (c) The Diem Core Contributors
// SPDX-License-Identifier: Apache-2.0

use crate::{access_path::Path, account_address::AccountAddress, account_config::{
        currency_code_from_type_tag, AccountResource, AccountRole, BalanceResource,
        ChainIdResource, ChildVASP, Credential, CurrencyInfoResource, DesignatedDealer,
        DesignatedDealerPreburns, DiemIdDomainManager, DiemIdDomains, FreezingBit, ParentVASP,
        PreburnQueueResource, PreburnResource,
<<<<<<< HEAD
    }, block_metadata::DiemBlockResource, diem_timestamp::DiemTimestampResource, ol_miner_state::MinerStateResource, ol_upgrade_payload::UpgradePayloadResource, 
    ol_oracle_upgrade_state::OracleResource, ol_validators_stats::ValidatorsStatsResource, on_chain_config::{
=======
    }, block_metadata::DiemBlockResource, diem_timestamp::DiemTimestampResource, ol_miner_state::MinerStateResource, ol_upgrade_payload::UpgradePayloadResource, ol_validators_stats::ValidatorsStatsResource, on_chain_config::{
>>>>>>> 27d9e9fc
        ConfigurationResource, DiemVersion, OnChainConfig, RegisteredCurrencies,
        VMPublishingOption, ValidatorSet,
    }, validator_config::{ValidatorConfigResource, ValidatorOperatorConfigResource}};
use anyhow::{format_err, Error, Result};
use move_core_types::{
    identifier::Identifier,
    language_storage::{StructTag, CORE_CODE_ADDRESS},
    move_resource::MoveResource,
};
use serde::{de::DeserializeOwned, Deserialize, Serialize};
use std::{collections::btree_map::BTreeMap, convert::TryFrom, fmt};


#[derive(Default, Deserialize, PartialEq, Serialize)]
pub struct AccountState(BTreeMap<Vec<u8>, Vec<u8>>);

impl AccountState {
    // By design and do not remove
    pub fn get_account_address(&self) -> Result<Option<AccountAddress>> {
        self.get_account_resource()
            .map(|opt_ar| opt_ar.map(|ar| ar.sent_events().key().get_creator_address()))
    }

    pub fn get_account_resource(&self) -> Result<Option<AccountResource>> {
        self.get_resource::<AccountResource>()
    }

    pub fn get_balance_resources(&self) -> Result<BTreeMap<Identifier, BalanceResource>> {
        self.get_resources_with_type::<BalanceResource>()
            .map(|maybe_resource| {
                let (struct_tag, resource) = maybe_resource?;
                let currency_code = collect_exactly_one(struct_tag.type_params.into_iter())
                    .ok_or_else(|| format_err!("expected one currency_code type tag"))
                    .and_then(currency_code_from_type_tag)?;
                Ok((currency_code, resource))
            })
            .collect()
    }

    pub fn get_preburn_balances(&self) -> Result<BTreeMap<Identifier, PreburnResource>> {
        self.get_resources_with_type::<PreburnResource>()
            .map(|maybe_resource| {
                let (struct_tag, resource) = maybe_resource?;
                let currency_code = collect_exactly_one(struct_tag.type_params.into_iter())
                    .ok_or_else(|| format_err!("expected one currency_code type tag"))
                    .and_then(currency_code_from_type_tag)?;
                Ok((currency_code, resource))
            })
            .collect()
    }

    pub fn get_preburn_queue_balances(&self) -> Result<BTreeMap<Identifier, PreburnQueueResource>> {
        self.get_resources_with_type::<PreburnQueueResource>()
            .map(|maybe_resource| {
                let (struct_tag, resource) = maybe_resource?;
                let currency_code = collect_exactly_one(struct_tag.type_params.into_iter())
                    .ok_or_else(|| format_err!("expected one currency_code type tag"))
                    .and_then(currency_code_from_type_tag)?;
                Ok((currency_code, resource))
            })
            .collect()
    }

    pub fn get_chain_id_resource(&self) -> Result<Option<ChainIdResource>> {
        self.get_resource::<ChainIdResource>()
    }

    pub fn get_configuration_resource(&self) -> Result<Option<ConfigurationResource>> {
        self.get_resource::<ConfigurationResource>()
    }

    pub fn get_diem_timestamp_resource(&self) -> Result<Option<DiemTimestampResource>> {
        self.get_resource::<DiemTimestampResource>()
    }

    pub fn get_validator_config_resource(&self) -> Result<Option<ValidatorConfigResource>> {
        self.get_resource::<ValidatorConfigResource>()
    }

    pub fn get_validator_operator_config_resource(
        &self,
    ) -> Result<Option<ValidatorOperatorConfigResource>> {
        self.get_resource::<ValidatorOperatorConfigResource>()
    }

    pub fn get_freezing_bit(&self) -> Result<Option<FreezingBit>> {
        self.get_resource::<FreezingBit>()
    }

    pub fn get_account_role(&self) -> Result<Option<AccountRole>> {
        if self.0.contains_key(&ParentVASP::resource_path()) {
            match (
                self.get_resource::<ParentVASP>(),
                self.get_resource::<Credential>(),
                self.get_resource::<DiemIdDomains>(),
            ) {
                (Ok(Some(vasp)), Ok(Some(credential)), Ok(diem_id_domains)) => {
                    Ok(Some(AccountRole::ParentVASP {
                        vasp,
                        credential,
                        diem_id_domains,
                    }))
                }
                _ => Ok(None),
            }
        } else if self.0.contains_key(&ChildVASP::resource_path()) {
            self.get_resource::<ChildVASP>()
                .map(|r_opt| r_opt.map(AccountRole::ChildVASP))
        } else if self.0.contains_key(&DesignatedDealer::resource_path()) {
            match (
                self.get_resource::<Credential>(),
                self.get_preburn_balances(),
                self.get_preburn_queue_balances(),
                self.get_resource::<DesignatedDealer>(),
            ) {
                (
                    Ok(Some(dd_credential)),
                    Ok(preburn_balances),
                    Ok(preburn_queues),
                    Ok(Some(designated_dealer)),
                ) => {
                    let preburn_balances =
                        if preburn_balances.is_empty() && !preburn_queues.is_empty() {
                            DesignatedDealerPreburns::PreburnQueue(preburn_queues)
                        } else if !preburn_balances.is_empty() && preburn_queues.is_empty() {
                            DesignatedDealerPreburns::Preburn(preburn_balances)
                        } else {
                            return Ok(None);
                        };
                    Ok(Some(AccountRole::DesignatedDealer {
                        dd_credential,
                        preburn_balances,
                        designated_dealer,
                    }))
                }
                _ => Ok(None),
            }
        } else if self.0.contains_key(&DiemIdDomainManager::resource_path()) {
            match self.get_resource::<DiemIdDomainManager>() {
                Ok(Some(diem_id_domain_manager)) => Ok(Some(AccountRole::TreasuryCompliance {
                    diem_id_domain_manager,
                })),
                _ => Ok(None),
            }
        } else {
            // TODO: add role_id to Unknown
            Ok(Some(AccountRole::Unknown))
        }
    }

    pub fn get_validator_set(&self) -> Result<Option<ValidatorSet>> {
        self.get_config::<ValidatorSet>()
    }

    pub fn get_diem_version(&self) -> Result<Option<DiemVersion>> {
        self.get_config::<DiemVersion>()
    }

    pub fn get_vm_publishing_option(&self) -> Result<Option<VMPublishingOption>> {
        self.0
            .get(&VMPublishingOption::CONFIG_ID.access_path().path)
            .map(|bytes| VMPublishingOption::deserialize_into_config(bytes))
            .transpose()
            .map_err(Into::into)
    }

    pub fn get_registered_currency_info_resources(&self) -> Result<Vec<CurrencyInfoResource>> {
        let currencies: Option<RegisteredCurrencies> = self.get_config()?;
        match currencies {
            Some(currencies) => {
                let codes = currencies.currency_codes();
                let mut resources = vec![];
                for code in codes {
                    let access_path = CurrencyInfoResource::resource_path_for(code.clone());
                    let info: CurrencyInfoResource = self
                        .get_resource_impl(&access_path.path)?
                        .ok_or_else(|| format_err!("currency info resource not found: {}", code))?;
                    resources.push(info);
                }
                Ok(resources)
            }
            None => Ok(vec![]),
        }
    }

    pub fn get_diem_block_resource(&self) -> Result<Option<DiemBlockResource>> {
        self.get_resource::<DiemBlockResource>()
    }

    //////// 0L ////////
    /// miner state
    pub fn get_miner_state(&self) -> Result<Option<MinerStateResource>> {
        self.get_resource()
    }

    //////// 0L ////////
<<<<<<< HEAD
    /// oracle state
    pub fn get_oracle_state(&self) -> Result<Option<OracleResource>> {
        self.get_resource()
    }

    //////// 0L ////////
=======
>>>>>>> 27d9e9fc
    // for upgrade
    pub fn get_upgrade_payload_resource(&self) -> Result<Option<UpgradePayloadResource>> {
        self.get_resource_impl(&UpgradePayloadResource::resource_path())
    }

    //////// 0L ////////
    /// validators stats
    pub fn get_validators_stats(&self) -> Result<Option<ValidatorsStatsResource>> {
        self.get_resource()
    }

    pub fn get(&self, key: &[u8]) -> Option<&Vec<u8>> {
        self.0.get(key)
    }

    pub fn get_resource_impl<T: DeserializeOwned>(&self, key: &[u8]) -> Result<Option<T>> {
        self.0
            .get(key)
            .map(|bytes| bcs::from_bytes(bytes))
            .transpose()
            .map_err(Into::into)
    }

    pub fn insert(&mut self, key: Vec<u8>, value: Vec<u8>) -> Option<Vec<u8>> {
        self.0.insert(key, value)
    }

    pub fn remove(&mut self, key: &[u8]) -> Option<Vec<u8>> {
        self.0.remove(key)
    }

    pub fn iter(&self) -> impl std::iter::Iterator<Item = (&Vec<u8>, &Vec<u8>)> {
        self.0.iter()
    }

    pub fn get_config<T: OnChainConfig>(&self) -> Result<Option<T>> {
        self.get_resource_impl(&T::CONFIG_ID.access_path().path)
    }

    pub fn get_resource<T: MoveResource>(&self) -> Result<Option<T>> {
        self.get_resource_impl(&T::struct_tag().access_vector())
    }

    /// Return an iterator over the module values stored under this account
    pub fn get_modules(&self) -> impl Iterator<Item = &Vec<u8>> {
        self.0.iter().filter_map(
            |(k, v)| match Path::try_from(k).expect("Invalid access path") {
                Path::Code(_) => Some(v),
                Path::Resource(_) => None,
            },
        )
    }

    /// Return an iterator over all resources stored under this account.
    ///
    /// Note that resource access [`Path`]s that fail to deserialize will be
    /// silently ignored.
    pub fn get_resources(&self) -> impl Iterator<Item = (StructTag, &[u8])> {
        self.0.iter().filter_map(|(k, v)| match Path::try_from(k) {
            Ok(Path::Resource(struct_tag)) => Some((struct_tag, v.as_ref())),
            Ok(Path::Code(_)) | Err(_) => None,
        })
    }

    /// Given a particular `MoveResource`, return an iterator with all instances
    /// of that resource (there may be multiple with different generic type parameters).
    pub fn get_resources_with_type<T: MoveResource>(
        &self,
    ) -> impl Iterator<Item = Result<(StructTag, T)>> + '_ {
        self.get_resources().filter_map(|(struct_tag, bytes)| {
            let matches_resource = struct_tag.address == CORE_CODE_ADDRESS
                && struct_tag.module.as_ref() == T::MODULE_NAME
                && struct_tag.name.as_ref() == T::STRUCT_NAME;
            if matches_resource {
                match bcs::from_bytes::<T>(bytes) {
                    Ok(resource) => Some(Ok((struct_tag, resource))),
                    Err(err) => Some(Err(format_err!(
                        "failed to deserialize resource: '{}', error: {:?}",
                        struct_tag,
                        err
                    ))),
                }
            } else {
                None
            }
        })
    }
}

impl fmt::Debug for AccountState {
    fn fmt(&self, f: &mut fmt::Formatter<'_>) -> fmt::Result {
        // TODO: add support for other types of resources
        let account_resource_str = self
            .get_account_resource()
            .map(|account_resource_opt| format!("{:#?}", account_resource_opt))
            .unwrap_or_else(|e| format!("parse error: {:#?}", e));

        let diem_timestamp_str = self
            .get_diem_timestamp_resource()
            .map(|diem_timestamp_opt| format!("{:#?}", diem_timestamp_opt))
            .unwrap_or_else(|e| format!("parse: {:#?}", e));

        let validator_config_str = self
            .get_validator_config_resource()
            .map(|validator_config_opt| format!("{:#?}", validator_config_opt))
            .unwrap_or_else(|e| format!("parse error: {:#?}", e));

        let validator_set_str = self
            .get_validator_set()
            .map(|validator_set_opt| format!("{:#?}", validator_set_opt))
            .unwrap_or_else(|e| format!("parse error: {:#?}", e));

        write!(
            f,
            "{{ \n \
             AccountResource {{ {} }} \n \
             DiemTimestamp {{ {} }} \n \
             ValidatorConfig {{ {} }} \n \
             ValidatorSet {{ {} }} \n \
             }}",
            account_resource_str, diem_timestamp_str, validator_config_str, validator_set_str,
        )
    }
}

impl TryFrom<(&AccountResource, &BalanceResource)> for AccountState {
    type Error = Error;

    fn try_from(
        (account_resource, balance_resource): (&AccountResource, &BalanceResource),
    ) -> Result<Self> {
        let mut btree_map: BTreeMap<Vec<u8>, Vec<u8>> = BTreeMap::new();
        btree_map.insert(
            AccountResource::resource_path(),
            bcs::to_bytes(account_resource)?,
        );
        btree_map.insert(
            BalanceResource::resource_path(),
            bcs::to_bytes(balance_resource)?,
        );

        Ok(Self(btree_map))
    }
}

/// If an iterator contains exactly one item, then return it. Otherwise return
/// `None` if there are no items or more than one items.
fn collect_exactly_one<T>(iter: impl Iterator<Item = T>) -> Option<T> {
    let mut iter = iter.fuse();
    match (iter.next(), iter.next()) {
        (Some(item), None) => Some(item),
        _ => None,
    }
}<|MERGE_RESOLUTION|>--- conflicted
+++ resolved
@@ -1,20 +1,27 @@
 // Copyright (c) The Diem Core Contributors
 // SPDX-License-Identifier: Apache-2.0
 
-use crate::{access_path::Path, account_address::AccountAddress, account_config::{
+use crate::{
+    access_path::Path,
+    account_address::AccountAddress,
+    account_config::{
         currency_code_from_type_tag, AccountResource, AccountRole, BalanceResource,
         ChainIdResource, ChildVASP, Credential, CurrencyInfoResource, DesignatedDealer,
         DesignatedDealerPreburns, DiemIdDomainManager, DiemIdDomains, FreezingBit, ParentVASP,
         PreburnQueueResource, PreburnResource,
-<<<<<<< HEAD
-    }, block_metadata::DiemBlockResource, diem_timestamp::DiemTimestampResource, ol_miner_state::MinerStateResource, ol_upgrade_payload::UpgradePayloadResource, 
-    ol_oracle_upgrade_state::OracleResource, ol_validators_stats::ValidatorsStatsResource, on_chain_config::{
-=======
-    }, block_metadata::DiemBlockResource, diem_timestamp::DiemTimestampResource, ol_miner_state::MinerStateResource, ol_upgrade_payload::UpgradePayloadResource, ol_validators_stats::ValidatorsStatsResource, on_chain_config::{
->>>>>>> 27d9e9fc
+    },
+    block_metadata::DiemBlockResource,
+    diem_timestamp::DiemTimestampResource,
+    ol_miner_state::MinerStateResource,
+    ol_oracle_upgrade_state::OracleResource,
+    ol_upgrade_payload::UpgradePayloadResource,
+    ol_validators_stats::ValidatorsStatsResource,
+    on_chain_config::{
         ConfigurationResource, DiemVersion, OnChainConfig, RegisteredCurrencies,
         VMPublishingOption, ValidatorSet,
-    }, validator_config::{ValidatorConfigResource, ValidatorOperatorConfigResource}};
+    },
+    validator_config::{ValidatorConfigResource, ValidatorOperatorConfigResource},
+};
 use anyhow::{format_err, Error, Result};
 use move_core_types::{
     identifier::Identifier,
@@ -23,7 +30,6 @@
 };
 use serde::{de::DeserializeOwned, Deserialize, Serialize};
 use std::{collections::btree_map::BTreeMap, convert::TryFrom, fmt};
-
 
 #[derive(Default, Deserialize, PartialEq, Serialize)]
 pub struct AccountState(BTreeMap<Vec<u8>, Vec<u8>>);
@@ -208,15 +214,12 @@
     }
 
     //////// 0L ////////
-<<<<<<< HEAD
     /// oracle state
     pub fn get_oracle_state(&self) -> Result<Option<OracleResource>> {
         self.get_resource()
     }
 
     //////// 0L ////////
-=======
->>>>>>> 27d9e9fc
     // for upgrade
     pub fn get_upgrade_payload_resource(&self) -> Result<Option<UpgradePayloadResource>> {
         self.get_resource_impl(&UpgradePayloadResource::resource_path())
