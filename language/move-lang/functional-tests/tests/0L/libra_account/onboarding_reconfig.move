--- conflicted
+++ resolved
@@ -124,11 +124,6 @@
         // Tests on initial size of validators 
         assert(LibraSystem::validator_set_size() == 4, 7357000180101);
         assert(LibraSystem::is_validator({{alice}}) == true, 7357000180102);
-<<<<<<< HEAD
-
-        // Is not yet validator until sends a "join" transaction
-        assert(!LibraSystem::is_validator(0x3DC18D1CF61FAAC6AC70E3A63F062E4B), 7357000180104);
-=======
         assert(LibraSystem::is_validator({{bob}}) == true, 7357000180103);
         assert(LibraSystem::is_validator(0x3DC18D1CF61FAAC6AC70E3A63F062E4B) == false, 7357000180103);
 
@@ -171,7 +166,6 @@
         assert(LibraSystem::validator_set_size() == 5, 7357000200101);
         assert(LibraSystem::is_validator({{alice}}) == true, 7357000200102);
         assert(LibraSystem::is_validator(0x3DC18D1CF61FAAC6AC70E3A63F062E4B), 7357000200103);
->>>>>>> a7206a86
         let len = Vector::length<address>(&ValidatorUniverse::get_eligible_validators(vm));
         assert(LibraSystem::validator_set_size() == len, 7357000200104);
       }
