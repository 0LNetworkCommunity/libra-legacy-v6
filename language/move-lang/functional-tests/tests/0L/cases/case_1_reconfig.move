// This tests consensus Case 1.
// ALICE is a validator.
// DID validate successfully.
// DID mine above the threshold for the epoch.

//! account: alice, 1, 0, validator
//! account: bob, 1, 0, validator
//! account: carol, 1, 0, validator
//! account: dave, 1, 0, validator
//! account: eve, 1, 0, validator

//! block-prologue
//! proposer: alice
//! block-time: 1
//! NewBlockEvent

//! new-transaction
//! sender: alice
script {

    use 0x1::LibraSystem;
    use 0x1::MinerState;
    use 0x1::NodeWeight;
    use 0x1::GAS::GAS;
    use 0x1::LibraAccount;


    fun main(sender: &signer) {
        // Tests on initial size of validators
        assert(LibraSystem::validator_set_size() == 5, 7357300101011000);
        assert(LibraSystem::is_validator({{alice}}) == true, 7357300101021000);
        assert(LibraSystem::is_validator({{eve}}) == true, 7357300101031000);

        assert(MinerState::get_count_in_epoch({{alice}}) == 1, 7357300101041000);
        assert(LibraAccount::balance<GAS>({{alice}}) == 1, 7357300101051000);
        assert(NodeWeight::proof_of_weight({{alice}}) == 0, 7357300101051000);

        // Alice continues to mine after genesis.
        // This test is adapted from chained_from_genesis.move
        MinerState::test_helper_mock_mining(sender, 5);
        assert(MinerState::get_count_in_epoch({{alice}}) == 5, 7357300101071000);
    }
}
// check: EXECUTED


//! new-transaction
//! sender: libraroot
script {
    use 0x1::Vector;
    use 0x1::Stats;
    use 0x1::FullnodeState;
    // This is the the epoch boundary.
    fun main(vm: &signer) {
<<<<<<< HEAD
                // This is not an onboarding case, steady state.
=======
        // This is not an onboarding case, steady state.
>>>>>>> a7206a86
        FullnodeState::test_set_fullnode_fixtures(vm, {{alice}}, 0, 0, 0, 200, 200, 1000000);

        let voters = Vector::empty<address>();
        Vector::push_back<address>(&mut voters, {{alice}});
        Vector::push_back<address>(&mut voters, {{bob}});
        Vector::push_back<address>(&mut voters, {{carol}});
        Vector::push_back<address>(&mut voters, {{dave}});
        Vector::push_back<address>(&mut voters, {{eve}});

        // Overwrite the statistics to mock that all have been validating.
        let i = 1;
        while (i < 16) {
            // Mock the validator doing work for 15 blocks, and stats being updated.
            Stats::process_set_votes(vm, &voters);
            i = i + 1;
        };
    }
}
//check: EXECUTED

//! new-transaction
//! sender: libraroot
script {
    use 0x1::Cases;
    
    fun main(vm: &signer) {
        // We are in a new epoch.
        // Check alice is in the the correct case during reconfigure
        assert(Cases::get_case(vm, {{alice}}, 0, 15) == 1, 7357000180109);
    }
}

//////////////////////////////////////////////
///// Trigger reconfiguration at 61 seconds ////
//! block-prologue
//! proposer: alice
//! block-time: 61000000
//! round: 15

///// TEST RECONFIGURATION IS HAPPENING ////
// check: NewEpochEvent
//////////////////////////////////////////////


//! new-transaction
//! sender: libraroot
script {  
    use 0x1::LibraSystem;
    use 0x1::NodeWeight;
    use 0x1::GAS::GAS;
    use 0x1::LibraAccount;

    fun main(_account: &signer) {
        // We are in a new epoch.

        // Check the validator set is at expected size
        assert(LibraSystem::validator_set_size() == 5, 7357000180110);
        assert(LibraSystem::is_validator({{alice}}) == true, 7357000180111);
        assert(LibraAccount::balance<GAS>({{alice}}) == 295000001, 7357000180112);  
        assert(NodeWeight::proof_of_weight({{alice}}) == 1, 7357000180113);  
    }
}
//check: EXECUTED<|MERGE_RESOLUTION|>--- conflicted
+++ resolved
@@ -52,11 +52,7 @@
     use 0x1::FullnodeState;
     // This is the the epoch boundary.
     fun main(vm: &signer) {
-<<<<<<< HEAD
-                // This is not an onboarding case, steady state.
-=======
         // This is not an onboarding case, steady state.
->>>>>>> a7206a86
         FullnodeState::test_set_fullnode_fixtures(vm, {{alice}}, 0, 0, 0, 200, 200, 1000000);
 
         let voters = Vector::empty<address>();
