--- conflicted
+++ resolved
@@ -33,11 +33,7 @@
     let tower_height = 1;
     let proof = Redeem::create_proof_blob(challenge, difficulty, solution, tower_height);
     Redeem::begin_redeem(sender, proof);
-<<<<<<< HEAD
-
     // TODO: reconfigure_new_epoch test. Need to check that the ValidatorUniverse state has changed.
-=======
->>>>>>> ba9be91a
 
 }
 }
