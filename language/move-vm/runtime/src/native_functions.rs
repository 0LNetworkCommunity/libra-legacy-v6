--- conflicted
+++ resolved
@@ -7,11 +7,7 @@
     contract_event::ContractEvent,
 };
 use move_core_types::{gas_schedule::CostTable, identifier::IdentStr, language_storage::ModuleId};
-<<<<<<< HEAD
-use move_vm_natives::{account, event, hash, lcs, signature, vdf};
-=======
-use move_vm_natives::{account, debug, event, hash, lcs, signature, signer, vector};
->>>>>>> ee7529c8
+use move_vm_natives::{account, debug, event, hash, lcs, signature, signer, vector, vdf};
 use move_vm_types::{
     data_store::DataStore,
     gas_schedule::CostStrategy,
@@ -47,13 +43,10 @@
     AccountWriteEvent,
     DebugPrint,
     DebugPrintStackTrace,
-<<<<<<< HEAD
     VdfVerify,
-=======
     SignerBorrowAddress,
     CreateSigner,
     DestroySigner,
->>>>>>> ee7529c8
 }
 
 impl NativeFunction {
@@ -87,11 +80,8 @@
             (&CORE_CODE_ADDRESS, "LibraAccount", "destroy_signer") => DestroySigner,
             (&CORE_CODE_ADDRESS, "Debug", "print") => DebugPrint,
             (&CORE_CODE_ADDRESS, "Debug", "print_stack_trace") => DebugPrintStackTrace,
-<<<<<<< HEAD
             (&CORE_CODE_ADDRESS, "VDF", "verify") => VdfVerify,
-=======
             (&CORE_CODE_ADDRESS, "Signer", "borrow_address") => SignerBorrowAddress,
->>>>>>> ee7529c8
             _ => return None,
         })
     }
@@ -124,14 +114,10 @@
             Self::LCSToBytes => lcs::native_to_bytes(ctx, t, v),
             Self::DebugPrint => debug::native_print(ctx, t, v),
             Self::DebugPrintStackTrace => debug::native_print_stack_trace(ctx, t, v),
-<<<<<<< HEAD
             Self::VdfVerify => vdf::verify(ctx, t, v),
-
-=======
             Self::SignerBorrowAddress => signer::native_borrow_address(ctx, t, v),
             Self::CreateSigner => account::native_create_signer(ctx, t, v),
             Self::DestroySigner => account::native_destroy_signer(ctx, t, v),
->>>>>>> ee7529c8
         }
     }
 }
