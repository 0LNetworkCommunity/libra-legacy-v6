--- conflicted
+++ resolved
@@ -18,16 +18,10 @@
 
 lcs = { path = "../../../common/lcs", version = "0.1.0", package = "libra-canonical-serialization" }
 libra-crypto = { path = "../../../crypto/crypto", version = "0.1.0"}
-<<<<<<< HEAD
-libra-logger = { path = "../../../common/logger", version = "0.1.0" }
-vdf = { git="https://github.com/poanetwork/vdf.git", branch="master" }
-=======
->>>>>>> ee7529c8
 libra-types = { path = "../../../types", version = "0.1.0" }
 libra-workspace-hack = { path = "../../../common/workspace-hack", version = "0.1.0" }
 move-core-types = { path = "../../move-core/types", version = "0.1.0" }
 vm = { path = "../../vm", version = "0.1.0" }
-
 
 [dev-dependencies]
 proptest = "0.10.0"
