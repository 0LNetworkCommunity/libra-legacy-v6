--- conflicted
+++ resolved
@@ -10,9 +10,6 @@
 pub mod hash;
 pub mod lcs;
 pub mod signature;
-<<<<<<< HEAD
 pub mod vdf;
-=======
 pub mod signer;
-pub mod vector;
->>>>>>> ee7529c8
+pub mod vector;