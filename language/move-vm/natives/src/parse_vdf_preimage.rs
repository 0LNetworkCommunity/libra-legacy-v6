use libra_types::transaction::authenticator::*;
use move_vm_types::{
    gas_schedule::NativeCostIndex,
    loaded_data::runtime_types::Type,
    natives::function::{native_gas, NativeContext, NativeResult},
    values::{Reference, Value},
};
// use libra_types::vm_error::{StatusCode, VMStatus};
use std::collections::VecDeque;
// use std::convert::TryInto;
use vm::errors::VMResult;
// use hex;
use std::convert::TryFrom;
// use ed25519_dalek::PublicKey;
<<<<<<< HEAD
// const DEFAULT_ERROR_CODE: u64 = 0xadd_000;
=======

>>>>>>> c956db45
// Extracts the first 32 bits of the vdf challenge which is the auth_key
// Auth Keys can be turned into an AccountAddress type, to be serialized to a move address type.
pub fn address_from_challenge(
    context: &impl NativeContext,
    _ty_args: Vec<Type>,
    mut arguments: VecDeque<Value>,
) -> VMResult<NativeResult> {
    let cost = native_gas(context.cost_table(), NativeCostIndex::PARSE_AUTH_KEY, 1);

    let challenge_vec = pop_arg!(arguments, Reference)
    .read_ref()?
    .value_as::<Vec<u8>>()?;

    // println!("pub_key_vec\n{:?}", hex::encode(&challenge_vec));

    let auth_key_vec = &challenge_vec[..32];
    // let len = auth_key_vec.len();
    // println!("len\n{:?}", &len);

    // TODO: Error handle on wrong size.
    // if len < 32 {
    //     return Err(NativeResult::err(
    //         cost,
    //         VMStatus::new(StatusCode::NATIVE_FUNCTION_ERROR)
    //             .with_sub_status(DEFAULT_ERROR_CODE),
    //     ));
    // };

    let auth_key = AuthenticationKey::try_from(auth_key_vec).expect("Check length");
    let address = auth_key.derived_address();
    // println!("address\n{:?}", &address);
    let return_values = vec![Value::address(address), Value::vector_u8(auth_key_vec[..16].to_owned())];
    Ok(NativeResult::ok(cost, return_values))
}<|MERGE_RESOLUTION|>--- conflicted
+++ resolved
@@ -5,18 +5,10 @@
     natives::function::{native_gas, NativeContext, NativeResult},
     values::{Reference, Value},
 };
-// use libra_types::vm_error::{StatusCode, VMStatus};
 use std::collections::VecDeque;
-// use std::convert::TryInto;
 use vm::errors::VMResult;
-// use hex;
 use std::convert::TryFrom;
-// use ed25519_dalek::PublicKey;
-<<<<<<< HEAD
-// const DEFAULT_ERROR_CODE: u64 = 0xadd_000;
-=======
 
->>>>>>> c956db45
 // Extracts the first 32 bits of the vdf challenge which is the auth_key
 // Auth Keys can be turned into an AccountAddress type, to be serialized to a move address type.
 pub fn address_from_challenge(
