--- conflicted
+++ resolved
@@ -86,8 +86,6 @@
     Option::none<Job>()
   }
 }
-<<<<<<< HEAD
-=======
 
 /// # Summary 
 /// Module to migrate the tower statistics from TowerState to TowerCounter
@@ -108,5 +106,19 @@
   }
 
 }
->>>>>>> 9d34378b
+
+// Module for initializing Teams on a hot upgrade of stdlib.
+// since the system is likely operating and Teams are introduced as an upgrade, the structs need to be initalized.
+
+module MigrateInitDelegation {
+  use 0x1::Teams;
+  use 0x1::Migrations;
+  const UID: u64 = 2;
+  public fun do_it(vm: &signer) {
+    if (!Migrations::has_run(UID)) {
+      Teams::vm_init(vm);
+      Migrations::push(vm, UID, b"MigrateInitTeams");
+    }
+  }
+}
 }