///////////////////////////////////////////////////////////////////////////
// 0L Module
// Epoch Prologue
///////////////////////////////////////////////////////////////////////////
// The prologue for transitioning to next epoch after every n blocks.
// File Prefix for errors: 1800
///////////////////////////////////////////////////////////////////////////


address 0x1 {
module EpochBoundary {
    use 0x1::CoreAddresses;
    use 0x1::Subsidy;
    use 0x1::NodeWeight;
    use 0x1::DiemSystem;
    use 0x1::TowerState;
    use 0x1::Globals;
    use 0x1::Vector;
    use 0x1::Stats;
    use 0x1::AutoPay;
    use 0x1::Epoch;
    use 0x1::DiemConfig;
    use 0x1::Audit;
    use 0x1::DiemAccount;
    use 0x1::Burn;
    use 0x1::FullnodeSubsidy;

    // This function is called by block-prologue once after n blocks.
    // Function code: 01. Prefix: 180001
    public fun reconfigure(vm: &signer, height_now: u64) {
        CoreAddresses::assert_vm(vm);

        let height_start = Epoch::get_timer_height_start(vm);
        
        let (outgoing_compliant_set, _) = 
            DiemSystem::get_fee_ratio(vm, height_start, height_now);

        // NOTE: This is "nominal" because it doesn't check
        let compliant_nodes_count = Vector::length(&outgoing_compliant_set);
        let (subsidy_units, nominal_subsidy_per) = 
            Subsidy::calculate_subsidy(vm, compliant_nodes_count);
        
        process_fullnodes(vm, nominal_subsidy_per);
        
        process_validators(vm, subsidy_units, *&outgoing_compliant_set);
        
        let proposed_set = propose_new_set(vm, height_start, height_now);
        
        // Update all slow wallet limits
        if (DiemConfig::check_transfer_enabled()) {
            DiemAccount::slow_wallet_epoch_drip(vm, Globals::get_unlock());
            // update_validator_withdrawal_limit(vm);
        };
        reset_counters(vm, proposed_set, outgoing_compliant_set, height_now)
    }

    // process fullnode subsidy
    fun process_fullnodes(vm: &signer, nominal_subsidy_per_node: u64) {
        // Fullnode subsidy
        // loop through validators and pay full node subsidies.
        // Should happen before transactionfees get distributed.
        // Note: need to check, there may be new validators which have not mined yet.
        let miners = TowerState::get_miner_list();
        // fullnode subsidy is a fraction of the total subsidy available to validators.
        let proof_price = FullnodeSubsidy::get_proof_price(nominal_subsidy_per_node);

        let k = 0;
        // Distribute mining subsidy to fullnodes
        while (k < Vector::length(&miners)) {
            let addr = *Vector::borrow(&miners, k);
            if (DiemSystem::is_validator(addr)) { // skip validators
              k = k + 1;
              continue
            };
            
            // TODO: this call is repeated in propose_new_set. 
            // Not sure if the performance hit at epoch boundary is worth the refactor. 
            if (TowerState::node_above_thresh(addr)) {
              let count = TowerState::get_count_above_thresh_in_epoch(addr);

              let miner_subsidy = count * proof_price;
              FullnodeSubsidy::distribute_fullnode_subsidy(vm, addr, miner_subsidy);
            };

            k = k + 1;
        };
    }

    fun process_validators(
        vm: &signer, subsidy_units: u64, outgoing_compliant_set: vector<address>
    ) {
        // Process outgoing validators:
        // Distribute Transaction fees and subsidy payments to all outgoing validators
        
        if (Vector::is_empty<address>(&outgoing_compliant_set)) return;

        if (subsidy_units > 0) {
            Subsidy::process_subsidy(vm, subsidy_units, &outgoing_compliant_set);
        };

        Subsidy::process_fees(vm, &outgoing_compliant_set);
    }

    fun propose_new_set(vm: &signer, height_start: u64, height_now: u64): vector<address> {
        // Propose upcoming validator set:
        // Step 1: Sort Top N eligible validators
        // Step 2: Jail non-performing validators
        // Step 3: Reset counters
        // Step 4: Bulk update validator set (reconfig)

        // save all the eligible list, before the jailing removes them.
        let proposed_set = Vector::empty();

        let top_accounts = NodeWeight::sorted_accounts(vm);

        let jailed_set = DiemSystem::get_jailed_set(vm, height_start, height_now);

        Burn::reset_ratios(vm);
        // LEAVE THIS CODE COMMENTED for future use
        // TODO: Make the burn value dynamic.
        // let incoming_count = Vector::length<address>(&top_accounts) - Vector::length<address>(&jailed_set);
        // let burn_value = Subsidy::subsidy_curve(
        //   Globals::get_subsidy_ceiling_gas(),
        //   incoming_count,
        //   Globals::get_max_node_density()
        // )/4;

        let burn_value = 1000000; // TODO: switch to a variable cost, as above.

        let accounts_added = 0;
        let max_accounts = Globals::get_max_validators_per_set();

        let i = 0;
        while (i < Vector::length<address>(&top_accounts)  && accounts_added <= max_accounts) {
            let addr = *Vector::borrow(&top_accounts, i);
            let mined_last_epoch = TowerState::node_above_thresh(addr);
            // TODO: temporary until jailing is enabled.
            if (
                !Vector::contains(&jailed_set, &addr) && 
                mined_last_epoch &&
                Audit::val_audit_passing(addr)
            ) {
                Vector::push_back(&mut proposed_set, addr);
                Burn::epoch_start_burn(vm, addr, burn_value);
                accounts_added = accounts_added + 1;
            };
            i = i+ 1;
        };

        // If the cardinality of validator_set in the next epoch is less than 4, 
        // we keep the same validator set. 
<<<<<<< HEAD
        if (Vector::length<address>(&proposed_set) <= 3) {
            proposed_set = *&NodeWeight::top_n_accounts(vm, Globals::get_max_validators_per_set());
        };
=======
        if (Vector::length<address>(&proposed_set) <= 3) proposed_set = DiemSystem::get_val_set_addr();

>>>>>>> 740f061f
        // Usually an issue in staging network for QA only.
        // This is very rare and theoretically impossible for network with 
        // at least 6 nodes and 6 rounds. If we reach an epoch boundary with 
        // at least 6 rounds, we would have at least 2/3rd of the validator 
        // set with at least 66% liveliness. (famous last words...)
        proposed_set
    }

    fun reset_counters(vm: &signer, proposed_set: vector<address>, outgoing_compliant: vector<address>, height_now: u64) {

        // Reset Stats
        Stats::reconfig(vm, &proposed_set);

        // Migrate TowerState list from elegible.
        TowerState::reconfig(vm, &outgoing_compliant);

        // Reconfigure the network
        DiemSystem::bulk_update_validators(vm, proposed_set);

        // process community wallets
        DiemAccount::process_community_wallets(vm, DiemConfig::get_current_epoch());
        
        // reset counters
        AutoPay::reconfig_reset_tick(vm);
        Epoch::reset_timer(vm, height_now);
    }
}
}<|MERGE_RESOLUTION|>--- conflicted
+++ resolved
@@ -149,14 +149,8 @@
 
         // If the cardinality of validator_set in the next epoch is less than 4, 
         // we keep the same validator set. 
-<<<<<<< HEAD
-        if (Vector::length<address>(&proposed_set) <= 3) {
-            proposed_set = *&NodeWeight::top_n_accounts(vm, Globals::get_max_validators_per_set());
-        };
-=======
         if (Vector::length<address>(&proposed_set) <= 3) proposed_set = DiemSystem::get_val_set_addr();
 
->>>>>>> 740f061f
         // Usually an issue in staging network for QA only.
         // This is very rare and theoretically impossible for network with 
         // at least 6 nodes and 6 rounds. If we reach an epoch boundary with 
