--- conflicted
+++ resolved
@@ -579,7 +579,6 @@
       false 
     }
 
-<<<<<<< HEAD
     // Returns if the account is above threshold for Teams (delegation), and return the tower height or 0.
     // Permissions: PUBLIC, ANYONE
     use 0x1::Debug::print;
@@ -617,7 +616,6 @@
       collective
     }
 
-=======
     public fun get_validator_proofs_in_epoch(): u64 acquires TowerCounter{
       let state = borrow_global<TowerCounter>(CoreAddresses::VM_RESERVED_ADDRESS());
       state.validator_proofs_in_epoch
@@ -648,7 +646,6 @@
 
 
 
->>>>>>> 9d34378b
     //////////////////
     // TEST HELPERS //
     //////////////////
@@ -743,21 +740,7 @@
     public fun test_helper_mock_mining(sender: &signer,  count: u64) acquires TowerProofHistory, TowerCounter {
       assert(Testnet::is_testnet(), Errors::invalid_state(130118));
       let addr = Signer::address_of(sender);
-<<<<<<< HEAD
-      let state = borrow_global_mut<TowerProofHistory>(addr);
-      state.count_proofs_in_epoch = count;
-      state.verified_tower_height = count;
-
-      let i = 0;
-      while (i < count) {
-        increment_stats(addr);
-        i = i + 1;
-      }
-      
-      // FullnodeState::mock_proof(sender, count);
-=======
       danger_mock_mining(addr, count)
->>>>>>> 9d34378b
     }
 
     
@@ -766,11 +749,6 @@
     public fun test_helper_mock_mining_vm(vm: &signer, addr: address, count: u64) acquires TowerProofHistory, TowerCounter {
       assert(Testnet::is_testnet(), Errors::invalid_state(130120));
       CoreAddresses::assert_diem_root(vm);
-<<<<<<< HEAD
-      let state = borrow_global_mut<TowerProofHistory>(addr);
-      state.count_proofs_in_epoch = count;
-      state.verified_tower_height = count;
-=======
       danger_mock_mining(addr, count)
     }
 
@@ -779,7 +757,6 @@
       assert(Testnet::is_testnet(), Errors::invalid_state(130118));
 
 
->>>>>>> 9d34378b
       let i = 0;
       while (i < count) {
         increment_stats(addr);
