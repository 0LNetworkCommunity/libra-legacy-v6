///////////////////////////////////////////////////////////////////
// 0L Module
// Globals
// Error code: 0700
///////////////////////////////////////////////////////////////////

address 0x1 {

/// # Summary 
/// This module provides global variables and constants that have no specific owner 
module Globals {
    use 0x1::Testnet;
    use 0x1::Errors;
    use 0x1::StagingNet;
    use 0x1::Diem;
    use 0x1::GAS;
    
    /// Global constants determining validator settings & requirements 
    /// Some constants need to be changed based on environment; dev, testing, prod.
    /// epoch_length: The length of an epoch in seconds (~1 day for prod.) 
    /// max_validators_per_set: The maximum number of validators that can participate 
    /// subsidy_ceiling_gas: TODO I don't really know what this is
    /// vdf_difficulty: The difficulty required for VDF proofs submitting by miners 
    /// epoch_mining_thres_lower: The number of proofs that must be submitted each 
    /// epoch by a miner to remain compliant  
    struct GlobalConstants has drop {
      // For validator set.
      epoch_length: u64,
      max_validators_per_set: u64,
      subsidy_ceiling_gas: u64,
      vdf_difficulty: u64,
      epoch_mining_thres_lower: u64,
      epoch_mining_thres_upper: u64,
      epoch_slow_wallet_unlock: u64,
    }

    const COIN_SCALING_FACTOR: u64 = 1000000;

    /// Get the epoch length
    public fun get_epoch_length(): u64 {
       get_constants().epoch_length
    }

    /// Get max validator per epoch
    public fun get_max_validators_per_set(): u64 {
       get_constants().max_validators_per_set
    }

    /// Get the epoch length
    public fun get_coin_scaling_factor(): u64 {
       COIN_SCALING_FACTOR
    }

    /// Get max validator per epoch
    public fun get_subsidy_ceiling_gas(): u64 {
       get_constants().subsidy_ceiling_gas
    }

    /// Get the current vdf_difficulty
    public fun get_vdf_difficulty(): u64 {
      get_constants().vdf_difficulty
    }

    /// Get the current vdf_difficulty
    public fun get_vdf_security(): u64 {
      512
    }


    /// Get the mining threshold 
    public fun get_epoch_mining_thres_lower(): u64 {
      get_constants().epoch_mining_thres_lower
    }

    /// Get the mining threshold 
    public fun get_epoch_mining_thres_upper(): u64 {
      get_constants().epoch_mining_thres_upper
    }

    /// Get the mining threshold 
    public fun get_unlock(): u64 {
      get_constants().epoch_slow_wallet_unlock
    }

    /// Get the constants for the current network 
    fun get_constants(): GlobalConstants {
      // let coin_scale = 1000000; // Diem::scaling_factor<GAS::T>();
      assert(COIN_SCALING_FACTOR == Diem::scaling_factor<GAS::GAS>(), Errors::invalid_argument(070001));

      if (Testnet::is_testnet()) {
        return GlobalConstants {
          epoch_length: 60, // seconds
          max_validators_per_set: 100,
          subsidy_ceiling_gas: 296 * COIN_SCALING_FACTOR,
          vdf_difficulty: 100,
<<<<<<< HEAD
          epoch_mining_thres_lower: 2, //many tests depend on two proofs because the test harness already gives one at genesis to validators
=======
          epoch_mining_thres_lower: 2, // Note: in test harness, the validators are in epoch 0 where they have 1 proof already committed from mock genesis ceremony.
>>>>>>> 0b2f2901
          epoch_mining_thres_upper: 1000, // upper bound unlimited
          epoch_slow_wallet_unlock: 10,
        }
      };

      if (StagingNet::is_staging_net()) {
        return GlobalConstants {
          epoch_length: 60 * 40, // 40 mins, enough for a hard miner proof.
          max_validators_per_set: 100,
          subsidy_ceiling_gas: 8640000 * COIN_SCALING_FACTOR,
          vdf_difficulty: 120000000,
          epoch_mining_thres_lower: 1, // in testnet, staging, we don't want to wait too long between proofs.
          epoch_mining_thres_upper: 72, // upper bound enforced at 20 mins per proof.
          epoch_slow_wallet_unlock: 10000000,
        }
      } else {
        return GlobalConstants {
          epoch_length: 60 * 60 * 24, // approx 24 hours at 1.4 vdf_proofs/sec
          max_validators_per_set: 100, // max expected for BFT limits.
          // See DiemVMConfig for gas constants:
          // Target max gas units per transaction 100000000
          // target max block time: 2 secs
          // target transaction per sec max gas: 20
          // uses "scaled representation", since there are no decimals.
          subsidy_ceiling_gas: 8640000 * COIN_SCALING_FACTOR, // subsidy amount assumes 24 hour epoch lengths. Also needs to be adjusted for coin_scale the onchain representation of human readable value.
          vdf_difficulty: 120000000, // FYI approx 30 mins per proof on 2020 macbook pro 2.5 ghz quadcore
          epoch_mining_thres_lower: 7, // NOTE: bootstrapping, allowance for operator error.
          epoch_mining_thres_upper: 72, // upper bound enforced at 20 mins per proof.
          epoch_slow_wallet_unlock: 1000 * COIN_SCALING_FACTOR, // approx 10 years for largest accounts in genesis.
        }
      }
    }

  }
}<|MERGE_RESOLUTION|>--- conflicted
+++ resolved
@@ -93,11 +93,7 @@
           max_validators_per_set: 100,
           subsidy_ceiling_gas: 296 * COIN_SCALING_FACTOR,
           vdf_difficulty: 100,
-<<<<<<< HEAD
           epoch_mining_thres_lower: 2, //many tests depend on two proofs because the test harness already gives one at genesis to validators
-=======
-          epoch_mining_thres_lower: 2, // Note: in test harness, the validators are in epoch 0 where they have 1 proof already committed from mock genesis ceremony.
->>>>>>> 0b2f2901
           epoch_mining_thres_upper: 1000, // upper bound unlimited
           epoch_slow_wallet_unlock: 10,
         }
