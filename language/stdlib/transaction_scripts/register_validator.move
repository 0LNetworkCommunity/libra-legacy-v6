script {
<<<<<<< HEAD
use 0x0::ValidatorConfig;
use 0x0::LibraAccount;
use 0x0::Coin1;
use 0x0::Coin2;
use 0x0::GAS;
use 0x0::Transaction;

// Register the sender as a candidate validator by publishing a ValidatorConfig.T resource with the
// given keys under their account

fun main(
    consensus_pubkey: vector<u8>,
    validator_network_signing_pubkey: vector<u8>,
    validator_network_identity_pubkey: vector<u8>,
    validator_network_address: vector<u8>,
    fullnodes_network_identity_pubkey: vector<u8>,
    fullnodes_network_address: vector<u8>,
) {
  ValidatorConfig::register_candidate_validator(
      consensus_pubkey,
      validator_network_signing_pubkey,
      validator_network_identity_pubkey,
      validator_network_address,
      fullnodes_network_identity_pubkey,
      fullnodes_network_address
  );

  let sender = Transaction::sender();
  // Validating nodes need to accept all currencies in order to receive txn fees
  if (!LibraAccount::accepts_currency<Coin1::T>(sender)) LibraAccount::add_currency<Coin1::T>();
  if (!LibraAccount::accepts_currency<Coin2::T>(sender)) LibraAccount::add_currency<Coin2::T>();
  if (!LibraAccount::accepts_currency<GAS::T>(sender)) LibraAccount::add_currency<GAS::T>();
=======
    use 0x0::LibraSystem;
    use 0x0::Signer;
    use 0x0::ValidatorConfig;

    // Here the sender's address should already be certified as both a Validator.
    // This tx sets the config and adds the validator to the Validator Set.
    fun main(
        account: &signer,
        consensus_pubkey: vector<u8>,
        validator_network_identity_pubkey: vector<u8>,
        validator_network_address: vector<u8>,
        fullnodes_network_identity_pubkey: vector<u8>,
        fullnodes_network_address: vector<u8>,
    ) {
        let sender = Signer::address_of(account);
        ValidatorConfig::set_config(
            account,
            sender,
            consensus_pubkey,
            validator_network_identity_pubkey,
            validator_network_address,
            fullnodes_network_identity_pubkey,
            fullnodes_network_address
        );
        LibraSystem::add_validator(account, sender)
>>>>>>> 34d4a651
}
}<|MERGE_RESOLUTION|>--- conflicted
+++ resolved
@@ -1,38 +1,4 @@
 script {
-<<<<<<< HEAD
-use 0x0::ValidatorConfig;
-use 0x0::LibraAccount;
-use 0x0::Coin1;
-use 0x0::Coin2;
-use 0x0::GAS;
-use 0x0::Transaction;
-
-// Register the sender as a candidate validator by publishing a ValidatorConfig.T resource with the
-// given keys under their account
-
-fun main(
-    consensus_pubkey: vector<u8>,
-    validator_network_signing_pubkey: vector<u8>,
-    validator_network_identity_pubkey: vector<u8>,
-    validator_network_address: vector<u8>,
-    fullnodes_network_identity_pubkey: vector<u8>,
-    fullnodes_network_address: vector<u8>,
-) {
-  ValidatorConfig::register_candidate_validator(
-      consensus_pubkey,
-      validator_network_signing_pubkey,
-      validator_network_identity_pubkey,
-      validator_network_address,
-      fullnodes_network_identity_pubkey,
-      fullnodes_network_address
-  );
-
-  let sender = Transaction::sender();
-  // Validating nodes need to accept all currencies in order to receive txn fees
-  if (!LibraAccount::accepts_currency<Coin1::T>(sender)) LibraAccount::add_currency<Coin1::T>();
-  if (!LibraAccount::accepts_currency<Coin2::T>(sender)) LibraAccount::add_currency<Coin2::T>();
-  if (!LibraAccount::accepts_currency<GAS::T>(sender)) LibraAccount::add_currency<GAS::T>();
-=======
     use 0x0::LibraSystem;
     use 0x0::Signer;
     use 0x0::ValidatorConfig;
@@ -58,6 +24,5 @@
             fullnodes_network_address
         );
         LibraSystem::add_validator(account, sender)
->>>>>>> 34d4a651
 }
 }