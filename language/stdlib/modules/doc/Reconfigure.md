--- conflicted
+++ resolved
@@ -73,11 +73,7 @@
 
         <a href="FullnodeState.md#0x1_FullnodeState_inc_payment_count">FullnodeState::inc_payment_count</a>(vm, addr, count);
         <a href="FullnodeState.md#0x1_FullnodeState_inc_payment_value">FullnodeState::inc_payment_value</a>(vm, addr, value);
-<<<<<<< HEAD
-        <a href="FullnodeState.md#0x1_FullnodeState_reconfig">FullnodeState::reconfig</a>(vm, addr, count);
-=======
         <a href="FullnodeState.md#0x1_FullnodeState_reconfig">FullnodeState::reconfig</a>(vm, addr);
->>>>>>> a7206a86
 
         k = k + 1;
     };
@@ -112,12 +108,6 @@
     <b>let</b> jailed_set = <a href="LibraSystem.md#0x1_LibraSystem_get_jailed_set">LibraSystem::get_jailed_set</a>(vm, height_start, height_now);
 
     <b>let</b> i = 0;
-<<<<<<< HEAD
-    <b>while</b> (i &lt; <a href="Vector.md#0x1_Vector_length">Vector::length</a>(&jailed_set)) {
-        // TODO: Set Jailedbit <b>to</b> <b>true</b>
-        <b>let</b> addr = *<a href="Vector.md#0x1_Vector_borrow">Vector::borrow</a>(&jailed_set, i);
-        <a href="ValidatorUniverse.md#0x1_ValidatorUniverse_remove_validator_vm">ValidatorUniverse::remove_validator_vm</a>(vm, addr);
-=======
     <b>while</b> (i &lt; <a href="Vector.md#0x1_Vector_length">Vector::length</a>(&top_accounts)) {
         <b>let</b> addr = *<a href="Vector.md#0x1_Vector_borrow">Vector::borrow</a>(&top_accounts, i);
         <b>let</b> mined_last_epoch = <a href="MinerState.md#0x1_MinerState_node_above_thresh">MinerState::node_above_thresh</a>(vm, addr);
@@ -125,7 +115,6 @@
         <b>if</b> ((!<a href="Vector.md#0x1_Vector_contains">Vector::contains</a>(&jailed_set, &addr)) && mined_last_epoch) {
             <a href="Vector.md#0x1_Vector_push_back">Vector::push_back</a>(&<b>mut</b> proposed_set, addr);
         };
->>>>>>> a7206a86
         i = i+ 1;
     };
 
