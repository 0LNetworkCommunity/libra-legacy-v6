///////////////////////////////////////////////////////////////////////////
// 0L Module
// Subsidy 
///////////////////////////////////////////////////////////////////////////
// The logic for determining the appropriate level of subsidies at a given time in the network
// File Prefix for errors: 1901
///////////////////////////////////////////////////////////////////////////

address 0x1 {
  module Subsidy {
    use 0x1::CoreAddresses;
    use 0x1::GAS::GAS;
    use 0x1::Libra;
    use 0x1::Signer;
    use 0x1::LibraAccount;
    use 0x1::LibraSystem;
    use 0x1::Vector;
    use 0x1::FixedPoint32::{Self, FixedPoint32};    
    use 0x1::Stats;
    use 0x1::ValidatorUniverse;
    use 0x1::Globals;
    use 0x1::LibraTimestamp;
    use 0x1::TransactionFee;
    use 0x1::Roles;
    use 0x1::Testnet::is_testnet;
    use 0x1::FullnodeState;
    // use 0x1::StagingNet::is_staging_net;    
    // Method to calculate subsidy split for an epoch.
    // This method should be used to get the units at the beginning of the epoch.

        // Function code: 03 Prefix: 190103
    public fun process_subsidy(
      vm_sig: &signer,
      subsidy_units: u64,
      outgoing_set: &vector<address>,
      _fee_ratio: &vector<FixedPoint32>) {
      let sender = Signer::address_of(vm_sig);
      assert(sender == CoreAddresses::LIBRA_ROOT_ADDRESS(), 190101034010);

      // Get the split of payments from Stats.
      let len = Vector::length<address>(outgoing_set);
      
      // equal subsidy for all active validators
      let subsidy_granted;
      if (subsidy_units > len && subsidy_units > 0 ) { // arithmetic safety check
        subsidy_granted = subsidy_units/len;
      } else { return };

      let i = 0;
      while (i < len) {

        let node_address = *(Vector::borrow<address>(outgoing_set, i));

        // Transfer gas from vm address to validator
        let minted_coins = Libra::mint<GAS>(vm_sig, subsidy_granted);
        LibraAccount::vm_deposit_with_metadata<GAS>(
          vm_sig,
          node_address,
          minted_coins,
          b"validator subsidy",
          b""
        );
        i = i + 1;
      };
    }


    // Function code: 07 Prefix: 190107
    public fun calculate_subsidy(vm: &signer, height_start: u64, height_end: u64):u64 {

      let sender = Signer::address_of(vm);
      assert(sender == CoreAddresses::LIBRA_ROOT_ADDRESS(), 190101014010);

      // skip genesis
      assert(!LibraTimestamp::is_genesis(), 190101021000);

      // Gets the transaction fees in the epoch
      let txn_fee_amount = TransactionFee::get_amount_to_distribute(vm);

      // Calculate the split for subsidy and burn
      let subsidy_ceiling_gas = Globals::get_subsidy_ceiling_gas();
      let network_density = Stats::network_density(vm, height_start, height_end);
      let max_node_count = Globals::get_max_node_density();
      let guaranteed_minimum = subsidy_curve(
        subsidy_ceiling_gas,
        network_density,
        max_node_count,
      );

      // deduct transaction fees from guaranteed minimum.
      if (guaranteed_minimum > txn_fee_amount ){
        return guaranteed_minimum - txn_fee_amount
      };
      0u64
    }

    // Function code: 04 Prefix: 190104
    public fun subsidy_curve(
      subsidy_ceiling_gas: u64,
      network_density: u64,
      max_node_count: u64
      ): u64 {
      
      let min_node_count = 4u64;

      // Return early if we know the value is below 4.
      // This applies only to test environments where there is network of 1.
      if (network_density <= min_node_count) {
        return subsidy_ceiling_gas
      };

      let slope = FixedPoint32::divide_u64(
        subsidy_ceiling_gas,
        FixedPoint32::create_from_rational(max_node_count - min_node_count, 1)
        );
      //y-intercept
      let intercept = slope * max_node_count;
      //calculating subsidy and burn units
      // NOTE: confirm order of operations here:
      let guaranteed_minimum = intercept - slope * network_density;
      guaranteed_minimum
    }

    // Function code: 06 Prefix: 190106
    public fun genesis(vm_sig: &signer) acquires FullnodeSubsidy{
      //Need to check for association or vm account
      let vm_addr = Signer::address_of(vm_sig);
      assert(vm_addr == CoreAddresses::LIBRA_ROOT_ADDRESS(), 190101044010);

      // Get eligible validators list
      let genesis_validators = ValidatorUniverse::get_eligible_validators(vm_sig);
      let len = Vector::length(&genesis_validators);

      let i = 0;
      while (i < len) {

        let node_address = *(Vector::borrow<address>(&genesis_validators, i));
        let old_validator_bal = LibraAccount::balance<GAS>(node_address);
        // let count_proofs = 1;

        // if (is_testnet()) {
        //   // start with sufficient gas for expensive tests e.g. upgrade
        //   count_proofs = 10;
        // };
        
        let subsidy_granted = distribute_onboarding_subsidy(vm_sig, node_address);
        //Confirm the calculations, and that the ending balance is incremented accordingly.

        assert(LibraAccount::balance<GAS>(node_address) == old_validator_bal + subsidy_granted, 19010105100);

        i = i + 1;
      };
    }
    
    public fun process_fees(
      vm: &signer,
      outgoing_set: &vector<address>,
      _fee_ratio: &vector<FixedPoint32>,
    ){
      assert(Signer::address_of(vm) == CoreAddresses::LIBRA_ROOT_ADDRESS(), 190103014010);
      let capability_token = LibraAccount::extract_withdraw_capability(vm);

      let len = Vector::length<address>(outgoing_set);

      let bal = TransactionFee::get_amount_to_distribute(vm);
    // leave fees in tx_fee if there isn't at least 1 gas coin per validator.
      if (bal < len) {
        LibraAccount::restore_withdraw_capability(capability_token);
        return
      };

      let i = 0;
      while (i < len) {
        let node_address = *(Vector::borrow<address>(outgoing_set, i));
        // let node_ratio = *(Vector::borrow<FixedPoint32>(fee_ratio, i));
        let fees = bal/len;
        
        LibraAccount::vm_deposit_with_metadata<GAS>(
            vm,
            node_address,
            TransactionFee::get_transaction_fees_coins_amount<GAS>(vm, fees),
            b"transaction fees",
            b""
        );
        i = i + 1;
      };
      LibraAccount::restore_withdraw_capability(capability_token);
    }

    //////// FULLNODE /////////

    resource struct FullnodeSubsidy {
        previous_epoch_proofs: u64,
        current_proof_price: u64,
        current_cap: u64,
        current_subsidy_distributed: u64,
        current_proofs_verified: u64,
    }

    public fun init_fullnode_sub(vm: &signer) {
      let genesis_validators = LibraSystem::get_val_set_addr();
      let validator_count = Vector::length(&genesis_validators);
      if (validator_count < 10) validator_count = 10;
      // baseline_cap: baseline units per epoch times the mininmum as used in tx, times minimum gas per unit.

      // estimated gas unit cost for proof verification divided coin scaling factor
      // Cost for verification test/easy difficulty: 1173 / 1000000
      // Cost for verification prod/hard difficulty: 2294 / 1000000
      // Cost for account creation prod/hard: 4336

      let baseline_tx_cost = 4336; // microgas
      let ceiling = baseline_auction_units() * baseline_tx_cost * validator_count;

      Roles::assert_libra_root(vm);
      assert(!exists<FullnodeSubsidy>(Signer::address_of(vm)), 130112011021);
      move_to<FullnodeSubsidy>(vm, FullnodeSubsidy{
        previous_epoch_proofs: 0u64,
        current_proof_price: baseline_tx_cost * 24 * 8 * 3, // number of proof submisisons in 3 initial epochs.
        current_cap: ceiling,
        current_subsidy_distributed: 0u64,
        current_proofs_verified: 0u64,
      });
    }

    public fun distribute_onboarding_subsidy(
      vm: &signer,
      miner: address
    ):u64 acquires FullnodeSubsidy {
      // Bootstrap gas if it's the first payment to a prospective validator. Check no fullnode payments have been made, and is in validator universe. 
      CoreAddresses::assert_libra_root(vm);

      FullnodeState::is_onboarding(miner);
      
      let state = borrow_global<FullnodeSubsidy>(CoreAddresses::LIBRA_ROOT_ADDRESS());

      let subsidy = bootstrap_validator_balance();
      if (state.current_proof_price > subsidy) subsidy = state.current_proof_price;

      let minted_coins = Libra::mint<GAS>(vm, subsidy);
      LibraAccount::vm_deposit_with_metadata<GAS>(
        vm,
        miner,
        minted_coins,
        b"onboarding_subsidy",
        b""
      );
      subsidy
    }


    public fun distribute_fullnode_subsidy(vm: &signer, miner: address, count: u64):u64 acquires FullnodeSubsidy{
      CoreAddresses::assert_libra_root(vm);
      // Payment is only for fullnodes, ie. not in current validator set.
      if (LibraSystem::is_validator(miner)) return 0;

      let state = borrow_global_mut<FullnodeSubsidy>(Signer::address_of(vm));
      let subsidy;

      // fail fast, abort if ceiling was met
      if (state.current_subsidy_distributed > state.current_cap) return 0;

      let proposed_subsidy = state.current_proof_price * count;

      if (proposed_subsidy == 0) return 0;
      // check if payments will exceed ceiling.
      if (state.current_subsidy_distributed + proposed_subsidy > state.current_cap) {
        // pay the remainder only
        // TODO: This creates a race. Check ordering of list.
        subsidy = state.current_cap - state.current_subsidy_distributed;
      } else {
        // happy case, the ceiling is not met.
        subsidy = proposed_subsidy;
      };

      let minted_coins = Libra::mint<GAS>(vm, subsidy);
      LibraAccount::vm_deposit_with_metadata<GAS>(
        vm,
        miner,
        minted_coins,
        b"fullnode_subsidy",
        b""
      );

      state.current_subsidy_distributed = state.current_subsidy_distributed + subsidy;

      subsidy
    }

    public fun fullnode_reconfig(vm: &signer) acquires FullnodeSubsidy {
      Roles::assert_libra_root(vm);

      // update values for the proof auction.
      auctioneer(vm);
      let state = borrow_global_mut<FullnodeSubsidy>(Signer::address_of(vm));
       // save 
      state.previous_epoch_proofs = state.current_proofs_verified;
      // reset counters
      state.current_subsidy_distributed = 0u64;
      state.current_proofs_verified = 0u64;
    }

    public fun set_global_count(vm: &signer, count: u64) acquires FullnodeSubsidy{
      let state = borrow_global_mut<FullnodeSubsidy>(Signer::address_of(vm));
      state.current_proofs_verified = count;
    }

    fun baseline_auction_units():u64 {
      let epoch_length_mins = 24 * 60;
      let steady_state_nodes = 1000;
      let target_delay_mins = 10;
      steady_state_nodes * (epoch_length_mins/target_delay_mins)
    }

    fun auctioneer(vm: &signer) acquires FullnodeSubsidy {

      Roles::assert_libra_root(vm);

      let state = borrow_global_mut<FullnodeSubsidy>(Signer::address_of(vm));

      // The targeted amount of proofs to be submitted network-wide per epoch.
      let baseline_auction_units = baseline_auction_units(); 
      // The max subsidy that can be paid out in the next epoch.
      let ceiling = fullnode_subsidy_ceiling(vm);


      // Failure case
      if (ceiling < 1) ceiling = 1;

      state.current_proof_price = calc_auction(
        ceiling,
        baseline_auction_units,
        state.current_proofs_verified
      );
      // Set new ceiling
      state.current_cap = ceiling;
    }

    
    public fun calc_auction(
      ceiling: u64,
      baseline_auction_units: u64,
      current_proofs_verified: u64,
    ): u64 {
      // Calculate price per proof
      // Find the baseline price of a proof, which will be altered based on performance.
      // let baseline_proof_price = FixedPoint32::divide_u64(
      //   ceiling,
      //   FixedPoint32::create_from_raw_value(baseline_auction_units)
      // );
      let baseline_proof_price = ceiling/baseline_auction_units;
      // print(&baseline_proof_price);

      // print(&FixedPoint32::get_raw_value(copy baseline_proof_price));
      // Calculate the appropriate multiplier.
      let proofs = current_proofs_verified;
      if (proofs < 1) proofs = 1;

      let multiplier = baseline_auction_units/proofs;
      
      // let multiplier = FixedPoint32::create_from_rational(
      //   baseline_auction_units,
      //   proofs
      // );
      // print(&multiplier);

      // Set the proof price using multiplier.
      // New unit price cannot be more than the ceiling
      // let proposed_price = FixedPoint32::multiply_u64(
      //   baseline_proof_price,
      //   multiplier
      // );

      let proposed_price = baseline_proof_price * multiplier;

      // print(&proposed_price);

      if (proposed_price < ceiling) {
        return proposed_price
      };
      //Note: in failure case, the next miner gets the full ceiling
      return ceiling
    }

    fun fullnode_subsidy_ceiling(vm: &signer):u64 {
      //get TX fees from previous epoch.
      let fees = TransactionFee::get_amount_to_distribute(vm);
      // Recover from failure case where there are no fees
      if (fees < baseline_auction_units()) return baseline_auction_units();
      fees
    }

    fun bootstrap_validator_balance():u64 {
      let mins_per_day = 60 * 24;
      let proofs_per_day = mins_per_day / 10; // 10 min proofs
      let proof_cost = 4000; // assumes 1 microgas per gas unit 
      let subsidy_value = proofs_per_day * proof_cost;
      subsidy_value
    }

    //////// TEST HELPERS ///////
    public fun test_set_fullnode_fixtures(
      vm: &signer,
      previous_epoch_proofs: u64,
      current_proof_price: u64,
      current_cap: u64,
      current_subsidy_distributed: u64,
      current_proofs_verified: u64,
    ) acquires FullnodeSubsidy {
      Roles::assert_libra_root(vm);
      assert(is_testnet(), 1000);
      let state = borrow_global_mut<FullnodeSubsidy>(0x0);
      state.previous_epoch_proofs = previous_epoch_proofs;
      state.current_proof_price = current_proof_price;
      state.current_cap = current_cap;
      state.current_subsidy_distributed = current_subsidy_distributed;
      state.current_proofs_verified = current_proofs_verified;
    }
<<<<<<< HEAD
=======

>>>>>>> a7206a86
}
}<|MERGE_RESOLUTION|>--- conflicted
+++ resolved
@@ -415,9 +415,5 @@
       state.current_subsidy_distributed = current_subsidy_distributed;
       state.current_proofs_verified = current_proofs_verified;
     }
-<<<<<<< HEAD
-=======
-
->>>>>>> a7206a86
 }
 }