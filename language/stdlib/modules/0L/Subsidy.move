///////////////////////////////////////////////////////////////////////////
// 0L Module
// Subsidy 
///////////////////////////////////////////////////////////////////////////
// The logic for determining the appropriate level of subsidies at a given time in the network
// File Prefix for errors: 1901
///////////////////////////////////////////////////////////////////////////

address 0x1 {
  module Subsidy {
    use 0x1::CoreAddresses;
    use 0x1::GAS::GAS;
    use 0x1::Libra;
    use 0x1::Signer;
    use 0x1::LibraAccount;
    use 0x1::LibraSystem;
    use 0x1::Vector;
    use 0x1::FixedPoint32::{Self, FixedPoint32};    
    use 0x1::Stats;
    use 0x1::ValidatorUniverse;
    use 0x1::Globals;
    use 0x1::LibraTimestamp;
    use 0x1::TransactionFee;
    use 0x1::Roles;
    use 0x1::Testnet::is_testnet;
    use 0x1::StagingNet::is_staging_net;    

    // Method to calculate subsidy split for an epoch.
    // This method should be used to get the units at the beginning of the epoch.
    // Function code: 07 Prefix: 190107
    public fun calculate_Subsidy(vm: &signer, height_start: u64, height_end: u64):u64 {
      let sender = Signer::address_of(vm);
      assert(sender == CoreAddresses::LIBRA_ROOT_ADDRESS(), 190101014010);

      // skip genesis
      assert(!LibraTimestamp::is_genesis(), 190101021000);

      // Gets the transaction fees in the epoch
      let txn_fee_amount = TransactionFee::get_amount_to_distribute(vm);
      // Calculate the split for subsidy and burn

      let subsidy_ceiling_gas = Globals::get_subsidy_ceiling_gas();
      let network_density = Stats::network_density(vm, height_start, height_end);
      let max_node_count = Globals::get_max_node_density();
      let subsidy_units = subsidy_curve(
        subsidy_ceiling_gas,
        network_density,
        max_node_count,
        );

      // deduct transaction fees from minimum guarantee.
      subsidy_units = subsidy_units - txn_fee_amount;
      subsidy_units
    }
    // Function code: 03 Prefix: 190103
    public fun process_subsidy(
      vm_sig: &signer,
      subsidy_units: u64,
      outgoing_set: &vector<address>,
      _fee_ratio: &vector<FixedPoint32>) {
      let sender = Signer::address_of(vm_sig);
      assert(sender == CoreAddresses::LIBRA_ROOT_ADDRESS(), 190101034010);

      // Get the split of payments from Stats.
      let len = Vector::length<address>(outgoing_set);

      //TODO: assert the lengths of vectors are the same.
      let i = 0;
      while (i < len) {

        let node_address = *(Vector::borrow<address>(outgoing_set, i));
        // let node_ratio = *(Vector::borrow<FixedPoint32>(fee_ratio, i));
        let subsidy_granted = subsidy_units/len;

        // let subsidy_granted = FixedPoint32::multiply_u64(subsidy_units, node_ratio);
        // Transfer gas from vm address to validator
        let minted_coins = Libra::mint<GAS>(vm_sig, subsidy_granted);
        LibraAccount::vm_deposit_with_metadata<GAS>(
          vm_sig,
          node_address,
          minted_coins,
          x"", x""
        );
        i = i + 1;
      };
    }

    // Function code: 04 Prefix: 190104
    public fun subsidy_curve(
      subsidy_ceiling_gas: u64,
      network_density: u64,
      max_node_count: u64
      ): u64 {
      
      let min_node_count = 4u64;

      // Return early if we know the value is below 4.
      // This applies only to test environments where there is network of 1.
      if (network_density <= min_node_count) {
        return subsidy_ceiling_gas
      };

      let slope = FixedPoint32::divide_u64(
        subsidy_ceiling_gas,
        FixedPoint32::create_from_rational(max_node_count - min_node_count, 1)
        );
      //y-intercept
      let intercept = slope * max_node_count;
      //calculating subsidy and burn units
      // NOTE: confirm order of operations here:
      let subsidy_units = intercept - slope * network_density;
      subsidy_units
    }

<<<<<<< HEAD

=======
    use 0x1::Testnet::is_testnet;
    use 0x1::StagingNet::is_staging_net;
>>>>>>> 23c7b784
    // Function code: 06 Prefix: 190106
    public fun genesis(vm_sig: &signer) acquires FullnodeSubsidy{
      //Need to check for association or vm account
      let vm_addr = Signer::address_of(vm_sig);
      assert(vm_addr == CoreAddresses::LIBRA_ROOT_ADDRESS(), 190101044010);

      // Get eligible validators list
      let genesis_validators = ValidatorUniverse::get_eligible_validators(vm_sig);
      let len = Vector::length(&genesis_validators);

      let i = 0;
      while (i < len) {
        let node_address = *(Vector::borrow<address>(&genesis_validators, i));
        let old_validator_bal = LibraAccount::balance<GAS>(node_address);
        let count_proofs = 1;
        if (is_testnet() || is_staging_net()) {
          // start with sufficient gas for expensive tests e.g. upgrade
          count_proofs = 100;
        };
        
        let subsidy_granted = distribute_fullnode_subsidy(vm_sig, node_address, count_proofs, true);
        //Confirm the calculations, and that the ending balance is incremented accordingly.
        assert(LibraAccount::balance<GAS>(node_address) == old_validator_bal + subsidy_granted, 19010105100);
        i = i + 1;
      };
    }
    
    public fun process_fees(
      vm: &signer,
      outgoing_set: &vector<address>,
      _fee_ratio: &vector<FixedPoint32>,
    ){
      assert(Signer::address_of(vm) == CoreAddresses::LIBRA_ROOT_ADDRESS(), 190103014010);
      let capability_token = LibraAccount::extract_withdraw_capability(vm);

      let len = Vector::length<address>(outgoing_set);

      let bal = TransactionFee::get_amount_to_distribute(vm);
    // leave fees in tx_fee if there isn't at least 1 gas coin per validator.
      if (bal < len) {
        LibraAccount::restore_withdraw_capability(capability_token);
        return
      };

      let i = 0;
      while (i < len) {
        let node_address = *(Vector::borrow<address>(outgoing_set, i));
        // let node_ratio = *(Vector::borrow<FixedPoint32>(fee_ratio, i));
        let fees = bal/len;
        
        LibraAccount::vm_deposit_with_metadata<GAS>(
            vm,
            node_address,
            TransactionFee::get_transaction_fees_coins_amount<GAS>(vm, fees),
            x"",
            x""
        );
        i = i + 1;
      };
      LibraAccount::restore_withdraw_capability(capability_token);
    }

    //////// FULLNODE /////////

    resource struct FullnodeSubsidy {
        previous_epoch_proofs: u64,
        current_proof_price: u64,
        current_cap: u64,
        current_subsidy_distributed: u64,
        current_proofs_verified: u64,
    }

    public fun init_fullnode_sub(vm: &signer) {
      let genesis_validators = LibraSystem::get_val_set_addr();
      let validator_count = Vector::length(&genesis_validators);
      if (validator_count < 10) validator_count = 10;
      // baseline_cap: baseline units per epoch times the mininmum as used in tx, times minimum gas per unit.
      // estimated gas unit cost for proof submission.
      let baseline_tx_cost = 1173 * 1;
      let baseline_cap = baseline_auction_units() * baseline_tx_cost * validator_count;

      Roles::assert_libra_root(vm);
      assert(!exists<FullnodeSubsidy>(Signer::address_of(vm)), 130112011021);
      move_to<FullnodeSubsidy>(vm, FullnodeSubsidy{
        previous_epoch_proofs: 0u64,
        current_proof_price: baseline_tx_cost * 24 * 8 * 3, // number of proof submisisons in 3 initial epochs.
        current_cap: baseline_cap,
        current_subsidy_distributed: 0u64,
        current_proofs_verified: 0u64,
      });
      }

    public fun distribute_fullnode_subsidy(vm: &signer, miner: address, count: u64, is_genesis: bool ):u64 acquires FullnodeSubsidy{
      Roles::assert_libra_root(vm);
      // only for fullnodes, ie. not in current validator set.
      if (!is_genesis){
        if (LibraSystem::is_validator(miner)) return 0;
      };

      let state = borrow_global_mut<FullnodeSubsidy>(Signer::address_of(vm));
      // fail fast, abort if ceiling was met
      if (state.current_subsidy_distributed > state.current_cap) return 0;
      let proposed_subsidy = state.current_proof_price * count;
      if (proposed_subsidy < 1) return 0;
      let subsidy;
      // check if payments will exceed ceiling.
      if (state.current_subsidy_distributed + proposed_subsidy > state.current_cap) {

        // pay the remainder only
        // TODO: This creates a race. Check ordering of list.
        subsidy = state.current_cap - state.current_subsidy_distributed;
      } else {

        // happy case, the ceiling is not met.
        subsidy = proposed_subsidy;
      };

      let minted_coins = Libra::mint<GAS>(vm, subsidy);
      LibraAccount::vm_deposit_with_metadata<GAS>(
        vm,
        miner,
        minted_coins,
        x"", x""
      );
      state.current_subsidy_distributed = state.current_subsidy_distributed + subsidy;
      subsidy
    }

    public fun fullnode_reconfig(vm: &signer) acquires FullnodeSubsidy {
      Roles::assert_libra_root(vm);
      auctioneer(vm);
      let state = borrow_global_mut<FullnodeSubsidy>(Signer::address_of(vm));
       // save 
      state.previous_epoch_proofs = state.current_proofs_verified;
      // reset counters
      state.current_subsidy_distributed = 0u64;
      state.current_proofs_verified = 0u64;

    }

    public fun set_global_count(vm: &signer, count: u64) acquires FullnodeSubsidy{
      let state = borrow_global_mut<FullnodeSubsidy>(Signer::address_of(vm));
      state.current_proofs_verified = count;
    }

    fun baseline_auction_units():u64 {
      let epoch_length_mins = 24 * 60;
      let steady_state_nodes = 1000;
      let target_delay = 10;
      steady_state_nodes * (epoch_length_mins/target_delay)
    }

    fun auctioneer(vm: &signer) acquires FullnodeSubsidy {
      Roles::assert_libra_root(vm);
      let state = borrow_global_mut<FullnodeSubsidy>(Signer::address_of(vm));
      let baseline_auction_units = baseline_auction_units(); 
      let next_cap = fullnode_subsidy_cap(vm);
      if (next_cap < 1) return;

      let baseline_proof_price = next_cap / baseline_auction_units;
      let current_auction_multiplier;
      // set new price
      if (state.current_proofs_verified > 0) {
        current_auction_multiplier = baseline_auction_units / state.current_proofs_verified;
      } else {

        current_auction_multiplier = baseline_auction_units / 1;
      };
      // New unit price cannot be more than the ceiling
      if ((current_auction_multiplier * baseline_proof_price) > next_cap) {
        //Note: in failure case, the next miner gets the full ceiling
        state.current_proof_price = next_cap
      } else {
        state.current_proof_price = current_auction_multiplier * baseline_proof_price
      };

      // set new cap
      state.current_cap = next_cap;
    }

    fun fullnode_subsidy_cap(vm: &signer):u64 {
      //get TX fees from previous epoch.
      TransactionFee::get_amount_to_distribute(vm)
    }

}
}<|MERGE_RESOLUTION|>--- conflicted
+++ resolved
@@ -112,12 +112,6 @@
       subsidy_units
     }
 
-<<<<<<< HEAD
-
-=======
-    use 0x1::Testnet::is_testnet;
-    use 0x1::StagingNet::is_staging_net;
->>>>>>> 23c7b784
     // Function code: 06 Prefix: 190106
     public fun genesis(vm_sig: &signer) acquires FullnodeSubsidy{
       //Need to check for association or vm account
