--- conflicted
+++ resolved
@@ -109,11 +109,7 @@
     }
 
     fun get_constants(): GlobalConstants  {
-<<<<<<< HEAD
-      let coin_scale = 10000;
-=======
       let coin_scale = 1000000; //Libra::scaling_factor<GAS::T>();
->>>>>>> 788bcf88
       if (Testnet::is_testnet()){
         return GlobalConstants {
           epoch_length: 15,
