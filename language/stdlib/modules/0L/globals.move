///////////////////////////////////////////////////////////////////
// 0L Module
// Globals
///////////////////////////////////////////////////////////////////

address 0x0 {

// TODO: This module is not complete, as Metadata has not been implemented.

module Globals {
    use 0x0::Vector;
    use 0x0::Testnet;



    // Some constants need to changed based on environment; dev, testing, prod.
    struct GlobalConstants {
      // For validator set.
      epoch_length: u64,
      max_validator_per_epoch: u64,
      epoch_boundary_buffer: u64,
      // For subsidy calcs.
      subsidy_ceiling_gas: u64,
      min_node_density: u64,
      max_node_density: u64,
      burn_accounts: vector<address>,
      difficulty: u64,
    }

    // // Some global state needs to be accesible to every module. Using Librablock causes
    // // cyclic dependency issues.
    // resource struct BlockMetadataGlobal {
    //   // TODO: This is duplicated with LibraBlockGlobal, but that one causes a cyclic dependency issue because of stats.
    //   height: u64,
    //   round: u64,
    //   previous_block_votes: vector<address>,
    //   proposer: address,
    //   time_microseconds: u64,
    // }
    // // This can only be invoked by the Association address, and only a single time.
    // // Currently, it is invoked in the genesis transaction
    // public fun initialize_block_metadata(account: &signer) {
    //   // Only callable by the Association address
    //   Transaction::assert(Signer::address_of(account) == 0x0, 1);

    //   move_to<BlockMetadataGlobal>(
    //       account,
    //       BlockMetadataGlobal {
    //         height: 0,
    //         round: 0,
    //         previous_block_votes: Vector::singleton(0x0),
    //         proposer: 0x0,
    //         time_microseconds: 0,
    //       }
    //   );
    // }


    // ////////////////////
    // //// Metadata /////
    // ///////////////////
    // // Get the current block height
    // public fun get_current_block_height(): u64 acquires BlockMetadataGlobal {
    //   borrow_global<BlockMetadataGlobal>(0x0).height
    // }

    // // Get the previous block voters
    // public fun get_previous_voters(): vector<address> acquires BlockMetadataGlobal {
    //    let voters = *&borrow_global<BlockMetadataGlobal>(0x0).previous_block_votes;
    //    return voters //vector<address>
    // }

    // Get the current block height
    // public fun update_global_metadata(vm: &signer) acquires BlockMetadataGlobal {
    //   Transaction::assert(Signer::address_of(vm) == 0x0, 33);
    //   let data = borrow_global_mut<BlockMetadataGlobal>(0x0);
    //   data.height = 999
    // }

    ////////////////////
    //// Constants ////
    ///////////////////

    // Get the epoch length
    public fun get_epoch_length(): u64 {
       get_constants().epoch_length
    }

    // Get max validator per epoch
    public fun get_max_validator_per_epoch(): u64 {
       get_constants().max_validator_per_epoch
    }

    // Get max validator per epoch
    public fun get_subsidy_ceiling_gas(): u64 {
       get_constants().subsidy_ceiling_gas
    }

    public fun get_epoch_boundary_buffer(): u64 {
      get_constants().epoch_boundary_buffer
    }

    // Get max validator per epoch
    public fun get_max_node_density(): u64 {
       get_constants().max_node_density
    }

    // Get the burn accounts
    public fun get_burn_accounts(): vector<address> {
       *&get_constants().burn_accounts
    }

    public fun get_difficulty(): u64 {
      get_constants().difficulty
    }

    fun get_constants(): GlobalConstants  {
      let coin_scale = 1000000; //Libra::scaling_factor<GAS::T>();
      if (Testnet::is_testnet()){
        return GlobalConstants {
          epoch_length: 15,
          max_validator_per_epoch: 10,
<<<<<<< HEAD
          epoch_boundary_buffer: 2,
=======
          epoch_boundary_buffer: 5,
>>>>>>> 7d2c7201
          subsidy_ceiling_gas: 296,
          min_node_density: 4,
          max_node_density: 300,
          burn_accounts: Vector::singleton(0xDEADDEAD),
          difficulty: 100,
        }

      } else {
        return GlobalConstants {
          epoch_length: 128000, // approx 24 hours at 1.4 blocks/sec
          max_validator_per_epoch: 300, // max expected for BFT limits.
          // from LibraVMConfig.
<<<<<<< HEAD
          epoch_boundary_buffer: 100,
=======
          epoch_boundary_buffer: 5000,
>>>>>>> 7d2c7201
          // Target max gas units per transaction 100000000
          // target max block time: 2 secs
          // target transaction per sec max gas: 20
          // uses "scaled representation", since there are no decimals.
          subsidy_ceiling_gas: 8640000 * coin_scale, // coins assumes 24 hour epoch lengths.
          // FixedPoint32::multiply_u64(8640000, coin_scale)
          min_node_density: 4,
          max_node_density: 300,
          burn_accounts: Vector::singleton(0xDEADDEAD),
          difficulty: 2400000,
        }
      }
    }


}

}<|MERGE_RESOLUTION|>--- conflicted
+++ resolved
@@ -120,11 +120,7 @@
         return GlobalConstants {
           epoch_length: 15,
           max_validator_per_epoch: 10,
-<<<<<<< HEAD
-          epoch_boundary_buffer: 2,
-=======
           epoch_boundary_buffer: 5,
->>>>>>> 7d2c7201
           subsidy_ceiling_gas: 296,
           min_node_density: 4,
           max_node_density: 300,
@@ -137,11 +133,7 @@
           epoch_length: 128000, // approx 24 hours at 1.4 blocks/sec
           max_validator_per_epoch: 300, // max expected for BFT limits.
           // from LibraVMConfig.
-<<<<<<< HEAD
-          epoch_boundary_buffer: 100,
-=======
           epoch_boundary_buffer: 5000,
->>>>>>> 7d2c7201
           // Target max gas units per transaction 100000000
           // target max block time: 2 secs
           // target transaction per sec max gas: 20
