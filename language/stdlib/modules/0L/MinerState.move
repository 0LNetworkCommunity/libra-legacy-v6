///////////////////////////////////////////////////////////////////
// 0L Module
// MinerState
///////////////////////////////////////////////////////////////////

address 0x0 {
  module MinerState {
    use 0x0::VDF;
    use 0x0::Vector;
    use 0x0::Transaction;
    use 0x0::ValidatorUniverse;
    use 0x0::Signer;
    use 0x0::LibraConfig;
    use 0x0::Globals;
    use 0x0::Hash;
    use 0x0::LibraTimestamp;
    // use 0x0::Debug;
    use 0x0::Testnet;

    // Struct to store information about a VDF proof submitted
    struct Proof {
        challenge: vector<u8>,
        difficulty: u64,
        solution: vector<u8>,
<<<<<<< HEAD
=======
        epoch: u64,
>>>>>>> 7ca7eb0b
    }

    // Struct to encapsulate information about the state of a miner
    resource struct MinerProofHistory {
<<<<<<< HEAD
        previous_proof_hash: vector<u8>,
=======
      // TODO: this doesn't need to be a vector, it gets cleared.
        verified_proof_history: vector<vector<u8>>,
        invalid_proof_history: vector<vector<u8>>,
>>>>>>> 7ca7eb0b
        verified_tower_height: u64, // user's latest verified_tower_height
        latest_epoch_mining: u64,
        count_proofs_in_epoch: u64,
        epochs_validating_and_mining: u64,
        contiguous_epochs_validating_and_mining: u64,
    }

    // Creates proof blob object from input parameters
    // Permissions: PUBLIC, ANYONE can call this function.
    public fun create_proof_blob(
      challenge: vector<u8>,
      difficulty: u64,
<<<<<<< HEAD
      solution: vector<u8>
    ) : Proof {
       Proof {
         challenge,
         difficulty,
         solution,
=======
      solution: vector<u8>,
    ) : VdfProofBlob {
       let epoch = LibraConfig::get_current_epoch();
       VdfProofBlob {
         challenge,
         difficulty,
         solution,
         epoch
>>>>>>> 7ca7eb0b
      }
    }

    // Helper function for genesis to process genesis proofs.
    // Permissions: PUBLIC, ONLY VM, AT GENESIS.
    public fun genesis_helper (
      miner: &signer,
      challenge: vector<u8>,
      solution: vector<u8>
    ) acquires MinerProofHistory {

<<<<<<< HEAD
      //Check this originated from VM.
      Transaction::assert(Transaction::sender()
 == 0x0, 130102014010);
      // In rustland the vm_genesis creates a Signer for the miner. So the SENDER is not the same and the Signer.
      Transaction::assert(Signer::address_of(miner) != Transaction::sender(), 130101014010);
      Transaction::assert(LibraTimestamp::is_genesis(), 130101024010);
=======
      Transaction::assert(Transaction::sender()
 == 0x0, 130102014010);

      Transaction::assert(LibraTimestamp::is_genesis(), 130102024010);
>>>>>>> 7ca7eb0b

      let difficulty = Globals::get_difficulty();
      let proof = Proof {
        challenge,
        difficulty,  
        solution,
<<<<<<< HEAD
=======
        epoch: 0,
>>>>>>> 7ca7eb0b
      };
      init_miner_state(miner);
      verify_and_update_state(Signer::address_of(miner), proof, false);
    }

    // Function index: 03
    // Permissions: PUBLIC, SIGNER, TEST ONLY
    public fun test_helper (
      miner: &signer,
      difficulty: u64,
      challenge: vector<u8>,
      solution: vector<u8>
    ) acquires MinerProofHistory {

<<<<<<< HEAD
      Transaction::assert(Testnet::is_testnet(), 130102014010);
      //doubly check this is in test env.
      Transaction::assert(Globals::get_epoch_length() == 15, 130102024010);

      // let difficulty = Globals::get_difficulty();
      let proof = Proof {
        challenge,
        difficulty,  
        solution,
      };
      init_miner_state(miner);
      verify_and_update_state(Signer::address_of(miner), proof, false);
    }

    // This function verifies the proof and commits to chain.
    // Function index: 03
    // Permissions: PUBLIC, ANYONE
    public fun commit_state(
      miner_sign: &signer,
      proof: Proof
    ) acquires MinerProofHistory {

      //NOTE: Does not check that the Sender is the Signer. Which we must skip for the onboarding transaction.

      // Get address, assumes the sender is the signer.
      let miner_addr = Signer::address_of(miner_sign);

      // Abort if not initialized.
      Transaction::assert(::exists<MinerProofHistory>(miner_addr), 130103011021);

      // Get vdf difficulty constant. Will be different in tests than in production.
      let difficulty_constant = Globals::get_difficulty();

      // Skip this check on local tests, we need tests to send different difficulties.
      if (!Testnet::is_testnet()){
        Transaction::assert(&proof.difficulty == &difficulty_constant, 130103021010);
      };
      
      verify_and_update_state(miner_addr,proof, true);
=======
    // This function verifies the proof and commits to chain.
    // Permissions: PUBLIC, ANYONE
    public fun commit_state(sender: &signer, vdf_proof_blob: VdfProofBlob) acquires MinerProofHistory {

      //NOTE: Does not check that the sender is the miner. This is necessary for the Onboarding transaction.

      // Get address
      let miner_addr = Signer::address_of(sender);
      // Get vdf difficulty constant. Will be different in tests than in production.
      let difficulty_constant = Globals::get_difficulty();

      // skip this check on test-net, we need tests to send different difficulties.
      if (!Testnet::is_testnet()){
        Transaction::assert(&vdf_proof_blob.difficulty == &difficulty_constant, 130106011010);
      };

      // This is the Onboarding case (miner not yet initialized):
      // Check if the miner's state is initialized.
      // Insert a new VdfProofBlob into a temp storage while saving all of miner's proofs to the miner's own address, including the first proof sent by someone else.
      // This may be the first time the miner is redeeming. If so, both resources are uninitialized. Initialize them
      if (! ::exists<MinerProofHistory>(miner_addr)) {
        // Verify the proof before anything else (i.e. user actually did the delay)
        // TODO: Find a faster way to check for miner tx errors, since it's an expensive operation.
        let valid = VDF::verify(&vdf_proof_blob.challenge, &vdf_proof_blob.difficulty, &vdf_proof_blob.solution);
        Transaction::assert(valid, 130106021021);

        // Initialize the miner state for the new miner
        init_miner_state(sender);
        // Verify the blob and update the newly initialized state
        verify_and_update_state(miner_addr,vdf_proof_blob , false );

      } else {
        //  This is the steady-state path (miner has already been initialized)
        // Check to ensure the transaction sender is indeed the miner
        Transaction::assert(Transaction::sender() == miner_addr, 130106031010);
        // Verify the blob and update the state.
        verify_and_update_state(miner_addr,vdf_proof_blob, true  );
      }
>>>>>>> 7ca7eb0b
    }

    // Function to verify a proof blob and update a MinerProofHistory
    // Permissions: private function.
    fun verify_and_update_state(
      miner_addr: address,
<<<<<<< HEAD
      proof: Proof,
      steady_state: bool
    ) acquires MinerProofHistory {
      // Get a mutable ref to the current state
      let miner_history = borrow_global_mut<MinerProofHistory>(miner_addr);
=======
      vdf_proof_blob: VdfProofBlob,
      initialized_miner: bool
    ) acquires MinerProofHistory {
      // Get a mutable ref to the current state
      let miner_redemption_state = borrow_global_mut<MinerProofHistory>(miner_addr);

      // If miner has already been initialized (i.e. not block_0)
      if (initialized_miner) {
        // TODO: 3. Add redeem attempt to invalid_proof_history, which will later be removed with successful verification.
        // TODO: Could also surface to client since ClientProxy for submit redeem tx is async.
        (miner_redemption_state, vdf_proof_blob) = check_hash_and_verify(miner_redemption_state, vdf_proof_blob);
>>>>>>> 7ca7eb0b

      // For onboarding transaction the VDF has already been checked.
      // only do this in steady state.
      if (steady_state) {
        //If not genesis proof, check hash 
        Transaction::assert(&proof.challenge == &miner_history.previous_proof_hash, 130108031010);      
      };
<<<<<<< HEAD

      let valid = VDF::verify(&proof.challenge, &proof.difficulty, &proof.solution);
      Transaction::assert(valid, 130108041021);

      miner_history.previous_proof_hash = Hash::sha3_256(*&proof.solution);

=======
      miner_redemption_state.verified_proof_history = Vector::empty();
      Vector::push_back(&mut miner_redemption_state.verified_proof_history, Hash::sha3_256(*&vdf_proof_blob.solution));
      Transaction::assert(Vector::length(&miner_redemption_state.verified_proof_history) > 0, 130107021010);

>>>>>>> 7ca7eb0b
      // Increment the verified_tower_height
      if (steady_state) {
        miner_history.verified_tower_height = miner_history.verified_tower_height + 1;
        miner_history.count_proofs_in_epoch = miner_history.count_proofs_in_epoch + 1;
      } else {
<<<<<<< HEAD
        miner_history.verified_tower_height = 0;
        miner_history.count_proofs_in_epoch = 1
      };
    
      miner_history.latest_epoch_mining = LibraConfig::get_current_epoch();
    }

=======
        miner_redemption_state.verified_tower_height = 0;
        miner_redemption_state.count_proofs_in_epoch = 1
      };
      

      // NOTE: this is used by end_redeem
      miner_redemption_state.latest_epoch_mining = LibraConfig::get_current_epoch();
      // Debug::print(&0x000000000013370010005);

      // Prepare list of proofs in epoch for end of epoch statistics
      miner_redemption_state.count_proofs_in_epoch = miner_redemption_state.count_proofs_in_epoch + 1;

      // A single proof is sufficient to include an address as a candidate for validation, i.e. added to Validator Universe.

      ValidatorUniverse::add_validator( miner_addr );
    }


    // Helper function which checks if proof has already been submitted and verifies that proof is valid.
    // Permissions: private function.
    fun check_hash_and_verify(
      miner_redemption_state: &mut MinerProofHistory,
      vdf_proof_blob: VdfProofBlob): (&mut MinerProofHistory, VdfProofBlob) {

      let previous_verified_solution_hash = Vector::borrow(&miner_redemption_state.verified_proof_history, 0);

      Transaction::assert(&vdf_proof_blob.challenge == previous_verified_solution_hash, 130108031010);

      // Verify proof is valid
      let valid = VDF::verify(&vdf_proof_blob.challenge, &vdf_proof_blob.difficulty, &vdf_proof_blob.solution);
      Transaction::assert(valid, 130108041021);

      (miner_redemption_state, vdf_proof_blob)
    }


>>>>>>> 7ca7eb0b
    // Checks that the validator has been mining above the count threshold
    // Note: this is only called on a validator successfully meeting the validation thresholds (different than mining threshold). So the function presumes the validator is in good standing for that epoch.
    // Permissions: private function
    fun update_metrics(miner_addr: address) acquires MinerProofHistory {
<<<<<<< HEAD
      // The goal of update_metrics is to confirm that a miner participated in consensus during
=======
      // The goal of end_redeem is to confirm that a miner participated in consensus during
>>>>>>> 7ca7eb0b
      // an epoch, but also that there were mining proofs submitted in that epoch.

      let sender = Transaction::sender();
      Transaction::assert(sender == 0x0, 130109014010);

      // Miner may not have been initialized. Simply return in this case (don't abort)
      if( ! ::exists<MinerProofHistory>( miner_addr ) ){
        return
      };

      // Check that there was mining and validating in period.
      // Account may not have any proofs submitted in epoch, since the resource was last emptied.

<<<<<<< HEAD
      let miner_history= borrow_global_mut<MinerProofHistory>(miner_addr);
      // Update statistics.
      if (miner_history.count_proofs_in_epoch > Globals::get_threshold()) {
          let this_epoch = LibraConfig::get_current_epoch();
          miner_history.latest_epoch_mining = this_epoch;

          miner_history.epochs_validating_and_mining = miner_history.epochs_validating_and_mining + 1u64;

          miner_history.contiguous_epochs_validating_and_mining = miner_history.contiguous_epochs_validating_and_mining + 1u64;
      } else {
        // didn't meet the threshold, reset this count
        miner_history.contiguous_epochs_validating_and_mining = 0;
      };

      // This is the end of the epoch, reset the count of proofs
      miner_history.count_proofs_in_epoch = 0u64;
=======
      let miner_redemption_state= borrow_global_mut<MinerProofHistory>(miner_addr);
      // Update statistics.
      if (miner_redemption_state.count_proofs_in_epoch > Globals::get_threshold()) {
          let this_epoch = LibraConfig::get_current_epoch();
          miner_redemption_state.latest_epoch_mining = this_epoch;
          miner_redemption_state.epochs_validating_and_mining = miner_redemption_state.epochs_validating_and_mining + 1u64;
          miner_redemption_state.contiguous_epochs_validating_and_mining = miner_redemption_state.contiguous_epochs_validating_and_mining + 1u64;
      };

      // This is the end of the epoch, reset the count of proofs
      miner_redemption_state.count_proofs_in_epoch = 0u64;
>>>>>>> 7ca7eb0b
    }

    // Get weight of validator identified by address
    // Permissions: public, only VM can call this function.
    public fun get_validator_weight(miner_addr: address): u64 acquires MinerProofHistory {
      let sender = Transaction::sender();
      Transaction::assert(sender == 0x0, 130110014010);

      // Miner may not have been initialized. (don't abort, just return 0)
      if( ! ::exists<MinerProofHistory>( miner_addr ) ){
        return 0
      };

      // Update the statistics.
      let miner_history= borrow_global_mut<MinerProofHistory>(miner_addr);
      let this_epoch = LibraConfig::get_current_epoch();
      miner_history.latest_epoch_mining = this_epoch;

      // Return its weight
      miner_history.epochs_validating_and_mining
    }

<<<<<<< HEAD
    // Used at end of epoch with reconfig bulk_update the MinerState with the vector of validators from current epoch.
    // Permissions: PUBLIC, ONLY VM.

    public fun epoch_boundary(account: &signer) acquires MinerProofHistory {
=======
    // Bulk update the end_redeem state with the vector of validators from current epoch.
    // Permissions: PUBLIC, ONLY VM.
    public fun end_redeem_validator_universe(account: &signer)
                  acquires MinerProofHistory {
>>>>>>> 7ca7eb0b
      // Check permissions
      let sender = Signer::address_of(account);
      Transaction::assert(sender == 0x0, 130111014010);

      // Get list of validators from ValidatorUniverse
      let eligible_validators = ValidatorUniverse::get_eligible_validators(account);

      // Iterate through validators and call update_metrics for each validator that had proofs this epoch
      let size = Vector::length<address>(&eligible_validators);
      let i = 0;
      while (i < size) {
          let val = *Vector::borrow(&eligible_validators, i);

<<<<<<< HEAD
          // For testing: don't call update_metrics unless there is account state for the address.
          if (::exists<MinerProofHistory>(val)){
              update_metrics(val);
=======
          // For testing: don't call end_redeem unless there is account state for the address.
          if ( ::exists<MinerProofHistory>( redeemed_addr ) ){
              update_metrics(redeemed_addr);
>>>>>>> 7ca7eb0b
          };
          i = i + 1;
      };
    }


    // Function to initialize miner state
<<<<<<< HEAD
    // Permissions: PUBLIC, Signer
    public fun init_miner_state(miner_signer: &signer){
      // LibraAccount calls this.
      // NOTE Only Signer can update own state.
      // Exception is LibraAccount which can simulate a Signer.
      // Initialize MinerProofHistory object and give to miner account
      move_to<MinerProofHistory>(miner_signer, MinerProofHistory{
        // verified_proof_history: Vector::empty(),
        previous_proof_hash: Vector::empty(),
        // invalid_proof_history: Vector::empty(),
=======
    // Permissions: private function.
    fun init_miner_state(miner: &signer){
      // Initialize MinerProofHistory object and give to miner account
      move_to<MinerProofHistory>(miner, MinerProofHistory{
        verified_proof_history: Vector::empty(),
        invalid_proof_history: Vector::empty(),
>>>>>>> 7ca7eb0b
        verified_tower_height: 0u64,
        latest_epoch_mining: 0u64,
        count_proofs_in_epoch: 0u64,
        epochs_validating_and_mining: 0u64,
        contiguous_epochs_validating_and_mining: 0u64,
      });

      //also add the miner to validator universe
      ValidatorUniverse::add_validator(Signer::address_of(miner_signer));

    }


    // Process and check the first proof blob submitted for validity (includes correct address)
    // Permissions: PUBLIC, ANYONE. (used in onboarding transaction).
    public fun first_challenge_includes_address(new_account_address: address, challenge: &vector<u8>) {
      // Checks that the preimage/challenge of the FIRST VDF proof blob contains a given address.
      // This is to ensure that the same proof is not sent repeatedly, since all the minerstate is on a
      // the address of a miner.
      // Note: The bytes of the miner challenge is as follows:
      //         32 // 0L Key
      //         +64 // chain_id
      //         +8 // iterations/difficulty
      //         +1024; // statement

      // Calling native function to do this parsing in rust
      // The auth_key must be at least 32 bytes long
      Transaction::assert(Vector::length(challenge) >= 32, 130113011000);
      let (parsed_address, _auth_key) = VDF::extract_address_from_challenge(challenge);
      // Confirm the address is corect and included in challenge
      Transaction::assert(new_account_address == parsed_address, 130113021010);
<<<<<<< HEAD
=======

    }

    // Get weight of validator identified by address
    // Permissions: PUBLIC, ANYONE (from miner client for tx purposes).
    public fun get_miner_state(miner_addr: address): vector<vector<u8>> acquires MinerProofHistory {
      let test = borrow_global<MinerProofHistory>(miner_addr);
      *&test.verified_proof_history
>>>>>>> 7ca7eb0b
    }

    // Get latest epoch mined by node on given address
    // Permissions: public ony VM can call this function.
    public fun get_miner_latest_epoch(addr: address): u64 acquires MinerProofHistory {
      let sender = Transaction::sender();
      Transaction::assert(sender == 0x0, 130114014010);
      let addr_state = borrow_global<MinerProofHistory>(addr);
      *&addr_state.latest_epoch_mining
    }

<<<<<<< HEAD

    ////////////////////
    // TEST HELPERS ///
    ////////////////////

    // Permissions: PUBLIC, VM, TESTING 
    public fun test_helper_update_metrics(miner_addr: address) acquires MinerProofHistory{
      Transaction::assert(Testnet::is_testnet()
 == true, 130115014011);
      update_metrics(miner_addr);
    }


    // Get weight of validator identified by address
    // Permissions: PUBLIC, ANYONE, TESTING 
    public fun test_helper_get_height(miner_addr: address): u64 acquires MinerProofHistory {
      Transaction::assert(Testnet::is_testnet()
 == true, 130115014011);
      let state = borrow_global<MinerProofHistory>(miner_addr);
      *&state.verified_tower_height
    }


=======
    // Returns tower height from input miner's state
    // Permissions: public, TESTING only. The miner can get own info.
    public fun test_helper_get_miner_tower_height(miner_addr: address): u64 acquires MinerProofHistory {
      // let sender = Signer::address_of(Transaction::sender());
      Transaction::assert(Transaction::sender() == miner_addr, 130115014012);
      Transaction::assert(Testnet::is_testnet()
 == true, 130115014011);

      borrow_global<MinerProofHistory>(miner_addr).verified_tower_height
    }

    // TODO: Unused. Possibly useful for proof-of-weight calcs 
    // Permissions: public, VM only.
    // public fun get_count_proofs_in_epoch(miner_addr: address): u64 acquires MinerProofHistory {
    //   let sender = Transaction::sender();
    //   Transaction::assert(sender == 0x0, 130116014010);
    //    borrow_global<MinerProofHistory>(miner_addr).count_proofs_in_epoch
    // }
>>>>>>> 7ca7eb0b

    // Returns number of epochs for input miner's state
    // Permissions: public, VM only, TESTING only
    public fun test_helper_get_miner_epochs(miner_addr: address): u64 acquires MinerProofHistory {
      let sender = Transaction::sender();
      Transaction::assert(sender == 0x0, 130117014010);
      Transaction::assert(Testnet::is_testnet()
 == true, 130115014011);
      borrow_global<MinerProofHistory>(miner_addr).epochs_validating_and_mining
    }
<<<<<<< HEAD

    public fun test_helper_get_contiguous(miner_addr: address): u64 acquires MinerProofHistory {
      let sender = Transaction::sender();
      Transaction::assert(sender == 0x0, 130117014010);
      Transaction::assert(Testnet::is_testnet()
 == true, 130115014011);
      borrow_global<MinerProofHistory>(miner_addr).contiguous_epochs_validating_and_mining
    }

    

    public fun test_helper_get_count(miner_addr: address): u64 acquires MinerProofHistory {
      let sender = Transaction::sender();
      Transaction::assert(sender == 0x0, 130117014010);
      Transaction::assert(Testnet::is_testnet()
 == true, 130115014011);
      borrow_global<MinerProofHistory>(miner_addr).count_proofs_in_epoch
    }

    public fun test_helper_hash(miner_addr: address): vector<u8> acquires MinerProofHistory {
      // let sender = Transaction::sender();
      // Transaction::assert(sender == 0x0, 130117014010);
      Transaction::assert(Testnet::is_testnet()
 == true, 130115014011);
      *&borrow_global<MinerProofHistory>(miner_addr).previous_proof_hash
    }
=======
>>>>>>> 7ca7eb0b
  }
}

<|MERGE_RESOLUTION|>--- conflicted
+++ resolved
@@ -22,21 +22,11 @@
         challenge: vector<u8>,
         difficulty: u64,
         solution: vector<u8>,
-<<<<<<< HEAD
-=======
-        epoch: u64,
->>>>>>> 7ca7eb0b
     }
 
     // Struct to encapsulate information about the state of a miner
     resource struct MinerProofHistory {
-<<<<<<< HEAD
         previous_proof_hash: vector<u8>,
-=======
-      // TODO: this doesn't need to be a vector, it gets cleared.
-        verified_proof_history: vector<vector<u8>>,
-        invalid_proof_history: vector<vector<u8>>,
->>>>>>> 7ca7eb0b
         verified_tower_height: u64, // user's latest verified_tower_height
         latest_epoch_mining: u64,
         count_proofs_in_epoch: u64,
@@ -49,23 +39,12 @@
     public fun create_proof_blob(
       challenge: vector<u8>,
       difficulty: u64,
-<<<<<<< HEAD
       solution: vector<u8>
     ) : Proof {
        Proof {
          challenge,
          difficulty,
          solution,
-=======
-      solution: vector<u8>,
-    ) : VdfProofBlob {
-       let epoch = LibraConfig::get_current_epoch();
-       VdfProofBlob {
-         challenge,
-         difficulty,
-         solution,
-         epoch
->>>>>>> 7ca7eb0b
       }
     }
 
@@ -77,29 +56,18 @@
       solution: vector<u8>
     ) acquires MinerProofHistory {
 
-<<<<<<< HEAD
       //Check this originated from VM.
       Transaction::assert(Transaction::sender()
  == 0x0, 130102014010);
       // In rustland the vm_genesis creates a Signer for the miner. So the SENDER is not the same and the Signer.
       Transaction::assert(Signer::address_of(miner) != Transaction::sender(), 130101014010);
       Transaction::assert(LibraTimestamp::is_genesis(), 130101024010);
-=======
-      Transaction::assert(Transaction::sender()
- == 0x0, 130102014010);
-
-      Transaction::assert(LibraTimestamp::is_genesis(), 130102024010);
->>>>>>> 7ca7eb0b
 
       let difficulty = Globals::get_difficulty();
       let proof = Proof {
         challenge,
         difficulty,  
         solution,
-<<<<<<< HEAD
-=======
-        epoch: 0,
->>>>>>> 7ca7eb0b
       };
       init_miner_state(miner);
       verify_and_update_state(Signer::address_of(miner), proof, false);
@@ -114,7 +82,6 @@
       solution: vector<u8>
     ) acquires MinerProofHistory {
 
-<<<<<<< HEAD
       Transaction::assert(Testnet::is_testnet(), 130102014010);
       //doubly check this is in test env.
       Transaction::assert(Globals::get_epoch_length() == 15, 130102024010);
@@ -154,71 +121,17 @@
       };
       
       verify_and_update_state(miner_addr,proof, true);
-=======
-    // This function verifies the proof and commits to chain.
-    // Permissions: PUBLIC, ANYONE
-    public fun commit_state(sender: &signer, vdf_proof_blob: VdfProofBlob) acquires MinerProofHistory {
-
-      //NOTE: Does not check that the sender is the miner. This is necessary for the Onboarding transaction.
-
-      // Get address
-      let miner_addr = Signer::address_of(sender);
-      // Get vdf difficulty constant. Will be different in tests than in production.
-      let difficulty_constant = Globals::get_difficulty();
-
-      // skip this check on test-net, we need tests to send different difficulties.
-      if (!Testnet::is_testnet()){
-        Transaction::assert(&vdf_proof_blob.difficulty == &difficulty_constant, 130106011010);
-      };
-
-      // This is the Onboarding case (miner not yet initialized):
-      // Check if the miner's state is initialized.
-      // Insert a new VdfProofBlob into a temp storage while saving all of miner's proofs to the miner's own address, including the first proof sent by someone else.
-      // This may be the first time the miner is redeeming. If so, both resources are uninitialized. Initialize them
-      if (! ::exists<MinerProofHistory>(miner_addr)) {
-        // Verify the proof before anything else (i.e. user actually did the delay)
-        // TODO: Find a faster way to check for miner tx errors, since it's an expensive operation.
-        let valid = VDF::verify(&vdf_proof_blob.challenge, &vdf_proof_blob.difficulty, &vdf_proof_blob.solution);
-        Transaction::assert(valid, 130106021021);
-
-        // Initialize the miner state for the new miner
-        init_miner_state(sender);
-        // Verify the blob and update the newly initialized state
-        verify_and_update_state(miner_addr,vdf_proof_blob , false );
-
-      } else {
-        //  This is the steady-state path (miner has already been initialized)
-        // Check to ensure the transaction sender is indeed the miner
-        Transaction::assert(Transaction::sender() == miner_addr, 130106031010);
-        // Verify the blob and update the state.
-        verify_and_update_state(miner_addr,vdf_proof_blob, true  );
-      }
->>>>>>> 7ca7eb0b
     }
 
     // Function to verify a proof blob and update a MinerProofHistory
     // Permissions: private function.
     fun verify_and_update_state(
       miner_addr: address,
-<<<<<<< HEAD
       proof: Proof,
       steady_state: bool
     ) acquires MinerProofHistory {
       // Get a mutable ref to the current state
       let miner_history = borrow_global_mut<MinerProofHistory>(miner_addr);
-=======
-      vdf_proof_blob: VdfProofBlob,
-      initialized_miner: bool
-    ) acquires MinerProofHistory {
-      // Get a mutable ref to the current state
-      let miner_redemption_state = borrow_global_mut<MinerProofHistory>(miner_addr);
-
-      // If miner has already been initialized (i.e. not block_0)
-      if (initialized_miner) {
-        // TODO: 3. Add redeem attempt to invalid_proof_history, which will later be removed with successful verification.
-        // TODO: Could also surface to client since ClientProxy for submit redeem tx is async.
-        (miner_redemption_state, vdf_proof_blob) = check_hash_and_verify(miner_redemption_state, vdf_proof_blob);
->>>>>>> 7ca7eb0b
 
       // For onboarding transaction the VDF has already been checked.
       // only do this in steady state.
@@ -226,25 +139,17 @@
         //If not genesis proof, check hash 
         Transaction::assert(&proof.challenge == &miner_history.previous_proof_hash, 130108031010);      
       };
-<<<<<<< HEAD
 
       let valid = VDF::verify(&proof.challenge, &proof.difficulty, &proof.solution);
       Transaction::assert(valid, 130108041021);
 
       miner_history.previous_proof_hash = Hash::sha3_256(*&proof.solution);
 
-=======
-      miner_redemption_state.verified_proof_history = Vector::empty();
-      Vector::push_back(&mut miner_redemption_state.verified_proof_history, Hash::sha3_256(*&vdf_proof_blob.solution));
-      Transaction::assert(Vector::length(&miner_redemption_state.verified_proof_history) > 0, 130107021010);
-
->>>>>>> 7ca7eb0b
       // Increment the verified_tower_height
       if (steady_state) {
         miner_history.verified_tower_height = miner_history.verified_tower_height + 1;
         miner_history.count_proofs_in_epoch = miner_history.count_proofs_in_epoch + 1;
       } else {
-<<<<<<< HEAD
         miner_history.verified_tower_height = 0;
         miner_history.count_proofs_in_epoch = 1
       };
@@ -252,53 +157,11 @@
       miner_history.latest_epoch_mining = LibraConfig::get_current_epoch();
     }
 
-=======
-        miner_redemption_state.verified_tower_height = 0;
-        miner_redemption_state.count_proofs_in_epoch = 1
-      };
-      
-
-      // NOTE: this is used by end_redeem
-      miner_redemption_state.latest_epoch_mining = LibraConfig::get_current_epoch();
-      // Debug::print(&0x000000000013370010005);
-
-      // Prepare list of proofs in epoch for end of epoch statistics
-      miner_redemption_state.count_proofs_in_epoch = miner_redemption_state.count_proofs_in_epoch + 1;
-
-      // A single proof is sufficient to include an address as a candidate for validation, i.e. added to Validator Universe.
-
-      ValidatorUniverse::add_validator( miner_addr );
-    }
-
-
-    // Helper function which checks if proof has already been submitted and verifies that proof is valid.
-    // Permissions: private function.
-    fun check_hash_and_verify(
-      miner_redemption_state: &mut MinerProofHistory,
-      vdf_proof_blob: VdfProofBlob): (&mut MinerProofHistory, VdfProofBlob) {
-
-      let previous_verified_solution_hash = Vector::borrow(&miner_redemption_state.verified_proof_history, 0);
-
-      Transaction::assert(&vdf_proof_blob.challenge == previous_verified_solution_hash, 130108031010);
-
-      // Verify proof is valid
-      let valid = VDF::verify(&vdf_proof_blob.challenge, &vdf_proof_blob.difficulty, &vdf_proof_blob.solution);
-      Transaction::assert(valid, 130108041021);
-
-      (miner_redemption_state, vdf_proof_blob)
-    }
-
-
->>>>>>> 7ca7eb0b
     // Checks that the validator has been mining above the count threshold
     // Note: this is only called on a validator successfully meeting the validation thresholds (different than mining threshold). So the function presumes the validator is in good standing for that epoch.
     // Permissions: private function
     fun update_metrics(miner_addr: address) acquires MinerProofHistory {
-<<<<<<< HEAD
       // The goal of update_metrics is to confirm that a miner participated in consensus during
-=======
-      // The goal of end_redeem is to confirm that a miner participated in consensus during
->>>>>>> 7ca7eb0b
       // an epoch, but also that there were mining proofs submitted in that epoch.
 
       let sender = Transaction::sender();
@@ -312,7 +175,6 @@
       // Check that there was mining and validating in period.
       // Account may not have any proofs submitted in epoch, since the resource was last emptied.
 
-<<<<<<< HEAD
       let miner_history= borrow_global_mut<MinerProofHistory>(miner_addr);
       // Update statistics.
       if (miner_history.count_proofs_in_epoch > Globals::get_threshold()) {
@@ -329,19 +191,6 @@
 
       // This is the end of the epoch, reset the count of proofs
       miner_history.count_proofs_in_epoch = 0u64;
-=======
-      let miner_redemption_state= borrow_global_mut<MinerProofHistory>(miner_addr);
-      // Update statistics.
-      if (miner_redemption_state.count_proofs_in_epoch > Globals::get_threshold()) {
-          let this_epoch = LibraConfig::get_current_epoch();
-          miner_redemption_state.latest_epoch_mining = this_epoch;
-          miner_redemption_state.epochs_validating_and_mining = miner_redemption_state.epochs_validating_and_mining + 1u64;
-          miner_redemption_state.contiguous_epochs_validating_and_mining = miner_redemption_state.contiguous_epochs_validating_and_mining + 1u64;
-      };
-
-      // This is the end of the epoch, reset the count of proofs
-      miner_redemption_state.count_proofs_in_epoch = 0u64;
->>>>>>> 7ca7eb0b
     }
 
     // Get weight of validator identified by address
@@ -364,17 +213,10 @@
       miner_history.epochs_validating_and_mining
     }
 
-<<<<<<< HEAD
     // Used at end of epoch with reconfig bulk_update the MinerState with the vector of validators from current epoch.
     // Permissions: PUBLIC, ONLY VM.
 
     public fun epoch_boundary(account: &signer) acquires MinerProofHistory {
-=======
-    // Bulk update the end_redeem state with the vector of validators from current epoch.
-    // Permissions: PUBLIC, ONLY VM.
-    public fun end_redeem_validator_universe(account: &signer)
-                  acquires MinerProofHistory {
->>>>>>> 7ca7eb0b
       // Check permissions
       let sender = Signer::address_of(account);
       Transaction::assert(sender == 0x0, 130111014010);
@@ -388,15 +230,9 @@
       while (i < size) {
           let val = *Vector::borrow(&eligible_validators, i);
 
-<<<<<<< HEAD
           // For testing: don't call update_metrics unless there is account state for the address.
           if (::exists<MinerProofHistory>(val)){
               update_metrics(val);
-=======
-          // For testing: don't call end_redeem unless there is account state for the address.
-          if ( ::exists<MinerProofHistory>( redeemed_addr ) ){
-              update_metrics(redeemed_addr);
->>>>>>> 7ca7eb0b
           };
           i = i + 1;
       };
@@ -404,7 +240,6 @@
 
 
     // Function to initialize miner state
-<<<<<<< HEAD
     // Permissions: PUBLIC, Signer
     public fun init_miner_state(miner_signer: &signer){
       // LibraAccount calls this.
@@ -415,14 +250,6 @@
         // verified_proof_history: Vector::empty(),
         previous_proof_hash: Vector::empty(),
         // invalid_proof_history: Vector::empty(),
-=======
-    // Permissions: private function.
-    fun init_miner_state(miner: &signer){
-      // Initialize MinerProofHistory object and give to miner account
-      move_to<MinerProofHistory>(miner, MinerProofHistory{
-        verified_proof_history: Vector::empty(),
-        invalid_proof_history: Vector::empty(),
->>>>>>> 7ca7eb0b
         verified_tower_height: 0u64,
         latest_epoch_mining: 0u64,
         count_proofs_in_epoch: 0u64,
@@ -454,17 +281,6 @@
       let (parsed_address, _auth_key) = VDF::extract_address_from_challenge(challenge);
       // Confirm the address is corect and included in challenge
       Transaction::assert(new_account_address == parsed_address, 130113021010);
-<<<<<<< HEAD
-=======
-
-    }
-
-    // Get weight of validator identified by address
-    // Permissions: PUBLIC, ANYONE (from miner client for tx purposes).
-    public fun get_miner_state(miner_addr: address): vector<vector<u8>> acquires MinerProofHistory {
-      let test = borrow_global<MinerProofHistory>(miner_addr);
-      *&test.verified_proof_history
->>>>>>> 7ca7eb0b
     }
 
     // Get latest epoch mined by node on given address
@@ -476,7 +292,6 @@
       *&addr_state.latest_epoch_mining
     }
 
-<<<<<<< HEAD
 
     ////////////////////
     // TEST HELPERS ///
@@ -500,26 +315,6 @@
     }
 
 
-=======
-    // Returns tower height from input miner's state
-    // Permissions: public, TESTING only. The miner can get own info.
-    public fun test_helper_get_miner_tower_height(miner_addr: address): u64 acquires MinerProofHistory {
-      // let sender = Signer::address_of(Transaction::sender());
-      Transaction::assert(Transaction::sender() == miner_addr, 130115014012);
-      Transaction::assert(Testnet::is_testnet()
- == true, 130115014011);
-
-      borrow_global<MinerProofHistory>(miner_addr).verified_tower_height
-    }
-
-    // TODO: Unused. Possibly useful for proof-of-weight calcs 
-    // Permissions: public, VM only.
-    // public fun get_count_proofs_in_epoch(miner_addr: address): u64 acquires MinerProofHistory {
-    //   let sender = Transaction::sender();
-    //   Transaction::assert(sender == 0x0, 130116014010);
-    //    borrow_global<MinerProofHistory>(miner_addr).count_proofs_in_epoch
-    // }
->>>>>>> 7ca7eb0b
 
     // Returns number of epochs for input miner's state
     // Permissions: public, VM only, TESTING only
@@ -530,7 +325,6 @@
  == true, 130115014011);
       borrow_global<MinerProofHistory>(miner_addr).epochs_validating_and_mining
     }
-<<<<<<< HEAD
 
     public fun test_helper_get_contiguous(miner_addr: address): u64 acquires MinerProofHistory {
       let sender = Transaction::sender();
@@ -557,8 +351,6 @@
  == true, 130115014011);
       *&borrow_global<MinerProofHistory>(miner_addr).previous_proof_hash
     }
-=======
->>>>>>> 7ca7eb0b
   }
 }
 
