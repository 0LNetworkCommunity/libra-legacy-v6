--- conflicted
+++ resolved
@@ -53,19 +53,10 @@
             } else {
                 value = Subsidy::distribute_fullnode_subsidy(vm, addr, count);
             };
-<<<<<<< HEAD
-            
-
-            // TODO: Move inc_payment_count to reconfig
-            FullnodeState::inc_payment_count(vm, addr, count);
-            FullnodeState::inc_payment_value(vm, addr, value);
-            FullnodeState::reconfig(vm, addr, count);
-=======
 
             FullnodeState::inc_payment_count(vm, addr, count);
             FullnodeState::inc_payment_value(vm, addr, value);
             FullnodeState::reconfig(vm, addr);
->>>>>>> a7206a86
 
             k = k + 1;
         };
@@ -100,12 +91,6 @@
         let jailed_set = LibraSystem::get_jailed_set(vm, height_start, height_now);
 
         let i = 0;
-<<<<<<< HEAD
-        while (i < Vector::length(&jailed_set)) {
-            // TODO: Set Jailedbit to true
-            let addr = *Vector::borrow(&jailed_set, i);
-            ValidatorUniverse::remove_validator_vm(vm, addr);
-=======
         while (i < Vector::length(&top_accounts)) {
             let addr = *Vector::borrow(&top_accounts, i);
             let mined_last_epoch = MinerState::node_above_thresh(vm, addr);
@@ -113,7 +98,6 @@
             if ((!Vector::contains(&jailed_set, &addr)) && mined_last_epoch) {
                 Vector::push_back(&mut proposed_set, addr);
             };
->>>>>>> a7206a86
             i = i+ 1;
         };
 
