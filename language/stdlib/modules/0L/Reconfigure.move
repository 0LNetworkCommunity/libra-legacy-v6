///////////////////////////////////////////////////////////////////////////
// 0L Module
// Epoch Prologue
///////////////////////////////////////////////////////////////////////////
// The prologue for transitioning to next epoch after every n blocks.
// File Prefix for errors: 1800
///////////////////////////////////////////////////////////////////////////

address 0x1 {
module Reconfigure {
    use 0x1::Signer;
    use 0x1::CoreAddresses;
    use 0x1::Errors;
    use 0x1::Subsidy;
    use 0x1::NodeWeight;
    use 0x1::LibraSystem;
    use 0x1::MinerState;
    use 0x1::Globals;
    use 0x1::Vector;
    use 0x1::Stats;
    use 0x1::ValidatorUniverse;
    use 0x1::AutoPay2;
    use 0x1::Epoch;
    use 0x1::FullnodeState;
    use 0x1::AccountLimits;
    use 0x1::GAS::GAS;
    use 0x1::LibraConfig;
<<<<<<< HEAD
    use 0x1::Burn;
    
=======
    use 0x1::LibraAccount;
    // use 0x1::Debug::print;
>>>>>>> 1977f732
    // This function is called by block-prologue once after n blocks.
    // Function code: 01. Prefix: 180001
    public fun reconfigure(vm: &signer, height_now: u64) {
        assert(Signer::address_of(vm) == CoreAddresses::LIBRA_ROOT_ADDRESS(), Errors::requires_role(180001));

        // Fullnode subsidy
        // loop through validators and pay full node subsidies.
        // Should happen before transactionfees get distributed.
        // There may be new validators which have not mined yet.
// print(&03100);

        let miners = MinerState::get_miner_list();
        
        // Migration for miner list.
        if (Vector::length(&miners) == 0) { miners = ValidatorUniverse::get_eligible_validators(vm) };

        let global_proofs_count = 0;
        let k = 0;
// print(&03200);

        // Distribute mining subsidy to fullnodes
        while (k < Vector::length(&miners)) {
            let addr = *Vector::borrow(&miners, k);
// print(&03210);
          
            if (!FullnodeState::is_init(addr)) continue; // fail-safe

            let count = MinerState::get_count_in_epoch(addr);
            
            global_proofs_count = global_proofs_count + count;
            
            let value: u64;
            // check if is in onboarding state (or stuck)
// print(&03220);

            if (FullnodeState::is_onboarding(addr)) {
// print(&03221);

              // TODO: onboarding subsidy is not necessary with onboarding transfer.
                value = Subsidy::distribute_onboarding_subsidy(vm, addr);
            } else {
                // steady state
                value = Subsidy::distribute_fullnode_subsidy(vm, addr, count);
            };

// print(&03230);
            FullnodeState::inc_payment_count(vm, addr, count);
            FullnodeState::inc_payment_value(vm, addr, value);
            FullnodeState::reconfig(vm, addr, count);

            k = k + 1;
        };
        // Process outgoing validators:
        // Distribute Transaction fees and subsidy payments to all outgoing validators
        let height_start = Epoch::get_timer_height_start(vm);

// print(&03240);

        let (outgoing_set, fee_ratio) = LibraSystem::get_fee_ratio(vm, height_start, height_now);
        if (Vector::length<address>(&outgoing_set) > 0) {
            let subsidy_units = Subsidy::calculate_subsidy(vm, height_start, height_now);
// print(&03241);

            if (subsidy_units > 0) {
                Subsidy::process_subsidy(vm, subsidy_units, &outgoing_set, &fee_ratio);
            };
// print(&03241);

            Subsidy::process_fees(vm, &outgoing_set, &fee_ratio);
        };

        // Propose upcoming validator set:
        // Step 1: Sort Top N eligible validators
        // Step 2: Jail non-performing validators
        // Step 3: Reset counters
        // Step 4: Bulk update validator set (reconfig)

        // TODO: Temporary until JailedBit is fully migrated.
        // 1. remove jailed set from validator universe
        
        // save all the eligible list, before the jailing removes them.
        let proposed_set = Vector::empty();

        let top_accounts = NodeWeight::top_n_accounts(vm, Globals::get_max_validator_per_epoch());

        let jailed_set = LibraSystem::get_jailed_set(vm, height_start, height_now);
// print(&03250);
        Burn::reset_ratios(vm);
        // let incoming_count = Vector::length<address>(&top_accounts) - Vector::length<address>(&jailed_set);
        // let burn_value = Subsidy::subsidy_curve(
        //   Globals::get_subsidy_ceiling_gas(),
        //   incoming_count,
        //   Globals::get_max_node_density()
        // )/4;
        let burn_value = 1000000; // TODO: switch to a variable cost, as above.

// print(&burn_value);


        let i = 0;
        while (i < Vector::length<address>(&top_accounts)) {
// print(&03251);

            let addr = *Vector::borrow(&top_accounts, i);
// print(&addr);
            let mined_last_epoch = MinerState::node_above_thresh(vm, addr);

// print(&mined_last_epoch);
       
            // TODO: temporary until jail-refactor merge.
            if ((!Vector::contains(&jailed_set, &addr)) && mined_last_epoch) {
// print(&03252);   
                // execute the burn according to preferences
                Burn::epoch_start_burn(vm, addr, burn_value);
                Vector::push_back(&mut proposed_set, addr);
            };
            i = i+ 1;
        };

        // 2. get top accounts.
        // TODO: This is temporary. Top N is after jailed have been removed
        // let proposed_set = NodeWeight::top_n_accounts(vm, Globals::get_max_validator_per_epoch());
        // let proposed_set = top_accounts;

// print(&03260);

        // If the cardinality of validator_set in the next epoch is less than 4, we keep the same validator set. 
        if (Vector::length<address>(&proposed_set)<= 3) proposed_set = *&top_accounts;
        // Usually an issue in staging network for QA only.
        // This is very rare and theoretically impossible for network with at least 6 nodes and 6 rounds. If we reach an epoch boundary with at least 6 rounds, we would have at least 2/3rd of the validator set with at least 66% liveliness. 
// print(&03270);
        
        // Update all validators with account limits
        // After Epoch 1000. 
        if (LibraConfig::check_transfer_enabled()) {
            update_validator_withdrawal_limit(vm);
        };
        // needs to be set before the auctioneer runs in Subsidy::fullnode_reconfig
        Subsidy::set_global_count(vm, global_proofs_count);
// print(&03280);

        //Reset Counters
        Stats::reconfig(vm, &proposed_set);
// print(&03290);

        // Migrate MinerState list from elegible: in case there is no minerlist struct, use eligible for migrate_eligible_validators
        let eligible = ValidatorUniverse::get_eligible_validators(vm);
        MinerState::reconfig(vm, &eligible);
// print(&032100);

        // Reconfigure the network
        LibraSystem::bulk_update_validators(vm, proposed_set);
// print(&032110);

        // reset clocks
        Subsidy::fullnode_reconfig(vm);
//  print(&032120);

        // process community wallets
        LibraAccount::process_community_wallets(vm, LibraConfig::get_current_epoch());

        AutoPay2::reconfig_reset_tick(vm);
//  print(&032130);
        Epoch::reset_timer(vm, height_now);
    }

    /// OL function to update withdrawal limits in all validator accounts
    fun update_validator_withdrawal_limit(vm: &signer) {
        let validator_set = LibraSystem::get_val_set_addr();
        let k = 0;
        while(k < Vector::length(&validator_set)){
            let addr = *Vector::borrow<address>(&validator_set, k);

            // Check if limits definition is published
            if(AccountLimits::has_limits_published<GAS>(addr)) {
                AccountLimits::update_limits_definition<GAS>(vm, addr, 0, LibraConfig::get_epoch_transfer_limit(), 0, 0);
            };  
            
            k = k + 1;
        };
    }

}
}<|MERGE_RESOLUTION|>--- conflicted
+++ resolved
@@ -25,13 +25,8 @@
     use 0x1::AccountLimits;
     use 0x1::GAS::GAS;
     use 0x1::LibraConfig;
-<<<<<<< HEAD
     use 0x1::Burn;
     
-=======
-    use 0x1::LibraAccount;
-    // use 0x1::Debug::print;
->>>>>>> 1977f732
     // This function is called by block-prologue once after n blocks.
     // Function code: 01. Prefix: 180001
     public fun reconfigure(vm: &signer, height_now: u64) {
