///////////////////////////////////////////////////////////////////
// 0L Module
// Genesis
/////////////////////////////////////////////////////////////////////
// The genesis module. This defines the majority of the Move functions that
// are executed, and the order in which they are executed in genesis. Note
// however, that there are certain calls that remain in Rust code in
// genesis (for now).
// File Prefix for errors: 0701
<<<<<<< HEAD
=======
/////////////////////////////////////////////////////////////////////

>>>>>>> 7d2c7201
address 0x0 {
module GenesisOL {
    // use 0x0::Association;
    use 0x0::Event;
    use 0x0::GAS;
    use 0x0::Globals;
    use 0x0::Libra;
    use 0x0::LibraAccount;
    use 0x0::LibraBlock;
    use 0x0::LibraConfig;
    use 0x0::LibraSystem;
    use 0x0::LibraTimestamp;
    use 0x0::LibraTransactionTimeout;
    use 0x0::LibraVersion;
    use 0x0::LibraWriteSetManager;
    use 0x0::Stats;
    use 0x0::Testnet;
    use 0x0::Transaction;
    use 0x0::TransactionFee;
    use 0x0::Unhosted;
    use 0x0::ValidatorUniverse;
    use 0x0::Subsidy;
    use 0x0::Signer;

    fun initialize(
        vm: &signer,
        config_account: &signer,
        fee_account: &signer,
        burn_account: &signer,
    ) {
        let dummy_auth_key_prefix = x"00000000000000000000000000000000";

        // Association root setup
        // Association::initialize(vm);

        //TODO: Does the VM need the privilege to add a currency?
        // Association::grant_privilege<Libra::AddCurrency>(vm, vm);

        //TODO: Do these initializations need to be from a config account?
        // On-chain config setup
        Event::publish_generator(config_account);
        LibraConfig::initialize(config_account, vm);
        // Currency setup
        Libra::initialize(config_account);

        // Stats module
        Stats::initialize(vm);

        // Validator Universe setup
        ValidatorUniverse::initialize(vm);
        //Subsidy module setup and burn account initialization
        Subsidy::initialize(vm);

        // Event and currency setup
        Event::publish_generator(vm);
        GAS::initialize(vm);

        LibraAccount::initialize(vm);
        Unhosted::publish_global_limits_definition(vm);


        //Create the vm's account
        // TODO: Do we need to do this?
        LibraAccount::create_genesis_account<GAS::T>(
            Signer::address_of(vm),
            copy dummy_auth_key_prefix,
        );

        //Granting minting and burn capability to vm account
        Libra::grant_mint_capability_to_association<GAS::T>(vm);
        Libra::grant_burn_capability_to_association<GAS::T>(vm);

        //TODO: Do we still need preburn.
        Libra::publish_preburn(vm, Libra::new_preburn<GAS::T>());

        // Register transaction fee accounts
        LibraAccount::create_fee_account<GAS::T>(
            vm,
            0xFEE,
            copy dummy_auth_key_prefix
        );

        // TransactionFee::initialize(tc_account, fee_account);
        TransactionFee::initialize(fee_account);

        // Create a burn account and publish preburn
        LibraAccount::create_burn_account<GAS::T>(
            vm,
            0xDEADDEAD, //burn_account_addr,
            copy dummy_auth_key_prefix
        );
        //TODO: Do we still need preburn?
        Libra::publish_preburn(burn_account, Libra::new_preburn<GAS::T>());

        //TODO: What do we need this for?
        // Create the config account
        LibraAccount::create_genesis_account<GAS::T>(
            LibraConfig::default_config_address(),
            copy dummy_auth_key_prefix
        );

        LibraTransactionTimeout::initialize(vm);
        LibraSystem::initialize_validator_set(config_account);
        LibraVersion::initialize(config_account);
        LibraBlock::initialize_block_metadata(vm);
        LibraWriteSetManager::initialize(vm);
        LibraTimestamp::initialize(vm);

        let no_owner_auth_key = x"0100000000000000000000000000000000000000000000000000000000001ee7";

        /////////////////////////////////////////////////////
        //TODO: Why does the vm have an authentication key?
        // if this is removed most tests fail.
        LibraAccount::rotate_authentication_key(vm, copy no_owner_auth_key);
        /////////////////////////////////////////////////////

        // Brick the other accounts after being created.
        LibraAccount::rotate_authentication_key(config_account, copy no_owner_auth_key);
        LibraAccount::rotate_authentication_key(fee_account, copy no_owner_auth_key);
        LibraAccount::rotate_authentication_key(burn_account, copy no_owner_auth_key);

        
        let coin_scale = 1000000; // Libra::scaling_factor<GAS::T>();

        // Sanity check all the econ constants are what we expect.
        // This will initialize epoch_length and validator count for each epoch
        if (Testnet::is_testnet()) {
          Transaction::assert(Globals::get_epoch_length() == 15, 0701011000);
          Transaction::assert(Globals::get_max_validator_per_epoch() == 10, 0701021000);
          Transaction::assert(Globals::get_subsidy_ceiling_gas() == 296, 0701031000);
          Transaction::assert(Globals::get_max_node_density() == 300, 0701041000);
<<<<<<< HEAD
          Transaction::assert(Globals::get_epoch_boundary_buffer() == 2, 0701051000);
        } else {
          Transaction::assert(Globals::get_epoch_length() == 196992, 0701061000);
          Transaction::assert(Globals::get_max_validator_per_epoch() == 300, 0701071000);
          Transaction::assert(Globals::get_subsidy_ceiling_gas() == 8640000 * coin_scale, 0701081000);
          Transaction::assert(Globals::get_max_node_density() == 300, 0701091000);
          Transaction::assert(Globals::get_epoch_boundary_buffer() == 100, 0701101000);
=======
          Transaction::assert(Globals::get_epoch_boundary_buffer() == 5, 0701051000);
        } else {
          Transaction::assert(Globals::get_epoch_length() == 128000, 0701061000);
          Transaction::assert(Globals::get_max_validator_per_epoch() == 300, 0701071000);
          Transaction::assert(Globals::get_subsidy_ceiling_gas() == 8640000 * coin_scale, 0701081000);
          Transaction::assert(Globals::get_max_node_density() == 300, 0701091000);
          Transaction::assert(Globals::get_epoch_boundary_buffer() == 5000, 0701101000);
>>>>>>> 7d2c7201
        };


        // Mint subsidy for the initial validator set, not to be confused with the minting for the
        // genesis block.
        Subsidy::mint_subsidy(vm);
    }

}
}<|MERGE_RESOLUTION|>--- conflicted
+++ resolved
@@ -7,11 +7,8 @@
 // however, that there are certain calls that remain in Rust code in
 // genesis (for now).
 // File Prefix for errors: 0701
-<<<<<<< HEAD
-=======
 /////////////////////////////////////////////////////////////////////
 
->>>>>>> 7d2c7201
 address 0x0 {
 module GenesisOL {
     // use 0x0::Association;
@@ -143,15 +140,6 @@
           Transaction::assert(Globals::get_max_validator_per_epoch() == 10, 0701021000);
           Transaction::assert(Globals::get_subsidy_ceiling_gas() == 296, 0701031000);
           Transaction::assert(Globals::get_max_node_density() == 300, 0701041000);
-<<<<<<< HEAD
-          Transaction::assert(Globals::get_epoch_boundary_buffer() == 2, 0701051000);
-        } else {
-          Transaction::assert(Globals::get_epoch_length() == 196992, 0701061000);
-          Transaction::assert(Globals::get_max_validator_per_epoch() == 300, 0701071000);
-          Transaction::assert(Globals::get_subsidy_ceiling_gas() == 8640000 * coin_scale, 0701081000);
-          Transaction::assert(Globals::get_max_node_density() == 300, 0701091000);
-          Transaction::assert(Globals::get_epoch_boundary_buffer() == 100, 0701101000);
-=======
           Transaction::assert(Globals::get_epoch_boundary_buffer() == 5, 0701051000);
         } else {
           Transaction::assert(Globals::get_epoch_length() == 128000, 0701061000);
@@ -159,7 +147,6 @@
           Transaction::assert(Globals::get_subsidy_ceiling_gas() == 8640000 * coin_scale, 0701081000);
           Transaction::assert(Globals::get_max_node_density() == 300, 0701091000);
           Transaction::assert(Globals::get_epoch_boundary_buffer() == 5000, 0701101000);
->>>>>>> 7d2c7201
         };
 
 
