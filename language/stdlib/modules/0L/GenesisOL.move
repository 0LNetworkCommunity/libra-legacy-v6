// The genesis module. This defines the majority of the Move functions that
// are executed, and the order in which they are executed in genesis. Note
// however, that there are certain calls that remain in Rust code in
// genesis (for now).
address 0x0 {
module GenesisOL {
    // use 0x0::Association;
    use 0x0::Event;
    use 0x0::GAS;
    use 0x0::Globals;
    use 0x0::Libra;
    use 0x0::LibraAccount;
    use 0x0::LibraBlock;
    use 0x0::LibraConfig;
    use 0x0::LibraSystem;
    use 0x0::LibraTimestamp;
    use 0x0::LibraTransactionTimeout;
    use 0x0::LibraVersion;
    use 0x0::LibraWriteSetManager;
    use 0x0::Stats;
    use 0x0::Testnet;
    use 0x0::Transaction;
    use 0x0::TransactionFee;
    use 0x0::Unhosted;
    use 0x0::ValidatorUniverse;
    use 0x0::Subsidy;
    use 0x0::Signer;
    // use 0x0::FixedPoint32;

    fun initialize(
        vm: &signer,
        config_account: &signer,
        fee_account: &signer,
        burn_account: &signer,
    ) {
        let dummy_auth_key_prefix = x"00000000000000000000000000000000";

        // Association root setup
        // Association::initialize(vm);

        //TODO: Does the VM need the privilege to add a currency?
        // Association::grant_privilege<Libra::AddCurrency>(vm, vm);

        //TODO: Do these initializations need to be from a config account?
        // On-chain config setup
        Event::publish_generator(config_account);
        LibraConfig::initialize(config_account, vm);
        // Currency setup
        Libra::initialize(config_account);

        // Stats module
        Stats::initialize(vm);

        // Validator Universe setup
        ValidatorUniverse::initialize(vm);
        //Subsidy module setup and burn account initialization
        Subsidy::initialize(vm);

        // Event and currency setup
        Event::publish_generator(vm);
        GAS::initialize(vm);

        LibraAccount::initialize(vm);
        Unhosted::publish_global_limits_definition(vm);


        //Create the vm's account
        // TODO: Do we need to do this?
        LibraAccount::create_genesis_account<GAS::T>(
            Signer::address_of(vm),
            copy dummy_auth_key_prefix,
        );

        //Granting minting and burn capability to vm account
        Libra::grant_mint_capability_to_association<GAS::T>(vm);
        Libra::grant_burn_capability_to_association<GAS::T>(vm);

        //TODO: Do we still need preburn.
        Libra::publish_preburn(vm, Libra::new_preburn<GAS::T>());

        // Register transaction fee accounts
        LibraAccount::create_fee_account<GAS::T>(
            vm,
            0xFEE,
            copy dummy_auth_key_prefix
        );

        // TransactionFee::initialize(tc_account, fee_account);
        TransactionFee::initialize(fee_account);

        // Create a burn account and publish preburn
        LibraAccount::create_burn_account<GAS::T>(
            vm,
            0xDEADDEAD, //burn_account_addr,
            copy dummy_auth_key_prefix
        );
        //TODO: Do we still need preburn?
        Libra::publish_preburn(burn_account, Libra::new_preburn<GAS::T>());

        //TODO: What do we need this for?
        // Create the config account
        LibraAccount::create_genesis_account<GAS::T>(
            LibraConfig::default_config_address(),
            copy dummy_auth_key_prefix
        );

        LibraTransactionTimeout::initialize(vm);
        LibraSystem::initialize_validator_set(config_account);
        LibraVersion::initialize(config_account);
        LibraBlock::initialize_block_metadata(vm);
        LibraWriteSetManager::initialize(vm);
        LibraTimestamp::initialize(vm);

        let no_owner_auth_key = x"0100000000000000000000000000000000000000000000000000000000001ee7";

        /////////////////////////////////////////////////////
        //TODO: Why does the vm have an authentication key?
        // if this is removed most tests fail.
        LibraAccount::rotate_authentication_key(vm, copy no_owner_auth_key);
        /////////////////////////////////////////////////////

        // Brick the other accounts after being created.
        LibraAccount::rotate_authentication_key(config_account, copy no_owner_auth_key);
        LibraAccount::rotate_authentication_key(fee_account, copy no_owner_auth_key);
        LibraAccount::rotate_authentication_key(burn_account, copy no_owner_auth_key);

        
<<<<<<< HEAD
        // let coin_scale = 1000000; // Libra::scaling_factor<GAS::T>();
=======
        let coin_scale = 1000000; // Libra::scaling_factor<GAS::T>();
>>>>>>> cf2a6df6

        // Sanity check all the econ constants are what we expect.
        // This will initialize epoch_length and validator count for each epoch
        if (Testnet::is_testnet()) {
          Transaction::assert(Globals::get_epoch_length() == 15, 9992001);
          Transaction::assert(Globals::get_max_validator_per_epoch() == 10, 9992002);
          Transaction::assert(Globals::get_subsidy_ceiling_gas() == 296, 9992003);
          Transaction::assert(Globals::get_max_node_density() == 300, 9992004);
        } else {
          Transaction::assert(Globals::get_epoch_length() == 196992, 9992001);
          Transaction::assert(Globals::get_max_validator_per_epoch() == 300, 9992002);
          Transaction::assert(Globals::get_subsidy_ceiling_gas() == 8640000 * coin_scale, 9992003);
          Transaction::assert(Globals::get_max_node_density() == 300, 9992004);
        };


        // Mint subsidy for the initial validator set, not to be confused with the minting for the
        // genesis block.
        Subsidy::mint_subsidy(vm);
    }

}
}<|MERGE_RESOLUTION|>--- conflicted
+++ resolved
@@ -125,11 +125,7 @@
         LibraAccount::rotate_authentication_key(burn_account, copy no_owner_auth_key);
 
         
-<<<<<<< HEAD
-        // let coin_scale = 1000000; // Libra::scaling_factor<GAS::T>();
-=======
         let coin_scale = 1000000; // Libra::scaling_factor<GAS::T>();
->>>>>>> cf2a6df6
 
         // Sanity check all the econ constants are what we expect.
         // This will initialize epoch_length and validator count for each epoch
