--- conflicted
+++ resolved
@@ -14,10 +14,6 @@
     use 0x0::Vector;
     use 0x0::FixedPoint32;
     use 0x0::Stats;
-<<<<<<< HEAD
-    // use 0x0::Debug;
-=======
->>>>>>> c956db45
     use 0x0::ValidatorUniverse;
     use 0x0::Globals;
     use 0x0::Debug;
@@ -39,14 +35,6 @@
 
       move_to_sender<SubsidyInfo>(
         SubsidyInfo {// TODO : SubsidyInfo Constants can be hard coded in the Calc module instead of being a mutable resource.
-<<<<<<< HEAD
-          // subsidy ceiling is
-          // subsidy_ceiling_gas: 296, //TODO: 0L:Update this with actually subsidy ceiling in in GAS
-          // min_node_density: 4,
-          // max_node_density: 300,
-          // subsidy_units: 0,
-=======
->>>>>>> c956db45
           burn_units: 0,
           burn_accounts: burn_accounts
         });
@@ -58,28 +46,12 @@
 
       //Need to check for association or vm account
       let sender = Signer::address_of(account);
-<<<<<<< HEAD
-      Transaction::assert(sender == 0x0, 8001);
-      // Debug::print(&0x50B51DE0000000000000000000001001);
-      //// Important Constant ////
-      let subsidy_ceiling_gas = 296u64; //TODO:0L:Update this with actually subsidy ceiling in in GAS
-      //// Important Constant ////
-
-      //Acquire subsidy info
-
-      // NOTE: Balance should be zero in this account at time of minting, because subsidies have
-      // been paid in previous step.
-      // Debug::print(&0x50B51DE0000000000000000000001002);
-      //Debug::print(account);
-
-=======
       Transaction::assert(sender == 0x0, 190102014010);
       //// Important Constant ////
       let subsidy_ceiling_gas = Globals::get_subsidy_ceiling_gas();
 
       // NOTE: Balance should be zero in this account at time of minting, because subsidies have
       // been paid in previous step.
->>>>>>> c956db45
       let old_gas_balance = LibraAccount::balance<GAS::T>(0x0);
 
       // TODO: mint_subsidy needs LibraAccount Balance, but reconfig is failing because there is
@@ -91,19 +63,9 @@
         minted_coins,
         x"", x""
       );
-<<<<<<< HEAD
-      // Debug::print(&0x50B51DE0000000000000000000001003);
 
       //Check if balance is increased
       let new_gas_balance = LibraAccount::balance<GAS::T>(0x0);
-      // Debug::print(&new_gas_balance);
-      // Debug::print(&0x50B51DE0000000000000000000001004);
-
-=======
-
-      //Check if balance is increased
-      let new_gas_balance = LibraAccount::balance<GAS::T>(0x0);
->>>>>>> c956db45
 
       // confirm transaction math.
       Transaction::assert(new_gas_balance == old_gas_balance + subsidy_ceiling_gas, 8002);
@@ -115,25 +77,13 @@
     :u64 acquires SubsidyInfo {
       let sender = Signer::address_of(account);
       Transaction::assert(sender == 0x0, 8001);
-<<<<<<< HEAD
-      // Debug::print(&0x50B51DE0000000000000000000002001);
 
       // Gets the proxy for liveness from Stats
       let node_density = Stats::network_heuristics(start_height, end_height);
-      // Debug::print(&0x50B51DE0000000000000000000002002);
-=======
-
-      // Gets the proxy for liveness from Stats
-      let node_density = Stats::network_heuristics(start_height, end_height);
->>>>>>> c956db45
 
       // Gets the transaction fees in the epoch
       // TODO: Check the balance here
       let txn_fee_amount = LibraAccount::balance<GAS::T>(0xFEE);
-<<<<<<< HEAD
-      // Debug::print(&0x50B51DE0000000000000000000002003);
-=======
->>>>>>> c956db45
 
       // Calculate the split for subsidy and burn
       let (subsidy_units, burn_units) = subsidy_curve(
@@ -142,10 +92,6 @@
         Globals::get_max_node_density(),
         node_density
       );
-<<<<<<< HEAD
-      // Debug::print(&0x50B51DE0000000000000000000002005);
-=======
->>>>>>> c956db45
 
       // Deducting the txn fees from subsidy_units to get maximum subsidy for all validators
       let subsidy_info = borrow_global_mut<SubsidyInfo>(0x0);
@@ -154,10 +100,6 @@
       subsidy_units = subsidy_units - txn_fee_amount;
       burn_units = burn_units + txn_fee_amount; //Adding the fee amount to be burned
       subsidy_info.burn_units = burn_units;
-<<<<<<< HEAD
-      // Debug::print(&0x50B51DE0000000000000000000002006);
-=======
->>>>>>> c956db45
       subsidy_units
     }
 
@@ -167,25 +109,12 @@
                                total_voting_power: u64) {
       // Need to check for association or vm account
       let sender = Signer::address_of(account);
-<<<<<<< HEAD
-      Transaction::assert(sender == 0x0, 8001);
-      // Debug::print(&0x50B51DE0000000000000000000003001);
-
+      Transaction::assert(sender == 0x0, 190103014010);
 
       let length = Vector::length<address>(outgoing_validators);
-      // Debug::print(&0x50B51DE0000000000000000000003002);
 
       let k = 0;
       while (k < length) {
-        // Debug::print(&0x50B51DE000000000000000000003003);
-=======
-      Transaction::assert(sender == 0x0, 190103014010);
-
-      let length = Vector::length<address>(outgoing_validators);
-
-      let k = 0;
-      while (k < length) {
->>>>>>> c956db45
 
         let node_address = *(Vector::borrow<address>(outgoing_validators, k));
         let voting_power = *(Vector::borrow<u64>(outgoing_validator_weights, k));
@@ -216,18 +145,10 @@
     // Function code: 04 Prefix: 190104
     fun subsidy_curve(subsidy_ceiling_gas: u64, min_node_density: u64, max_node_density: u64, node_density: u64): (u64, u64) {
       //Slope calculation assuming (4, subsidy_ceiling_gas) and (300, 0)
-<<<<<<< HEAD
-      // Debug::print(&0x50B51DE0000000000000000000004001);
-=======
->>>>>>> c956db45
 
       // Return early if we know the value is below 4.
       // This applies only to test environments where there is network of 1.
       if (node_density <= 4u64) {
-<<<<<<< HEAD
-        // Debug::print(&0x50B51DE00000000000000000DEAD4002);
-=======
->>>>>>> c956db45
         return (subsidy_ceiling_gas, 0u64)
       };
 
@@ -248,13 +169,7 @@
     public fun burn_subsidy(account: &signer) acquires SubsidyInfo{
       //Need to check for association or vm account
       let sender = Signer::address_of(account);
-<<<<<<< HEAD
-      Transaction::assert(sender == 0x0, 8001);
-      // Debug::print(&0x50B51DE0000000000000000000005001);
-
-=======
       Transaction::assert(sender == 0x0, 190105014010);
->>>>>>> c956db45
 
       let subsidy_info = borrow_global<SubsidyInfo>(0x0);
       Transaction::assert(Vector::length(&subsidy_info.burn_accounts) > 0, 8005);
@@ -265,18 +180,9 @@
       let burn_address = Vector::borrow(burn_accounts, 0);
       Libra::preburn_to_address<GAS::T>({{*burn_address}}, to_burn_coins);
 
-<<<<<<< HEAD
-      // Debug::print(&0x50B51DE0000000000000000000005002);
-
       // Burn coin and check if market_cap is decreased
       let old_market_cap = Libra::market_cap<GAS::T>();
       Libra::burn<GAS::T>(account, {{*burn_address}});
-      // Debug::print(&0x50B51DE0000000000000000000005003);
-=======
-      // Burn coin and check if market_cap is decreased
-      let old_market_cap = Libra::market_cap<GAS::T>();
-      Libra::burn<GAS::T>(account, {{*burn_address}});
->>>>>>> c956db45
 
       Transaction::assert(Libra::market_cap<GAS::T>() == old_market_cap - (subsidy_info.burn_units as u128), 8006);
     }
@@ -285,13 +191,8 @@
     public fun genesis(account: &signer) {
       //Need to check for association or vm account
       let sender = Signer::address_of(account);
-<<<<<<< HEAD
-      Transaction::assert(sender == 0x0, 8001);
-      // Debug::print(&0x50B51DE0000000000000000000008002);
-=======
       Transaction::assert(sender == 0x0, 190106014010);
       mint_subsidy(account);
->>>>>>> c956db45
 
       // Get eligible validators list
       let genesis_validators = ValidatorUniverse::get_eligible_validators(account);
@@ -325,26 +226,18 @@
     }
 
     fun add_burn_account(account:&signer, new_burn_account: address) acquires SubsidyInfo {
-<<<<<<< HEAD
-      // Debug::print(&0x50B51DE0000000000000000000006001);
-=======
->>>>>>> c956db45
 
       //Need to check for association or vm account
       let sender = Signer::address_of(account);
       Transaction::assert(sender == 0x0, 190107014010);
 
-      //TODO:0L:Need to check if account exists already
+      //TODO:OL:Need to check if account exists already
       //Get mutable burn accounts vector from association
       let subsidy_info = borrow_global_mut<SubsidyInfo>(0x0);
       Vector::push_back(&mut subsidy_info.burn_accounts, new_burn_account);
     }
 
     public fun get_burn_accounts_size(account: &signer): u64 acquires SubsidyInfo {
-<<<<<<< HEAD
-      // Debug::print(&0x50B51DE0000000000000000000007001);
-=======
->>>>>>> c956db45
 
       let sender = Signer::address_of(account);
       Transaction::assert(sender == 0x0, 190107014011);
