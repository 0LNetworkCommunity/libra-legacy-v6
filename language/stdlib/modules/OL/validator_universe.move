--- conflicted
+++ resolved
@@ -191,20 +191,12 @@
       let epoch_count = epoch_length - 2;  // Not all blocks are committed at current block height.
 
       // The current block_height needs to be at least the length of one (the first) epoch.
-<<<<<<< HEAD
-      Transaction::assert(end_block_height >= epoch_length, 010008003);
-=======
       Transaction::assert(end_block_height >= epoch_count, 010008003);
->>>>>>> e4a591c6
 
       let start_block_height = end_block_height - epoch_count;
 
       // Calculating threshold which is 90% of the blocks.
-<<<<<<< HEAD
-      let threshold_signing = FixedPoint32::divide_u64(90, FixedPoint32::create_from_rational(100, 1)) * epoch_length;
-=======
       let threshold_signing = FixedPoint32::divide_u64(90, FixedPoint32::create_from_rational(100, 1)) * epoch_count;
->>>>>>> e4a591c6
       Debug::print(&0x1eed8012000000000000000000200002);
 
       let active_validator = Stats::node_heuristics(addr, start_block_height, end_block_height);
