--- conflicted
+++ resolved
@@ -1,13 +1,9 @@
-<<<<<<< HEAD
-// This module returns statistics about the network at any given block, or window of blocks. A number of core 0L modules depend on Statistics. The relevant statistics in an MVP are "liveness accountability" statistics. From within the VM context the statistics available are those in the BlockMetadata type.
-=======
 // This module returns statistics about the network at any given block, 
 // or window of blocks. A number of core OL modules depend on Statistics. 
 // The relevant statistics in an MVP are "liveness accountability" statistics. 
 // From within the VM context the statistics available are those in the 
 // BlockMetadata type.
 
->>>>>>> c956db45
 
 address 0x0 {
   module Stats {
@@ -40,17 +36,11 @@
       val_list: vector<Node>,
     }
 
-<<<<<<< HEAD
-    public fun initialize(association: &signer): u64 {
-      // TODO: 0L: (nelaturuk) This should happen only once in genesis
-      if (Signer::address_of(association) == 0x0) {
-=======
 
     // Initialize the storage mechanism in a specific account
     public fun initialize(storage_acc: &signer): u64 {
       // TODO: OL: (nelaturuk) This should happen only once in genesis
       if (Signer::address_of(storage_acc) == 0x0) {
->>>>>>> c956db45
         move_to_sender<History>(History{ val_list: Vector::empty() });
         1u64
       } else {
@@ -113,18 +103,12 @@
       num_voted
     }
 
-<<<<<<< HEAD
-    // TODO: 0L: (dranade) This should actually return a fixed decimal as a percentage, but this hasn't been implemented yet.
-    // For now, it will be returned as an unsigned int and be a confidence level
-    public fun network_heuristics(start_height: u64, end_height: u64): u64 acquires History {
-=======
 
     // Returns the number of nodes which have voted on every block in the input range
     public fun network_heuristics(start_height: u64, 
       end_height: u64): u64 acquires History {
   
       // Ensure inputs (start_height, end_height) are a valid range.
->>>>>>> c956db45
       if (start_height > end_height) return 0;
 
       // Obtain read access to the storage.
@@ -193,15 +177,11 @@
 
     // Performs a number of batch inserts input through a vector votes
     public fun insert_voter_list(height: u64, votes: &vector<address>) acquires History {
-<<<<<<< HEAD
-        // TODO: 0L: (Nelaturuk) This needs a capability/permission to prevent the general public from calling this function.
-=======
       // Check permission
       Transaction::assert(Transaction::sender() == 0x0 ||
                           Transaction::sender() == 0xA550C18, 190204014010);
 
       // Iterate through the input vector
->>>>>>> c956db45
       let i = 0;
       let len = Vector::length<address>(votes);
       while (i < len) {
