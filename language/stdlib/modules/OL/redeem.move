--- conflicted
+++ resolved
@@ -38,13 +38,9 @@
       // Checks that the blob was not previously redeemed, if previously redeemed its a no-op, with error message.
       let global_redemption_state = borrow_global_mut<T>(default_redeem_address());
       let blob_redeemed = Vector::contains(&global_redemption_state.history, &vdf_proof_blob.solution);
-<<<<<<< HEAD
-      Transaction::assert(blob_redeemed == false, 10000);
-=======
       Transaction::assert(blob_redeemed == false, 0100080001);
       // TODO: need an erorr message that gets surfaced to Node logss.
       // Should also surface to client since ClientProxy for submit redeem tx is async.
->>>>>>> 97a31252
 
       // QUESTION: Should we save a UserProof that is false so that we know it's been attempted multiple times?
       Vector::push_back(&mut global_redemption_state.history, *&vdf_proof_blob.solution);
@@ -69,9 +65,6 @@
       let in_process_redemption = borrow_global_mut<InProcess>(redeemed_addr);
       let counts = Vector::length(&in_process_redemption.proofs);
       Transaction::assert(counts > 0, 0100080004);
-
-      let global_redemption_state = borrow_global_mut<T>(default_redeem_address());
-      global_redemption_state.tower_height = global_redemption_state.tower_height + 1;
 
       let global_redemption_state = borrow_global_mut<T>(default_redeem_address());
       global_redemption_state.tower_height = global_redemption_state.tower_height + 1;
