--- conflicted
+++ resolved
@@ -8,7 +8,7 @@
 
 use crate::{genesis_context::GenesisStateView, genesis_gas_schedule::INITIAL_GAS_SCHEDULE};
 use compiled_stdlib::{stdlib_modules, transaction_scripts::StdlibScript, StdLibOptions};
-use libra_config::config::{NodeConfig, HANDSHAKE_VERSION};
+use libra_config::config::{NodeConfig, GenesisMiningProof, HANDSHAKE_VERSION};
 use libra_crypto::{
     ed25519::{Ed25519PrivateKey, Ed25519PublicKey},
     PrivateKey, Uniform,
@@ -43,6 +43,7 @@
 use std::collections::btree_map::BTreeMap;
 use transaction_builder::encode_create_designated_dealer_script;
 use vm::{file_format::SignatureToken, CompiledModule};
+use std::env;
 
 // The seed is arbitrarily picked to produce a consistent key. XXX make this more formal?
 const GENESIS_SEED: [u8; 32] = [42; 32];
@@ -59,12 +60,12 @@
 pub static ZERO_COST_SCHEDULE: Lazy<CostTable> = Lazy::new(zero_cost_schedule);
 
 pub type Name = Vec<u8>;
+ // 0L Change.
 pub type OperatorAssignment = (Ed25519PublicKey, Name, Script); // Assigns an operator to each owner
-pub type OperatorRegistration = (Ed25519PublicKey, Name, Script); // Registers a validator config
+pub type OperatorRegistration = (Ed25519PublicKey, Name, Script, GenesisMiningProof); // Registers a validator config
 
 pub fn encode_genesis_transaction(
     libra_root_key: Ed25519PublicKey,
-    treasury_compliance_key: Ed25519PublicKey,
     operator_assignments: &[OperatorAssignment],
     operator_registrations: &[OperatorRegistration],
     vm_publishing_option: Option<VMPublishingOption>,
@@ -73,7 +74,6 @@
     Transaction::GenesisTransaction(WriteSetPayload::Direct(
         encode_genesis_change_set(
             &libra_root_key,
-            &treasury_compliance_key,
             operator_assignments,
             operator_registrations,
             stdlib_modules(StdLibOptions::Compiled), // Must use compiled stdlib,
@@ -97,7 +97,6 @@
 
 pub fn encode_genesis_change_set(
     libra_root_key: &Ed25519PublicKey,
-    treasury_compliance_key: &Ed25519PublicKey,
     operator_assignments: &[OperatorAssignment],
     operator_registrations: &[OperatorRegistration],
     stdlib_modules: &[CompiledModule],
@@ -122,8 +121,6 @@
         type_params: vec![],
     });
 
-<<<<<<< HEAD
-=======
     // generate the genesis WriteSet
     let node_env = match env::var("NODE_ENV") {
         Ok(val) => val,
@@ -138,11 +135,9 @@
         initialize_testnet(&mut session, false); 
     }
 
->>>>>>> 8daa0003
     create_and_initialize_main_accounts(
         &mut session,
         &libra_root_key,
-        &treasury_compliance_key,
         vm_publishing_option,
         &lbr_ty,
         chain_id,
@@ -153,6 +148,9 @@
         &operator_assignments,
         &operator_registrations,
     );
+    initialize_miners(&mut session,
+        &operator_registrations,);
+    distribute_genesis_subsidy(&mut session);
     reconfigure(&mut session);
 
     // XXX/TODO: for testnet only
@@ -240,17 +238,14 @@
 fn create_and_initialize_main_accounts(
     session: &mut Session<StateViewCache>,
     libra_root_key: &Ed25519PublicKey,
-    treasury_compliance_key: &Ed25519PublicKey,
     publishing_option: VMPublishingOption,
     lbr_ty: &TypeTag,
     chain_id: ChainId,
 ) {
     let libra_root_auth_key = AuthenticationKey::ed25519(libra_root_key);
-    let treasury_compliance_auth_key = AuthenticationKey::ed25519(treasury_compliance_key);
-
+    
     let root_libra_root_address = account_config::libra_root_address();
-    let tc_account_address = account_config::treasury_compliance_account_address();
-
+    
     let initial_allow_list = Value::constant_vector_generic(
         publishing_option
             .script_allow_list
@@ -268,10 +263,7 @@
         vec![],
         vec![
             Value::transaction_argument_signer_reference(root_libra_root_address),
-            Value::transaction_argument_signer_reference(tc_account_address),
             Value::vector_u8(libra_root_auth_key.to_vec()),
-            Value::address(tc_account_address),
-            Value::vector_u8(treasury_compliance_auth_key.to_vec()),
             initial_allow_list,
             Value::bool(publishing_option.is_open_module),
             Value::vector_u8(INITIAL_GAS_SCHEDULE.0.clone()),
@@ -402,6 +394,20 @@
     );
 }
 
+// OL::Update::initializing testnet
+fn initialize_testnet(session: &mut Session<StateViewCache>, is_testnet: bool) {
+    let root_libra_root_address = account_config::libra_root_address();
+
+    exec_function(
+        session,
+        root_libra_root_address,
+        "Globals",
+        "initialize",
+        vec![],
+        vec![Value::transaction_argument_signer_reference(root_libra_root_address), 
+        Value::bool(is_testnet)]);
+}
+
 /// Creates and initializes each validator owner and validator operator. This method creates all
 /// the required accounts, sets the validator operators for each validator owner, and sets the
 /// validator config on-chain.
@@ -426,7 +432,7 @@
     }
 
     // Create accounts for each validator operator
-    for (operator_key, operator_name, _) in operator_registrations {
+    for (operator_key, operator_name, _, _) in operator_registrations {
         let operator_auth_key = AuthenticationKey::ed25519(&operator_key);
         let operator_account = account_address::from_public_key(operator_key);
         let create_operator_script =
@@ -446,13 +452,13 @@
     }
 
     // Set the validator config for each validator
-    for (operator_key, _, registration) in operator_registrations {
+    for (operator_key, _, registration, _) in operator_registrations {
         let operator_account = account_address::from_public_key(operator_key);
         exec_script(session, operator_account, registration);
     }
 
     // Add each validator to the validator set
-    for (owner_key, _, _) in operator_assignments {
+    for (owner_key, _, _,) in operator_assignments {
         let owner_account = account_address::from_public_key(owner_key);
         exec_function(
             session,
@@ -466,6 +472,61 @@
             ],
         );
     }
+}
+
+/// Initialize each validator.
+fn initialize_miners(session: &mut Session<StateViewCache>,
+    operator_registrations: &[OperatorRegistration]) {
+    // Genesis will abort if mining can't be confirmed.
+
+    // println!("initialize_miners");
+    // IDEA:
+    // 1. The miner who participates in genesis ceremony, will add the first vdf proof block to the node.config.toml file.
+    // TODO: This file will be parsed as usual, but the NodeConfig object needs to be modified and the data be vailable here.
+    // 2. The Challenge of the first VDF proof needs to be parsed, and the first 32 bytes sliced (is the account public key). A new account needs to be generated with                 Value::address(account),
+    // PSEUDOCODE...
+    // let first_32 = _node_configs.challenge[..32]
+    // AuthenticationKey::ed25519(&account_key);
+    // let account = auth_key.derived_address();
+    // let address = Value::address(account);
+
+    // 3. this function initialize_miners() will directly call the MinerState::begin_redeem() with context.exec here. Note the miners get initialized as usual in the above initialize_validators() (Done)
+
+    // 4. begin_redeem will check the proof, but also add the miner to ValidatorUniverse, which Libra's flow above doesn't ordinarily do. (DONE)
+    // 5. begin_redeem now also creates a new validator account on submission of the first proof. (TODO) However in the case of Genesis, this will be a no-op. Should fail gracefully on attempting to create the same accounts
+    let libra_root_address = account_config::libra_root_address();
+    for (operator_key, _, _, mining_proof) in operator_registrations {
+        let operator_account = account_address::from_public_key(operator_key);
+        let preimage = hex::decode(&mining_proof.preimage).unwrap();
+        let proof = hex::decode(&mining_proof.proof).unwrap();
+
+        exec_function(
+            session,
+            libra_root_address,
+            "MinerState",
+            "genesis_helper",
+            vec![],
+            vec![
+                Value::transaction_argument_signer_reference(operator_account),
+                Value::vector_u8(preimage), // serialize for move.
+                Value::vector_u8(proof)]);
+    }
+
+}
+
+/// Distribute genesis subsidy to initialized validators
+fn distribute_genesis_subsidy(session: &mut Session<StateViewCache>) {
+    // println!("distributing genesis subsidy to validators");
+
+    let root_libra_root_address = account_config::libra_root_address();
+
+    exec_function(
+        session,
+        root_libra_root_address,
+        "Subsidy",
+        "genesis",
+        vec![],
+        vec![Value::transaction_argument_signer_reference(root_libra_root_address)]);
 }
 
 fn remove_genesis(stdlib_modules: &[CompiledModule]) -> impl Iterator<Item = &CompiledModule> {
@@ -540,10 +601,9 @@
 /// Generate an artificial genesis `ChangeSet` for testing
 pub fn generate_genesis_change_set_for_testing(stdlib_options: StdLibOptions) -> ChangeSet {
     let stdlib_modules = stdlib_modules(stdlib_options);
-    let swarm = libra_config::generator::validator_swarm_for_testing(10);
+    let swarm = libra_config::generator::validator_swarm_for_testing(4);
 
     encode_genesis_change_set(
-        &GENESIS_KEYPAIR.1,
         &GENESIS_KEYPAIR.1,
         &operator_assignments(&swarm.nodes),
         &operator_registrations(&swarm.nodes),
@@ -561,7 +621,6 @@
 
     encode_genesis_change_set(
         &GENESIS_KEYPAIR.1,
-        &GENESIS_KEYPAIR.1,
         &operator_assignments(&swarm.nodes),
         &operator_registrations(&swarm.nodes),
         stdlib_modules,
@@ -573,7 +632,7 @@
 
 /// Generates an artificial set of OperatorAssignments using the given node configurations for
 /// testing.
-pub fn operator_assignments(node_configs: &[NodeConfig]) -> Vec<OperatorRegistration> {
+pub fn operator_assignments(node_configs: &[NodeConfig]) -> Vec<OperatorAssignment> {
     node_configs
         .iter()
         .map(|n| {
@@ -583,7 +642,7 @@
             let operator_account = account_address::from_public_key(&operator_key);
             let set_operator_script =
                 transaction_builder::encode_set_validator_operator_script(vec![], operator_account);
-
+           
             (owner_key, vec![], set_operator_script)
         })
         .collect::<Vec<_>>()
@@ -630,7 +689,16 @@
                 lcs::to_bytes(&vec![enc_addr.unwrap()]).unwrap(),
                 lcs::to_bytes(&vec![addr]).unwrap(),
             );
-            (operator_key, vec![], script)
+
+            // 0L Change. Adding node configs
+            let preimage = n.configs_ol_miner.preimage.to_owned();
+            let proof = n.configs_ol_miner.proof.to_owned();
+            let vdf_proof = GenesisMiningProof{
+                preimage,
+                proof,
+            };
+
+            (operator_key, vec![], script, vdf_proof)
         })
         .collect::<Vec<_>>()
 }