// Copyright (c) The Libra Core Contributors
// SPDX-License-Identifier: Apache-2.0

#![forbid(unsafe_code)]

mod genesis_context;
mod genesis_gas_schedule;

use crate::{
    genesis_context::{GenesisContext, GenesisStateView},
    genesis_gas_schedule::INITIAL_GAS_SCHEDULE,
};
use bytecode_verifier::VerifiedModule;
use libra_config::config::{NodeConfig, GenesisMiningProof, HANDSHAKE_VERSION};
use libra_crypto::{
    ed25519::{Ed25519PrivateKey, Ed25519PublicKey},
    PrivateKey, Uniform, ValidCryptoMaterial,
};
use libra_network_address::RawNetworkAddress;
use libra_types::{
    account_config,
    contract_event::ContractEvent,
    on_chain_config::{config_address, new_epoch_event_key, VMPublishingOption},
    transaction::{authenticator::AuthenticationKey, ChangeSet, Script, Transaction},
};
use libra_vm::data_cache::StateViewCache;
use move_core_types::language_storage::{StructTag, TypeTag};
use move_vm_types::{data_store::DataStore, loaded_data::types::FatStructType, values::Value};
use once_cell::sync::Lazy;
use rand::prelude::*;
use std::{collections::btree_map::BTreeMap, convert::TryFrom};
use stdlib::{stdlib_modules, transaction_scripts::StdlibScript, StdLibOptions};
use vm::access::ModuleAccess;

// The seed is arbitrarily picked to produce a consistent key. XXX make this more formal?
const GENESIS_SEED: [u8; 32] = [42; 32];

const GENESIS_MODULE_NAME: &str = "GenesisOL";

pub static GENESIS_KEYPAIR: Lazy<(Ed25519PrivateKey, Ed25519PublicKey)> = Lazy::new(|| {
    let mut rng = StdRng::from_seed(GENESIS_SEED);
    let private_key = Ed25519PrivateKey::generate(&mut rng);
    let public_key = private_key.public_key();
    (private_key, public_key)
});

pub type ValidatorRegistration = (Ed25519PublicKey, Script, GenesisMiningProof); // 0L Change.


pub fn encode_genesis_transaction_with_validator(
    public_key: Ed25519PublicKey,
    validators: &[ValidatorRegistration],
    vm_publishing_option: Option<VMPublishingOption>,
) -> Transaction {
    encode_genesis_transaction(
        public_key,
        validators,
        stdlib_modules(StdLibOptions::Staged), // Must use staged stdlib
        vm_publishing_option
            .unwrap_or_else(|| VMPublishingOption::Locked(StdlibScript::whitelist())),
    )
}

pub fn encode_genesis_change_set(
    public_key: &Ed25519PublicKey,
    validators: &[ValidatorRegistration],
    stdlib_modules: &[VerifiedModule],
    vm_publishing_option: VMPublishingOption,
) -> (ChangeSet, BTreeMap<Vec<u8>, FatStructType>) {
    // create a data view for move_vm
    let mut state_view = GenesisStateView::new();
    for module in stdlib_modules {
        let module_id = module.self_id();
        state_view.add_module(&module_id, &module);
    }
    let data_cache = StateViewCache::new(&state_view);

    let mut genesis_context = GenesisContext::new(&data_cache, stdlib_modules);


    // 0L Load the default currency. LBR_MODULE maps to GAS.
    let lbr_ty = TypeTag::Struct(StructTag {
        address: *account_config::LBR_MODULE.address(),
        module: account_config::LBR_MODULE.name().to_owned(),
        name: account_config::LBR_STRUCT_NAME.to_owned(),
        type_params: vec![],
    });

    // generate the genesis WriteSet
    create_and_initialize_main_accounts(&mut genesis_context, &public_key, &lbr_ty);
    initialize_validators(&mut genesis_context, &validators, &lbr_ty);
    initialize_miners(&mut genesis_context, &validators);
<<<<<<< HEAD
    
=======
    distribute_genesis_subsidy(&mut genesis_context);

>>>>>>> e74ac0e1
    setup_vm_config(&mut genesis_context, vm_publishing_option);
    reconfigure(&mut genesis_context);
    let mut interpreter_context = genesis_context.into_data_store();
    publish_stdlib(&mut interpreter_context, stdlib_modules);
    verify_genesis_write_set(interpreter_context.events());
    (
        ChangeSet::new(
            interpreter_context
                .make_write_set()
                .expect("Genesis WriteSet failure"),
            interpreter_context.events().to_vec(),
        ),
        interpreter_context.get_type_map(),
    )
}

pub fn encode_genesis_transaction(
    public_key: Ed25519PublicKey,
    validators: &[ValidatorRegistration],
    stdlib_modules: &[VerifiedModule],
    vm_publishing_option: VMPublishingOption,
) -> Transaction {
    Transaction::WaypointWriteSet(
        encode_genesis_change_set(
            &public_key,
            validators,
            stdlib_modules,
            vm_publishing_option,
        )
        .0,
    )
}

/// Create an initialize Association, Transaction Fee and Core Code accounts.
fn create_and_initialize_main_accounts(
    context: &mut GenesisContext,
    public_key: &Ed25519PublicKey,
    lbr_ty: &TypeTag,
) {
    let genesis_auth_key = AuthenticationKey::ed25519(public_key);
    let vm_address = account_config::vm_address();
    let fee_account_address = account_config::transaction_fee_address();
    let burn_account_address = account_config::burn_account_address();

    context.exec(
        GENESIS_MODULE_NAME,
        "initialize",
        vec![],
        vec![
            Value::transaction_argument_signer_reference(vm_address),
            Value::transaction_argument_signer_reference(config_address()),
            Value::transaction_argument_signer_reference(fee_account_address),
            Value::transaction_argument_signer_reference(burn_account_address),
            Value::address(burn_account_address),
            Value::vector_u8(genesis_auth_key.to_vec()),
        ],
    );

    // Bump the sequence number for the Association account. If we don't do this and a
    // subsequent transaction (e.g., minting) is sent from the Assocation account, a problem
    // arises: both the genesis transaction and the subsequent transaction have sequence
    // number 0
    context.exec(
        "LibraAccount",
        "epilogue",
        vec![lbr_ty.clone()],
        vec![
            Value::transaction_argument_signer_reference(vm_address),
            Value::u64(/* txn_sequence_number */ 0),
            Value::u64(/* txn_gas_price */ 0),
            Value::u64(/* txn_max_gas_units */ 0),
            Value::u64(/* gas_units_remaining */ 0),
        ],
    );
}

/// Initialize each validator.
fn initialize_validators(
    context: &mut GenesisContext,
    validators: &[ValidatorRegistration],
    lbr_ty: &TypeTag,
) {
    for (account_key, registration, _ ) in validators {
        let auth_key = AuthenticationKey::ed25519(&account_key);
        let account = auth_key.derived_address();

        // Create a validator account
        context.exec(
            "LibraAccount",
            "create_validator_account",
            vec![lbr_ty.clone()],
            vec![
                Value::transaction_argument_signer_reference(account_config::vm_address()),
                Value::address(account),
                Value::vector_u8(auth_key.prefix().to_vec()),
            ],
        );

        context.set_sender(account);

        //registration script that runs for each validator
        context.exec_script(registration);
    }
}

/// Initialize each validator.
fn initialize_miners(context: &mut GenesisContext, validators: &[ValidatorRegistration]) {
    // Genesis will abort if mining can't be confirmed.

    println!("initialize_miners");
    // IDEA:
    // 1. The miner who participates in genesis ceremony, will add the first vdf proof block to the node.config.toml file.
    // TODO: This file will be parsed as usual, but the NodeConfig object needs to be modified and the data be vailable here.
    // 2. The Challenge of the first VDF proof needs to be parsed, and the first 32 bytes sliced (is the account public key). A new account needs to be generated with                 Value::address(account),
    // PSEUDOCODE...
    // let first_32 = _node_configs.challenge[..32]
    // AuthenticationKey::ed25519(&account_key);
    // let account = auth_key.derived_address();
    // let address = Value::address(account);

    // 3. this function initialize_miners() will directly call the Redeem::begin_redeem() with context.exec here. Note the miners get initialized as usual in the above initialize_validators() (Done)

    // context.set_sender(account_config::association_address());
    // context.exec(
    //     "Redeem",
    //     "begin_redeem",
    //     vec![],
    //     vec![miner, vdf_proof_blob],
    // );

    // 4. begin_redeem will check the proof, but also add the miner to ValidatorUniverse, which Libra's flow above doesn't ordinarily do. (DONE)
    // 5. begin_redeem now also creates a new validator account on submission of the first proof. (TODO) However in the case of Genesis, this will be a no-op. Should fail gracefully on attempting to create the same accounts

    // #[cfg(test)]
    //TODO: Make this difficulty switch between genesis/production and testing (default should be testing)
    const DIFFICULTY: u64 = 100;
    // #[cfg(not(test))]
    // const DIFFICULTY: u64 = 1000000;


    for (account_key, _ , mining_proof) in validators {
        let auth_key = AuthenticationKey::ed25519(&account_key);
        let account = auth_key.derived_address(); // check if we need derive a new address or use validator's account instead
        let preimage = hex::decode(&mining_proof.preimage).unwrap();
        let proof = hex::decode(&mining_proof.proof).unwrap();
        context.set_sender( account );
        context.exec(
            "Redeem",
            "genesis_helper",
            vec![],
            vec![
                Value::transaction_argument_signer_reference(account),
                Value::vector_u8(preimage), // serialize for move.
                Value::u64(DIFFICULTY), // TODO: This constant needs to be set
                Value::vector_u8(proof),
            ],
        );
    }

}

/// Distribute genesis subsidy to initialized validators
fn distribute_genesis_subsidy(context: &mut GenesisContext) {
    println!("distributing genesis subsidy to validators");

    let root_association_address = account_config::association_address();
    context.set_sender(root_association_address);
    context.exec("Subsidy","genesis",vec![],
                 vec![Value::transaction_argument_signer_reference(account_config::association_address())]);
}

fn setup_vm_config(context: &mut GenesisContext, publishing_option: VMPublishingOption) {
    context.set_sender(config_address());

    let option_bytes =
        lcs::to_bytes(&publishing_option).expect("Cannot serialize publishing option");
    context.exec(
        "LibraVMConfig",
        "initialize",
        vec![],
        vec![
            Value::transaction_argument_signer_reference(config_address()),
            Value::vector_u8(option_bytes),
            Value::vector_u8(INITIAL_GAS_SCHEDULE.0.clone()),
            Value::vector_u8(INITIAL_GAS_SCHEDULE.1.clone()),
        ],
    );
}

fn remove_genesis(stdlib_modules: &[VerifiedModule]) -> impl Iterator<Item = &VerifiedModule> {
    stdlib_modules
        .iter()
        .filter(|module| module.self_id().name().as_str() != GENESIS_MODULE_NAME)
}

/// Publish the standard library.
fn publish_stdlib(interpreter_context: &mut dyn DataStore, stdlib: &[VerifiedModule]) {
    for module in remove_genesis(stdlib) {
        assert!(module.self_id().name().as_str() != GENESIS_MODULE_NAME);
        let mut module_vec = vec![];
        module.serialize(&mut module_vec).unwrap();
        interpreter_context
            .publish_module(module.self_id(), module_vec)
            .unwrap_or_else(|_| panic!("Failure publishing module {:?}", module.self_id()));
    }
}

/// Trigger a reconfiguration. This emits an event that will be passed along to the storage layer.
fn reconfigure(context: &mut GenesisContext) {
    context.set_sender(account_config::vm_address());
    context.exec("LibraConfig", "emit_reconfiguration_event", vec![], vec![]);
}

/// Verify the consistency of the genesis `WriteSet`
fn verify_genesis_write_set(events: &[ContractEvent]) {
    // Sanity checks on emitted events:
    // (1) The genesis tx should emit 1 event: a NewEpochEvent.
    // assert_eq!(
    //     events.len(),
    //     1,
    //     "Genesis transaction should emit one event, but found {} events: {:?}",
    //     events.len(),
    //     events,
    // );

    // (2) The first event should be the new epoch event
    let new_epoch_event = &events[events.len()-1];
    assert_eq!(
        *new_epoch_event.key(),
        new_epoch_event_key(),
        "Key of emitted event {:?} does not match change event key {:?}",
        *new_epoch_event.key(),
        new_epoch_event_key(),
    );
    // (3) This should be the first new_epoch_event
    assert_eq!(
        new_epoch_event.sequence_number(),
        0,
        "Expected sequence number 0 for validator set change event but got {}",
        new_epoch_event.sequence_number()
    );
}

/// Generate an artificial genesis `ChangeSet` for testing
// 0L Follow this for e2e testing
pub fn generate_genesis_change_set_for_testing(stdlib_options: StdLibOptions) -> ChangeSet {
    let stdlib_modules = stdlib_modules(stdlib_options);
    let swarm = libra_config::generator::validator_swarm_for_testing(4);
    encode_genesis_change_set(
        &GENESIS_KEYPAIR.1,
        &validator_registrations(&swarm.nodes).0,
        stdlib_modules,
        VMPublishingOption::Open,
    )
    .0
}

/// Generate an artificial genesis `ChangeSet` for testing
pub fn generate_genesis_type_mapping() -> BTreeMap<Vec<u8>, FatStructType> {
    let stdlib_modules = stdlib_modules(StdLibOptions::Staged);
    let swarm = libra_config::generator::validator_swarm_for_testing(4);

    encode_genesis_change_set(
        &GENESIS_KEYPAIR.1,
        &validator_registrations(&swarm.nodes).0,
        stdlib_modules,
        VMPublishingOption::Open,
    )
    .1
}

pub fn validator_registrations(node_configs: &[NodeConfig]) -> (Vec<ValidatorRegistration>, &[NodeConfig])  {
    let registrations = node_configs
        .iter()
        .map(|n| {
            // println!("node_configs\n{:?}", node_configs);
            let test = n.test.as_ref().unwrap();
            let account_key = test.operator_keypair.as_ref().unwrap().public_key();
            let consensus_key = test.consensus_keypair.as_ref().unwrap().public_key();
            let network = n.validator_network.as_ref().unwrap();
            let identity_key = network.identity.public_key_from_config().unwrap();

            let advertised_address = network
                .advertised_address
                .clone()
                .append_prod_protos(identity_key, HANDSHAKE_VERSION);
            let raw_advertised_address = RawNetworkAddress::try_from(&advertised_address).unwrap();

            // TODO(philiphayes): do something with n.full_node_networks instead
            // of ignoring them?

            let script = transaction_builder::encode_register_validator_script(
                consensus_key.to_bytes().to_vec(),
                identity_key.to_bytes(),
                raw_advertised_address.clone().into(),
                identity_key.to_bytes(),
                raw_advertised_address.into(),
            );
            // 0L Change. Adding node configs


            let preimage = n.configs_ol_miner.preimage.to_owned();
            let proof = n.configs_ol_miner.proof.to_owned();
            let vdf_proof = GenesisMiningProof{
                preimage,
                proof,
            };

            (account_key, script, vdf_proof) // 0L Change.
        })
        .collect::<Vec<_>>();
        (registrations, node_configs)
}<|MERGE_RESOLUTION|>--- conflicted
+++ resolved
@@ -90,12 +90,8 @@
     create_and_initialize_main_accounts(&mut genesis_context, &public_key, &lbr_ty);
     initialize_validators(&mut genesis_context, &validators, &lbr_ty);
     initialize_miners(&mut genesis_context, &validators);
-<<<<<<< HEAD
-    
-=======
     distribute_genesis_subsidy(&mut genesis_context);
 
->>>>>>> e74ac0e1
     setup_vm_config(&mut genesis_context, vm_publishing_option);
     reconfigure(&mut genesis_context);
     let mut interpreter_context = genesis_context.into_data_store();
