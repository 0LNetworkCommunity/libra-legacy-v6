// Copyright (c) The Libra Core Contributors
// SPDX-License-Identifier: Apache-2.0

#![forbid(unsafe_code)]

mod genesis_context;
pub mod genesis_gas_schedule;

use serde::{Deserialize, Serialize};
// use hex;
use std::env;

use crate::{genesis_context::GenesisStateView, genesis_gas_schedule::INITIAL_GAS_SCHEDULE};
use compiled_stdlib::{stdlib_modules, transaction_scripts::StdlibScript, StdLibOptions};
use libra_crypto::{
    ed25519::{Ed25519PrivateKey, Ed25519PublicKey},
    PrivateKey, Uniform,
};
use libra_types::{account_address, account_config::{
        self,
        events::{CreateAccountEvent},
    }, chain_id::{ChainId}, contract_event::ContractEvent, chain_id::NamedChain, on_chain_config::VMPublishingOption, transaction::{
        authenticator::AuthenticationKey, ChangeSet, Script, Transaction, TransactionArgument,
        WriteSetPayload,
    }};
use libra_vm::{data_cache::StateViewCache, txn_effects_to_writeset_and_events};
use move_core_types::{
    account_address::AccountAddress,
    gas_schedule::{CostTable, GasAlgebra, GasUnits},
    identifier::Identifier,
    language_storage::{ModuleId, StructTag, TypeTag},
};
use move_vm_runtime::{
    data_cache::TransactionEffects,
    logging::{LogContext, NoContextLog},
    move_vm::MoveVM,
    session::Session,
};
use move_vm_types::{
    gas_schedule::{zero_cost_schedule, CostStrategy},
    values::Value,
};
use once_cell::sync::Lazy;
use rand::prelude::*;
use transaction_builder::encode_create_designated_dealer_script;
use vm::{file_format::SignatureToken, CompiledModule};

// The seed is arbitrarily picked to produce a consistent key. XXX make this more formal?
const GENESIS_SEED: [u8; 32] = [42; 32];

const GENESIS_MODULE_NAME: &str = "Genesis";

pub static GENESIS_KEYPAIR: Lazy<(Ed25519PrivateKey, Ed25519PublicKey)> = Lazy::new(|| {
    let mut rng = StdRng::from_seed(GENESIS_SEED);
    let private_key = Ed25519PrivateKey::generate(&mut rng);
    let public_key = private_key.public_key();
    (private_key, public_key)
});

pub static ZERO_COST_SCHEDULE: Lazy<CostTable> = Lazy::new(zero_cost_schedule);

const ZERO_AUTH_KEY: [u8; 32] = [0; 32];

pub type Name = Vec<u8>;
// Defines a validator owner and maps that to an operator
pub type OperatorAssignment = (Option<Ed25519PublicKey>, Name, Script, GenesisMiningProof);

// Defines a validator operator and maps that to a validator (config)
pub type OperatorRegistration = (Ed25519PublicKey, Name, Script, AccountAddress);

pub fn encode_genesis_transaction(
    libra_root_key: Ed25519PublicKey,
    treasury_compliance_key: Ed25519PublicKey,
    operator_assignments: &[OperatorAssignment],
    operator_registrations: &[OperatorRegistration],
    vm_publishing_option: Option<VMPublishingOption>,
    chain_id: ChainId,
) -> Transaction {
    Transaction::GenesisTransaction(WriteSetPayload::Direct(encode_genesis_change_set(
        &libra_root_key,
        &treasury_compliance_key,
        operator_assignments,
        operator_registrations,
        stdlib_modules(StdLibOptions::Compiled), // Must use compiled stdlib,
        vm_publishing_option
            .unwrap_or_else(|| VMPublishingOption::locked(StdlibScript::allowlist())),
        chain_id,
    )))
}

fn merge_txn_effects(
    mut effects_1: TransactionEffects,
    effects_2: TransactionEffects,
) -> TransactionEffects {
    effects_1.resources.extend(effects_2.resources);
    effects_1.modules.extend(effects_2.modules);
    effects_1.events.extend(effects_2.events);
    effects_1
}

pub fn encode_genesis_change_set(
    libra_root_key: &Ed25519PublicKey,
    treasury_compliance_key: &Ed25519PublicKey,
    operator_assignments: &[OperatorAssignment],
    operator_registrations: &[OperatorRegistration],
    stdlib_modules: &[CompiledModule],
    vm_publishing_option: VMPublishingOption,
    chain_id: ChainId,
) -> ChangeSet {
    // create a data view for move_vm
    let mut state_view = GenesisStateView::new();
    for module in stdlib_modules {
        let module_id = module.self_id();
        state_view.add_module(&module_id, &module);
    }
    let data_cache = StateViewCache::new(&state_view);

    let move_vm = MoveVM::new();
    let mut session = move_vm.new_session(&data_cache);
    let log_context = NoContextLog::new();

    let lbr_ty = TypeTag::Struct(StructTag {
        address: *account_config::LBR_MODULE.address(),
        module: account_config::LBR_MODULE.name().to_owned(),
        name: account_config::LBR_STRUCT_NAME.to_owned(),
        type_params: vec![],
    });

    create_and_initialize_main_accounts(
        &mut session,
        &log_context,
        &libra_root_key,
        &treasury_compliance_key,
        vm_publishing_option,
        &lbr_ty,
        chain_id,
    );
    println!("OK create_and_initialize_main_accounts =============== ");

<<<<<<< HEAD
    initialize_testnet(&mut session, &log_context);
    println!("OK initialize_testnet =============== ");
=======
    //////// 0L ////////
    if [NamedChain::TESTNET, NamedChain::DEVNET, NamedChain::TESTING]
        .iter()
        .any(|test_chain_id| test_chain_id.id() == chain_id.id())
    {
        initialize_testnet(&mut session, &log_context, true);
    }
>>>>>>> 4bf68554

    // generate the genesis WriteSet
    create_and_initialize_owners_operators(
        &mut session,
        &log_context,
        &operator_assignments,
        &operator_registrations,
    );

    println!("OK create_and_initialize_owners_operators =============== ");

    distribute_genesis_subsidy(&mut session, &log_context);
<<<<<<< HEAD
    
=======

>>>>>>> 4bf68554
    reconfigure(&mut session, &log_context);

    let effects_1 = session.finish().unwrap();
    let state_view = GenesisStateView::new();
    let data_cache = StateViewCache::new(&state_view);
    let mut session = move_vm.new_session(&data_cache);
    publish_stdlib(&mut session, &log_context, stdlib_modules);
    let effects_2 = session.finish().unwrap();

    let effects = merge_txn_effects(effects_1, effects_2);

    let (write_set, events) = txn_effects_to_writeset_and_events(effects).unwrap();

    assert!(!write_set.iter().any(|(_, op)| op.is_deletion()));
    verify_genesis_write_set(&events);
    ChangeSet::new(write_set, events)
}

/// Convert the transaction arguments into Move values.
fn convert_txn_args(args: &[TransactionArgument]) -> Vec<Value> {
    args.iter()
        .map(|arg| match arg {
            TransactionArgument::U8(i) => Value::u8(*i),
            TransactionArgument::U64(i) => Value::u64(*i),
            TransactionArgument::U128(i) => Value::u128(*i),
            TransactionArgument::Address(a) => Value::address(*a),
            TransactionArgument::Bool(b) => Value::bool(*b),
            TransactionArgument::U8Vector(v) => Value::vector_u8(v.clone()),
        })
        .collect()
}

fn exec_function(
    session: &mut Session<StateViewCache>,
    log_context: &impl LogContext,
    sender: AccountAddress,
    module_name: &str,
    function_name: &str,
    ty_args: Vec<TypeTag>,
    args: Vec<Value>,
) {
    session
        .execute_function(
            &ModuleId::new(
                account_config::CORE_CODE_ADDRESS,
                Identifier::new(module_name).unwrap(),
            ),
            &Identifier::new(function_name).unwrap(),
            ty_args,
            args,
            sender,
            &mut CostStrategy::system(&ZERO_COST_SCHEDULE, GasUnits::new(100_000_000)),
            log_context,
        )
        .unwrap_or_else(|e| {
            panic!(
                "Error calling {}.{}: {}",
                module_name,
                function_name,
                e.into_vm_status()
            )
        })
}

fn exec_script(
    session: &mut Session<StateViewCache>,
    log_context: &impl LogContext,
    sender: AccountAddress,
    script: &Script,
) {
    session
        .execute_script(
            script.code().to_vec(),
            script.ty_args().to_vec(),
            convert_txn_args(script.args()),
            vec![sender],
            &mut CostStrategy::system(&ZERO_COST_SCHEDULE, GasUnits::new(100_000_000)),
            log_context,
        )
        .unwrap()
}

/// Create and initialize Association and Core Code accounts.
fn create_and_initialize_main_accounts(
    session: &mut Session<StateViewCache>,
    log_context: &impl LogContext,
    libra_root_key: &Ed25519PublicKey,
    _treasury_compliance_key: &Ed25519PublicKey,
    publishing_option: VMPublishingOption,
    lbr_ty: &TypeTag,
    chain_id: ChainId,
) {
    let libra_root_auth_key = AuthenticationKey::ed25519(libra_root_key);
    // let treasury_compliance_auth_key = AuthenticationKey::ed25519(treasury_compliance_key);

    let root_libra_root_address = account_config::libra_root_address();
    // let tc_account_address = account_config::treasury_compliance_account_address();

    let initial_allow_list = Value::constant_vector_generic(
        publishing_option
            .script_allow_list
            .into_iter()
            .map(|hash| Value::vector_u8(hash.to_vec().into_iter())),
        &Box::new(SignatureToken::Vector(Box::new(SignatureToken::U8))),
    )
    .unwrap();

    let genesis_gas_schedule = &INITIAL_GAS_SCHEDULE;
    let instr_gas_costs = lcs::to_bytes(&genesis_gas_schedule.instruction_table)
        .expect("Failure serializing genesis instr gas costs");
    let native_gas_costs = lcs::to_bytes(&genesis_gas_schedule.native_table)
        .expect("Failure serializing genesis native gas costs");

    exec_function(
        session,
        log_context,
        root_libra_root_address,
        GENESIS_MODULE_NAME,
        "initialize",
        vec![],
        vec![
            Value::transaction_argument_signer_reference(root_libra_root_address),
            Value::vector_u8(libra_root_auth_key.to_vec()),
            initial_allow_list,
            Value::bool(publishing_option.is_open_module),
            Value::vector_u8(instr_gas_costs),
            Value::vector_u8(native_gas_costs),
            Value::u8(chain_id.id()),
        ],
    );

    // Bump the sequence number for the Association account. If we don't do this and a
    // subsequent transaction (e.g., minting) is sent from the Assocation account, a problem
    // arises: both the genesis transaction and the subsequent transaction have sequence
    // number 0
    exec_function(
        session,
        log_context,
        root_libra_root_address,
        "LibraAccount",
        "epilogue",
        vec![lbr_ty.clone()],
        vec![
            Value::transaction_argument_signer_reference(root_libra_root_address),
            Value::u64(/* txn_sequence_number */ 0),
            Value::u64(/* txn_gas_price */ 0),
            Value::u64(/* txn_max_gas_units */ 0),
            Value::u64(/* gas_units_remaining */ 0),
        ],
    );
}

fn _create_and_initialize_testnet_minting(
    session: &mut Session<StateViewCache>,
    log_context: &impl LogContext,
    public_key: &Ed25519PublicKey,
) {
    let genesis_auth_key = AuthenticationKey::ed25519(public_key);
    let create_dd_script = encode_create_designated_dealer_script(
        account_config::lbr_type_tag(),
        0,
        account_config::testnet_dd_account_address(),
        genesis_auth_key.prefix().to_vec(),
        b"moneybags".to_vec(), // name
        true,                  // add_all_currencies
    );

    let mint_max_coin1_tmp = transaction_builder::encode_tiered_mint_script(
        account_config::lbr_type_tag(),
        0,
        account_config::testnet_dd_account_address(),
        std::u64::MAX / 2,
        3,
    );
    // Create the DD account
    exec_script(
        session,
        log_context,
        account_config::treasury_compliance_account_address(),
        &create_dd_script,
    );
    exec_function(
        session,
        log_context,
        account_config::treasury_compliance_account_address(),
        "DesignatedDealer",
        "update_tier",
        vec![account_config::lbr_type_tag()],
        vec![
            Value::transaction_argument_signer_reference(
                account_config::treasury_compliance_account_address(),
            ),
            Value::address(account_config::testnet_dd_account_address()),
            Value::u64(3),
            Value::u64(std::u64::MAX),
        ],
    );
    // mint Coin1.
    let treasury_compliance_account_address = account_config::treasury_compliance_account_address();
    exec_script(
        session,
        log_context,
        treasury_compliance_account_address,
        &mint_max_coin1_tmp,
    );

    let testnet_dd_account_address = account_config::testnet_dd_account_address();
    exec_script(
        session,
        log_context,
        testnet_dd_account_address,
        &transaction_builder::encode_rotate_authentication_key_script(genesis_auth_key.to_vec()),
    );
}

/// Creates and initializes each validator owner and validator operator. This method creates all
/// the required accounts, sets the validator operators for each validator owner, and sets the
/// validator config on-chain.
fn create_and_initialize_owners_operators(
    session: &mut Session<StateViewCache>,
    log_context: &impl LogContext,
    operator_assignments: &[OperatorAssignment],
    operator_registrations: &[OperatorRegistration],
) {
    let libra_root_address = account_config::libra_root_address();

    // Create accounts for each validator owner. The inputs for creating an account are the auth
    // key prefix and account address. Internally move then computes the auth key as auth key
    // prefix || address. Because of this, the initial auth key will be invalid as we produce the
    // account address from the name and not the public key.
    println!("0 ======== Create Owner Accounts");
    for (owner_key, owner_name, _op_assignment, genesis_proof) in operator_assignments {
        // TODO: Remove. Temporary Authkey for genesis, because accounts are being created from human names. 
        let staged_owner_auth_key = AuthenticationKey::ed25519(owner_key.as_ref().unwrap());
        let owner_address = staged_owner_auth_key.derived_address();
        // let staged_owner_auth_key = libra_config::utils::default_validator_owner_auth_key_from_name(owner_name);
        //TODO: why does this need to be derived from human name?
        // let owner_address = staged_owner_auth_key.derived_address();
        let create_owner_script = transaction_builder::encode_create_validator_account_script(
            0,
            owner_address,
            staged_owner_auth_key.prefix().to_vec(),
            owner_name.clone(),
        );
        exec_script(
            session,
            log_context,
            libra_root_address,
            &create_owner_script,
        );

        // If there is a key, make it the auth key, otherwise use a zero auth key.
        let real_owner_auth_key = if let Some(owner_key) = owner_key {
            AuthenticationKey::ed25519(owner_key).to_vec()
        } else {
            // TODO: is this used for tests?
            ZERO_AUTH_KEY.to_vec()
        };

        // Rotate auth key.
        exec_script(
            session,
            log_context,
            owner_address.clone(),
            &transaction_builder::encode_rotate_authentication_key_script(real_owner_auth_key),
        );

        // Submit mining proof
        let preimage = hex::decode(&genesis_proof.preimage).unwrap();
        let proof = hex::decode(&genesis_proof.proof).unwrap();
        exec_function(
            session,
            log_context,
            libra_root_address,
            "MinerState",
            "genesis_helper",
            vec![],
            vec![
                Value::transaction_argument_signer_reference(libra_root_address),
                Value::transaction_argument_signer_reference(owner_address),
                Value::vector_u8(preimage),
                Value::vector_u8(proof)
            ]
        );
    }

    println!("1 ======== Create OP Accounts");
    // Create accounts for each validator operator
    for (operator_key, operator_name, _, _) in operator_registrations {
        let operator_auth_key = AuthenticationKey::ed25519(&operator_key);
        let operator_account = account_address::from_public_key(operator_key);
        let create_operator_script =
            transaction_builder::encode_create_validator_operator_account_script(
                0,
                operator_account,
                operator_auth_key.prefix().to_vec(),
                operator_name.clone(),
            );
        exec_script(
            session,
            log_context,
            libra_root_address,
            &create_operator_script,
        );
    }

    println!("2 ======== Link owner to OP");


    // Authorize an operator for a validator/owner
    for (owner_key, _owner_name, op_assignment_script, _genesis_proof) in operator_assignments {
        // let owner_address = libra_config::utils::validator_owner_account_from_name(owner_name);

        let staged_owner_auth_key = AuthenticationKey::ed25519(owner_key.as_ref().unwrap());
        let owner_address = staged_owner_auth_key.derived_address();

        exec_script(session, log_context, owner_address, op_assignment_script);
    }

    println!("3 ======== OP sends network info to Owner config");
    // Set the validator operator configs for each owner
    for (operator_key, _, registration, _account) in operator_registrations {
        let operator_account = account_address::from_public_key(operator_key);
        exec_script(session, log_context, operator_account, registration);
    }

    println!("4 ======== Add owner to validator set");

    // Add each validator to the validator set
    for (owner_key, _owner_name, _op_assignment, _genesis_proof) in operator_assignments {
        let staged_owner_auth_key = AuthenticationKey::ed25519(owner_key.as_ref().unwrap());
        let owner_address = staged_owner_auth_key.derived_address();
        dbg!(owner_address);
        // let owner_address = libra_config::utils::validator_owner_account_from_name(owner_name);
        exec_function(
            session,
            log_context,
            libra_root_address,
            "LibraSystem",
            "add_validator",
            vec![],
            vec![
                Value::transaction_argument_signer_reference(libra_root_address),
                Value::address(owner_address),
            ],
        );
    }
}

fn remove_genesis(stdlib_modules: &[CompiledModule]) -> impl Iterator<Item = &CompiledModule> {
    stdlib_modules
        .iter()
        .filter(|module| module.self_id().name().as_str() != GENESIS_MODULE_NAME)
}

/// Publish the standard library.
fn publish_stdlib(
    session: &mut Session<StateViewCache>,
    log_context: &impl LogContext,
    stdlib: &[CompiledModule],
) {
    for module in remove_genesis(stdlib) {
        assert!(module.self_id().name().as_str() != GENESIS_MODULE_NAME);
        let mut module_vec = vec![];
        module.serialize(&mut module_vec).unwrap();
        session
            .publish_module(
                module_vec,
                *module.self_id().address(),
                &mut CostStrategy::system(&ZERO_COST_SCHEDULE, GasUnits::new(100_000_000)),
                log_context,
            )
            .unwrap_or_else(|e| {
                panic!("Failure publishing module {:?}, {:?}", module.self_id(), e)
            });
    }
}

/// Trigger a reconfiguration. This emits an event that will be passed along to the storage layer.
fn reconfigure(session: &mut Session<StateViewCache>, log_context: &impl LogContext) {
    exec_function(
        session,
        log_context,
        account_config::libra_root_address(),
        "LibraConfig",
        "emit_genesis_reconfiguration_event",
        vec![],
        vec![],
    );
}

/// Verify the consistency of the genesis `WriteSet`
fn verify_genesis_write_set(events: &[ContractEvent]) {
    // (1) first event is account creation event for LibraRoot
    let create_libra_root_event = &events[0];
    assert_eq!(
        *create_libra_root_event.key(),
        CreateAccountEvent::event_key(),
    );

    // (2) second event is account creation event for TreasuryCompliance
    let create_treasury_compliance_event = &events[1];
    assert_eq!(
        *create_treasury_compliance_event.key(),
        CreateAccountEvent::event_key(),
    );

    // (3) The first non-account creation event should be the new epoch event
    // let new_epoch_events: Vec<&ContractEvent> = events
    //     .iter()
    //     .filter(|e| e.key() == &NewEpochEvent::event_key())
    //     .collect();
    // assert!(
    //     new_epoch_events.len() == 1,
    //     "There should only be one NewEpochEvent"
    // );
    // (4) This should be the first new_epoch_event
    // assert_eq!(new_epoch_events[0].sequence_number(), 0,);
}

/// Generate an artificial genesis `ChangeSet` for testing
pub fn generate_genesis_change_set_for_testing(stdlib_options: StdLibOptions) -> ChangeSet {
    generate_test_genesis(
        &stdlib_modules(stdlib_options),
        VMPublishingOption::open(),
        None,
    )
    .0
}

pub fn test_genesis_transaction() -> Transaction {
    let changeset = test_genesis_change_set_and_validators(None).0;
    Transaction::GenesisTransaction(WriteSetPayload::Direct(changeset))
}

pub fn test_genesis_change_set_and_validators(count: Option<usize>) -> (ChangeSet, Vec<Validator>) {
    generate_test_genesis(
        &stdlib_modules(StdLibOptions::Compiled),
        VMPublishingOption::locked(StdlibScript::allowlist()),
        count,
    )
}

pub struct Validator {
    pub index: usize,
    pub key: Ed25519PrivateKey,
    pub oper_key: Ed25519PrivateKey,
    pub name: Vec<u8>,
    pub operator_address: AccountAddress,
    pub owner_address: AccountAddress,
}

impl Validator {
    pub fn new_set(count: Option<usize>) -> Vec<Validator> {
        let mut rng: rand::rngs::StdRng = rand::SeedableRng::from_seed([1u8; 32]);
        (0..count.unwrap_or(4))
            .map(|idx| Validator::gen(idx, &mut rng))
            .collect()
    }

    fn gen(index: usize, rng: &mut rand::rngs::StdRng) -> Self {
        let name = index.to_string().as_bytes().to_vec();
        let key = Ed25519PrivateKey::generate(rng);
        let oper_key = Ed25519PrivateKey::generate(rng);        
        let operator_address = account_address::from_public_key(&oper_key.public_key());
        let owner_address = account_address::from_public_key(&key.public_key());

        Self {
            index,
            key,
            oper_key,
            name,
            operator_address,
            owner_address,
        }
    }

    fn operator_assignment(&self) -> OperatorAssignment {
        let set_operator_script = transaction_builder::encode_set_validator_operator_script(
            self.name.clone(),
            self.operator_address,
        );

        (
            Some(self.key.public_key()),
            self.name.clone(),
            set_operator_script,
            GenesisMiningProof::default() //NOTE: For testing only
        )
    }

    fn operator_registration(&self) -> OperatorRegistration {
        let script = transaction_builder::encode_register_validator_config_script(
            self.owner_address,
            self.key.public_key().to_bytes().to_vec(),
            lcs::to_bytes(&[0u8; 0]).unwrap(),
            lcs::to_bytes(&[0u8; 0]).unwrap(),
        );
        (
            self.oper_key.public_key(),
            self.name.clone(),
            script,
            self.operator_address, 
        )
    }
}

pub fn generate_test_genesis(
    stdlib_modules: &[CompiledModule],
    vm_publishing_option: VMPublishingOption,
    count: Option<usize>,
) -> (ChangeSet, Vec<Validator>) {
    let validators = Validator::new_set(count);
    let genesis = encode_genesis_change_set(
        &GENESIS_KEYPAIR.1,
        &GENESIS_KEYPAIR.1,
        &validators
            .iter()
            .map(|v| v.operator_assignment())
            .collect::<Vec<_>>(),
        &validators
            .iter()
            .map(|v| v.operator_registration())
            .collect::<Vec<_>>(),
        stdlib_modules,
        vm_publishing_option,
        ChainId::test(),
    );
    (genesis, validators)
}

/// Genesis subsidy to miners
fn distribute_genesis_subsidy(
    session: &mut Session<StateViewCache>,
    log_context: &impl LogContext,
) { 
    let libra_root_address = account_config::libra_root_address();

    exec_function(
        session,
        log_context,
        libra_root_address,
        "Subsidy",
        "genesis",
        vec![],
        vec![
            Value::transaction_argument_signer_reference(libra_root_address)
        ]
    )
}

// 0L Change: Necessary for genesis transaction.
#[derive(Clone, Debug, Deserialize, PartialEq, Serialize)]
#[serde(deny_unknown_fields)]
pub struct GenesisMiningProof {
    pub preimage: String,
    pub proof: String,
}

impl Default for GenesisMiningProof {
    fn default() -> GenesisMiningProof {
        let node_env = match env::var("NODE_ENV") {
            Ok(val) => val,
            _ => "test".to_string() // default to "test" if not set
        };

        // These use "alice" fixtures from ../fixtures and used elsewhere in the project, in both easy(stage) and hard(Prod) mode.
        //TODO: These fixtures should be moved to /fixtures/miner_fixtures.rs

        let easy_preimage = "f0dc83910c2263e5301431114c5c6d12f094dfc3d134331d5410a23f795117b8000000000000000000000000000000000000000000000000000000000000000000000000000000000000000000000000000000006578706572696d656e74616c6400000000000000000000000000000000000000000000000000000000000000000000000000000000000000000000000000000000000000000000000000000000000000000000000000000000000000000000000000000000000000000000000000000000000000000000000000000000000000000000000000000000000000000000000000000000000000000000000000000000000000000000000000000000000000000000000000000000000000000000000000000000000000000000000000000000000000000000000000000000000000000000000000000000000000000000000000000000000000000000000000000000000000000000000000000000000000000000000000000000000000000000000000000000000000000000000000000000000000000000000000000000000000000000000000000000000000000000000000000000000000000000000000000000000000000000000000000000000000000000000000000000000000000000000000000000000000000000000000000000000000000000000000000000000000000000000000000000000000000000000000000000000000000000000000000000000000000000000000000000000000000000000000000000000000000000000000000000000000000000000000000000000000000000000000000000000000000000000000000000000000000000000000000000000000000000000000000000000000000000000000000000000000000000000000000000000000000000000000000000000000000000000000000000000000000000000000000000000000000000000000000000000000000000000000000000000000000000000000000000000000000000000000000000000000000000000000000000000000000000000000000000000000000000000000000000000000000000000000000000000000000000000000000000000000000000000000000000000000000000000000000000000000000000000000000000000000000000000000000000000000000000000000000000000000000000000000000000000000000000000000000000000000000000000000000000000000000000000000000000000000000000000000000000000000000000000000000000000000000000000000000000000000000000000000000000000000000000000000000000000000000000000000000000000000000000000000000000000000000000000000000000000000000000000000000000000000000000000000000000000000000000000000000000000000000000000000000000000000000000000000000000000000000000000000000000000000000000000000000000000000000000000000000000000000000000000000000074657374".to_owned();

        let easy_proof = "0000b20d390731ea0f4405e112809c18d7959a2421a54f77039c13dfd26d3170766ec4d969fd0b70c5f9c674c591a70974d2ce1198c03bedcd905442bc1177d9740c2097cff7c8081e46da4c1e4241201ce44dc99c446b03afec3d238c5263ac453fe36210664e39c4268a07d283db83a22b708fc9224408c5081f92ad13facd154145bbc514170c7dbe549b8f823a2c520f576dedf509f6ddfdd71550e988ad3af3df5be3c8524468b81dc886b7a91af98dce36eb2e07805e23adb843535dc8f88016e898d87f1d7dce9735ccb49398b083aefa3f19c1df4b0e85996bd22a1ba0a7d31dacae958828e808695e715d661b03e7347fef5367d55298b29cb94214b8ffffbf8e84a14e83de7697db052c5dddd3563084eb89fd35b39509f757e5f4f8151fee794773f053f9352a8aa63842509c5dfae4e82dc8e6f80840e63db891b16438f4e64f6743be1f94ea5bca0662340f3d2199ccc5150a8fc2bf9d910b54c73cd1321cb706e6c854132c0b1523bc4e630344f43f035f3b41eee17a7bce271234d3802a46781869dcb6f7a7056b52222ec383a4fda755b10eb8eb95b36189a3b7eb3fc2f35070bb625138e0ce6a169243339e136dfade1d4205151ac5a7a2b8f1ae2e4207a760470c353cecc205a05773eb85499f29c61e558fcdd0f0a6db828d506d7e2acb022899803156135bde344fea9734d9d295fbc4aa43864dab6a938300000000000000000000000000000000000000000000000000000000000000000000000000000000000000000000000000000000000000000000000000000000000000000000000000000000000000000000000000000000000000000000000000000000000000000000000000000000000000000000000000000000000000000000000000000000000000000000000000000000000000000000000000000000000000000000000000000000000000000000000000000000000000000000000000000000000000000000000000000000000000000000000000000000000000000000000000000000000000000000000000000000000000000000000000000000010000000000000000000000000000000000000000000000000000000000000000000000000000000000000000000000000000000000000000000000000000000000000000000000000000000000000000000000000000000000000000000000000000000000000000000000000000000000000000000000000000000000000000000000000000000000000000000000000000000000000000000000000000000000000000000000000000000000000000000000000000000000000000000000000000000000000000000000000000000000000000000000000000000000000000000000000000000000000000000000000000000000000000000000000000000001".to_owned();

        //NOTE: this is same as easy_preimage
        // let hard_preimage = easy_preimage.to_owned();
        let hard_preimage = "f0dc83910c2263e5301431114c5c6d12f094dfc3d134331d5410a23f795117b8000000000000000000000000000000000000000000000000000000000000000000000000000000000000000000000000000000006578706572696d656e74616c009f240000000000000000000000000000000000000000000000000000000000000000000000000000000000000000000000000000000000000000000000000000000000000000000000000000000000000000000000000000000000000000000000000000000000000000000000000000000000000000000000000000000000000000000000000000000000000000000000000000000000000000000000000000000000000000000000000000000000000000000000000000000000000000000000000000000000000000000000000000000000000000000000000000000000000000000000000000000000000000000000000000000000000000000000000000000000000000000000000000000000000000000000000000000000000000000000000000000000000000000000000000000000000000000000000000000000000000000000000000000000000000000000000000000000000000000000000000000000000000000000000000000000000000000000000000000000000000000000000000000000000000000000000000000000000000000000000000000000000000000000000000000000000000000000000000000000000000000000000000000000000000000000000000000000000000000000000000000000000000000000000000000000000000000000000000000000000000000000000000000000000000000000000000000000000000000000000000000000000000000000000000000000000000000000000000000000000000000000000000000000000000000000000000000000000000000000000000000000000000000000000000000000000000000000000000000000000000000000000000000000000000000000000000000000000000000000000000000000000000000000000000000000000000000000000000000000000000000000000000000000000000000000000000000000000000000000000000000000000000000000000000000000000000000000000000000000000000000000000000000000000000000000000000000000000000000000000000000000000000000000000000000000000000000000000000000000000000000000000000000000000000000000000000000000000000000000000000000000000000000000000000000000000000000000000000000000000000000000000000000000000000000000000000000000000000000000000000000000000000000000000000000000000000000000000000000000000000000000000000000000000000000000000000000000000000000000000000000000000000000000000000000000000000000000000000000000000000000000000000000000000000000000000000000000000000000000000074657374".to_owned();

        let hard_proof =  "001f82a9582dfc54369c4ceb21062151b8f9e493dec76112b5ead760dc18f6e91fe202722f607f3f71ea4cee29ed39a50f28ece9fb502dbf022bff67427bb42a57a6d6ab2d4072da8f0e6f2d540289bd563a0130aff9cae95719df71847dea56f3c541d022d00bfbbf046c65fd810ff9cf5ffd3a6a1b492ccdc3de7889bd16058e6dbcc67e4900ba9d884dd00342591d41ce0e1a4d60999c867799468423183c76c795b5d3ea5be253eb65a8f4016790aa8299f4dd40d116982d76d5eb54c263a13b58bf5ddc297fa2ec4d9a4464a05bed4408548f64d465fc9bdc9891b0f8ef62c08aefd24fe76d956a8e3ba1dd5ebacb3808c257bc36a5f8632c444af8193363fff0087ae2e864d653df2dcf69fd6fd253ee07904adac1dc2d5418066be127ad186f5622a7ca15fe3471f282f43a201b8addd2d951afce908d9fcf3b5ca9ee09c6cf3e6784b9b186f020b6083af1968bd95ff49694ee07c6dca6e7a84b4eb3a7e6a9447dbc8bd2d2f5a123283322e3b4a8c31200bc61fdf0c4fe392119de819f158d8bef561807c55933259fdefa24810e92116aa054ca6392a70e00d60fb63ecbcfe80750d62f344fc1773aa76248d2c3907aa9b1b582d788327cf118f9e7ccc8bae2da547654fa67acafbd2479ba2ab932f299ce35cd3db99ba4d5ea4e6d29568e2121023ec685255996fe76599f6e1d2fe2be0ad02b0182b8b6a410cdde9bd700572851f862be5e9fa8469a3ca4a8770a8da9efdb36f51e110979c074189bedd9f79e67fd81e9626ceac2f0b181f98a39080b1921bea0e09be513227b85422bf51319d3bdf658b5eb395d32e09d23c6bfab5a44523529d03c73b2bf806d7923fcc8d76101d90844527d3a7697559c3e9e49fb1b13fa5471e30a3e9c06018c14dc89ea22769fcaa2d707fd1e9d022cadb115c02f0e03cffe2c8165061f3fc49f83adc04bc462c5b156f0b35a17fa0ca9a84bafe42bda92c7f6dea57f03a67b60e14a2b9c28ca30199305e6c8e6192adcb5e8957314ab71c50772655a33801bf25c2406f65016a2695e59f824173272611637fa3ec4fae6f1b91a439681bf2ec2a3ffc2493891497c5f7db03d3f6350f9d3b59bacb0332061ec918c78125777074d9b02c54fccbb6d5d4fb3c355b57d6fac89d3aeb9ef88d4b568d30795c15233db9cf2bcd5eb967c7b35690f75cb74484e34a1ff0e2eec44a0d971573964f9c3376b3cf52deaed62c3c4b1166e496bfa8ac7c150fc7009800773de60ffa93950c6759558a18f00795b68f901336dfdecce1c53a1f0f277b1dd3e5176047505c18e5da93e2714749eceaffd80b2f574e4715a24f331d3d128f13f547b26114c24d5862480a6fe63b3c7becdb85326a91fcad24ab093f53766c387aa66c0235244299d4fb7ed131d216972300c0090a107de40ae4dde86b50d360b5f581f76d2f53d93".to_owned();

        if node_env == "prod"  {
            return GenesisMiningProof {
                preimage: hard_preimage,
                proof: hard_proof,

            }
        } else {
            return GenesisMiningProof {
                preimage: easy_preimage,
                proof: easy_proof,
            }
        }

    }
}

// 0L Changes

fn initialize_testnet(session: &mut Session<StateViewCache>, log_context: &impl LogContext) {
    let root_libra_root_address = account_config::libra_root_address();

    exec_function(
        session,
        log_context,
        root_libra_root_address,
        "Testnet",
        "initialize",
        vec![],
        vec![Value::transaction_argument_signer_reference(root_libra_root_address)]);
}<|MERGE_RESOLUTION|>--- conflicted
+++ resolved
@@ -137,18 +137,13 @@
     );
     println!("OK create_and_initialize_main_accounts =============== ");
 
-<<<<<<< HEAD
-    initialize_testnet(&mut session, &log_context);
-    println!("OK initialize_testnet =============== ");
-=======
     //////// 0L ////////
     if [NamedChain::TESTNET, NamedChain::DEVNET, NamedChain::TESTING]
         .iter()
         .any(|test_chain_id| test_chain_id.id() == chain_id.id())
     {
-        initialize_testnet(&mut session, &log_context, true);
-    }
->>>>>>> 4bf68554
+        initialize_testnet(&mut session, &log_context);
+    }
 
     // generate the genesis WriteSet
     create_and_initialize_owners_operators(
@@ -161,11 +156,6 @@
     println!("OK create_and_initialize_owners_operators =============== ");
 
     distribute_genesis_subsidy(&mut session, &log_context);
-<<<<<<< HEAD
-    
-=======
-
->>>>>>> 4bf68554
     reconfigure(&mut session, &log_context);
 
     let effects_1 = session.finish().unwrap();
