// Copyright (c) The Libra Core Contributors
// SPDX-License-Identifier: Apache-2.0

#![forbid(unsafe_code)]

mod genesis_context;
mod genesis_gas_schedule;

use crate::{
    genesis_context::{GenesisContext, GenesisStateView},
    genesis_gas_schedule::INITIAL_GAS_SCHEDULE,
};
use bytecode_verifier::VerifiedModule;
use libra_config::config::{NodeConfig, GenesisMiningProof, HANDSHAKE_VERSION};
use libra_crypto::{
    ed25519::{Ed25519PrivateKey, Ed25519PublicKey},
    PrivateKey, Uniform, ValidCryptoMaterial,
};
use libra_network_address::RawNetworkAddress;
use libra_types::{
    account_config,
    contract_event::ContractEvent,
    on_chain_config::{config_address, new_epoch_event_key, VMPublishingOption},
    transaction::{authenticator::AuthenticationKey, ChangeSet, Script, Transaction},
};
use libra_vm::data_cache::StateViewCache;
use move_core_types::language_storage::{StructTag, TypeTag};
use move_vm_types::{data_store::DataStore, loaded_data::types::FatStructType, values::Value};
use once_cell::sync::Lazy;
use rand::prelude::*;
use std::{collections::btree_map::BTreeMap, convert::TryFrom};
use stdlib::{stdlib_modules, transaction_scripts::StdlibScript, StdLibOptions};
use vm::access::ModuleAccess;

// The seed is arbitrarily picked to produce a consistent key. XXX make this more formal?
const GENESIS_SEED: [u8; 32] = [42; 32];

const GENESIS_MODULE_NAME: &str = "GenesisOL";

pub static GENESIS_KEYPAIR: Lazy<(Ed25519PrivateKey, Ed25519PublicKey)> = Lazy::new(|| {
    let mut rng = StdRng::from_seed(GENESIS_SEED);
    let private_key = Ed25519PrivateKey::generate(&mut rng);
    let public_key = private_key.public_key();
    (private_key, public_key)
});

pub type ValidatorRegistration = (Ed25519PublicKey, Script, GenesisMiningProof); // 0L Change.


pub fn encode_genesis_transaction_with_validator(
    public_key: Ed25519PublicKey,
    validators: &[ValidatorRegistration],
    vm_publishing_option: Option<VMPublishingOption>,
) -> Transaction {
    encode_genesis_transaction(
        public_key,
        validators,
        stdlib_modules(StdLibOptions::Staged), // Must use staged stdlib
        vm_publishing_option
            .unwrap_or_else(|| VMPublishingOption::Locked(StdlibScript::whitelist())),
    )
}

pub fn encode_genesis_change_set(
    public_key: &Ed25519PublicKey,
    validators: &[ValidatorRegistration],
    stdlib_modules: &[VerifiedModule],
    vm_publishing_option: VMPublishingOption,
) -> (ChangeSet, BTreeMap<Vec<u8>, FatStructType>) {
    // create a data view for move_vm
    let mut state_view = GenesisStateView::new();
    for module in stdlib_modules {
        let module_id = module.self_id();
        state_view.add_module(&module_id, &module);
    }
    let data_cache = StateViewCache::new(&state_view);

    let mut genesis_context = GenesisContext::new(&data_cache, stdlib_modules);


    // 0L Load the default currency. LBR_MODULE maps to GAS.
    let lbr_ty = TypeTag::Struct(StructTag {
        address: *account_config::LBR_MODULE.address(),
        module: account_config::LBR_MODULE.name().to_owned(),
        name: account_config::LBR_STRUCT_NAME.to_owned(),
        type_params: vec![],
    });

    // generate the genesis WriteSet
    create_and_initialize_main_accounts(&mut genesis_context, &public_key, &lbr_ty);
    initialize_validators(&mut genesis_context, &validators, &lbr_ty);
    initialize_miners(&mut genesis_context, &validators);
<<<<<<< HEAD
=======
    distribute_genesis_subsidy(&mut genesis_context);
>>>>>>> e4a591c6

    setup_vm_config(&mut genesis_context, vm_publishing_option);
    reconfigure(&mut genesis_context);

    let mut interpreter_context = genesis_context.into_data_store();
    publish_stdlib(&mut interpreter_context, stdlib_modules);

    verify_genesis_write_set(interpreter_context.events());
    (
        ChangeSet::new(
            interpreter_context
                .make_write_set()
                .expect("Genesis WriteSet failure"),
            interpreter_context.events().to_vec(),
        ),
        interpreter_context.get_type_map(),
    )
}

pub fn encode_genesis_transaction(
    public_key: Ed25519PublicKey,
    validators: &[ValidatorRegistration],
    stdlib_modules: &[VerifiedModule],
    vm_publishing_option: VMPublishingOption,
) -> Transaction {
    Transaction::WaypointWriteSet(
        encode_genesis_change_set(
            &public_key,
            validators,
            stdlib_modules,
            vm_publishing_option,
        )
        .0,
    )
}

/// Create an initialize Association, Transaction Fee and Core Code accounts.
fn create_and_initialize_main_accounts(
    context: &mut GenesisContext,
    public_key: &Ed25519PublicKey,
    lbr_ty: &TypeTag,
) {
    let genesis_auth_key = AuthenticationKey::ed25519(public_key);
    let root_association_address = account_config::association_address();
    let fee_account_address = account_config::transaction_fee_address();
    let burn_account_address = account_config::burn_account_address();

    context.set_sender(root_association_address);
    context.exec(
        GENESIS_MODULE_NAME,
        "initialize",
        vec![],
        vec![
            Value::transaction_argument_signer_reference(root_association_address),
            Value::transaction_argument_signer_reference(config_address()),
            Value::transaction_argument_signer_reference(fee_account_address),
            Value::transaction_argument_signer_reference(burn_account_address),
            Value::address(burn_account_address),
            Value::vector_u8(genesis_auth_key.to_vec()),
        ],
    );

    context.set_sender(root_association_address);
    // Bump the sequence number for the Association account. If we don't do this and a
    // subsequent transaction (e.g., minting) is sent from the Assocation account, a problem
    // arises: both the genesis transaction and the subsequent transaction have sequence
    // number 0
    context.exec(
        "LibraAccount",
        "epilogue",
        vec![lbr_ty.clone()],
        vec![
            Value::transaction_argument_signer_reference(root_association_address),
            Value::u64(/* txn_sequence_number */ 0),
            Value::u64(/* txn_gas_price */ 0),
            Value::u64(/* txn_max_gas_units */ 0),
            Value::u64(/* gas_units_remaining */ 0),
        ],
    );
}

/// Initialize each validator.
fn initialize_validators(
    context: &mut GenesisContext,
    validators: &[ValidatorRegistration],
    lbr_ty: &TypeTag,
) {
    for (account_key, registration, _ ) in validators {
        context.set_sender(account_config::association_address());
        let auth_key = AuthenticationKey::ed25519(&account_key);
        let account = auth_key.derived_address();

        // Create a validator account
        context.exec(
            "LibraAccount",
            "create_validator_account",
            vec![lbr_ty.clone()],
            vec![
                Value::transaction_argument_signer_reference(account_config::association_address()),
                Value::address(account),
                Value::vector_u8(auth_key.prefix().to_vec()),
            ],
        );

        context.set_sender(account);

        //registration script that runs for each validator
        context.exec_script(registration);
    }
}

/// Initialize each validator.
fn initialize_miners(context: &mut GenesisContext, validators: &[ValidatorRegistration]) {
    // Genesis will abort if mining can't be confirmed.

    println!("initialize_miners");
    // IDEA:
    // 1. The miner who participates in genesis ceremony, will add the first vdf proof block to the node.config.toml file.
    // TODO: This file will be parsed as usual, but the NodeConfig object needs to be modified and the data be vailable here.
    // 2. The Challenge of the first VDF proof needs to be parsed, and the first 32 bytes sliced (is the account public key). A new account needs to be generated with                 Value::address(account),
    // PSEUDOCODE...
    // let first_32 = _node_configs.challenge[..32]
    // AuthenticationKey::ed25519(&account_key);
    // let account = auth_key.derived_address();
    // let address = Value::address(account);

    // 3. this function initialize_miners() will directly call the Redeem::begin_redeem() with context.exec here. Note the miners get initialized as usual in the above initialize_validators() (Done)

    // context.set_sender(account_config::association_address());
    // context.exec(
    //     "Redeem",
    //     "begin_redeem",
    //     vec![],
    //     vec![miner, vdf_proof_blob],
    // );

    // 4. begin_redeem will check the proof, but also add the miner to ValidatorUniverse, which Libra's flow above doesn't ordinarily do. (DONE)
    // 5. begin_redeem now also creates a new validator account on submission of the first proof. (TODO) However in the case of Genesis, this will be a no-op. Should fail gracefully on attempting to create the same accounts

    // #[cfg(test)]
    //TODO: Make this difficulty switch between genesis/production and testing (default should be testing)
    const DIFFICULTY: u64 = 100;
    // #[cfg(not(test))]
    // const DIFFICULTY: u64 = 1000000;


    for (account_key, _ , mining_proof) in validators {
        let auth_key = AuthenticationKey::ed25519(&account_key);
        let account = auth_key.derived_address(); // check if we need derive a new address or use validator's account instead
        let preimage = hex::decode(&mining_proof.preimage).unwrap();
        let proof = hex::decode(&mining_proof.proof).unwrap();
        context.set_sender( account );
        context.exec(
            "Redeem",
            "genesis_helper",
            vec![],
            vec![
                Value::transaction_argument_signer_reference(account),
                Value::vector_u8(preimage), // serialize for move.
                Value::u64(DIFFICULTY), // TODO: This constant needs to be set
                Value::vector_u8(proof),
            ],
        );
    }

}

<<<<<<< HEAD
=======
/// Distribute genesis subsidy to initialized validators
fn distribute_genesis_subsidy(context: &mut GenesisContext) {
    println!("distributing genesis subsidy to validators");

    let root_association_address = account_config::association_address();
    context.set_sender(root_association_address);
    context.exec("Subsidy","genesis",vec![],
                 vec![Value::transaction_argument_signer_reference(account_config::association_address())]);
}

>>>>>>> e4a591c6
fn setup_vm_config(context: &mut GenesisContext, publishing_option: VMPublishingOption) {
    context.set_sender(config_address());

    let option_bytes =
        lcs::to_bytes(&publishing_option).expect("Cannot serialize publishing option");
    context.exec(
        "LibraVMConfig",
        "initialize",
        vec![],
        vec![
            Value::transaction_argument_signer_reference(config_address()),
            Value::vector_u8(option_bytes),
            Value::vector_u8(INITIAL_GAS_SCHEDULE.0.clone()),
            Value::vector_u8(INITIAL_GAS_SCHEDULE.1.clone()),
        ],
    );
}

fn remove_genesis(stdlib_modules: &[VerifiedModule]) -> impl Iterator<Item = &VerifiedModule> {
    stdlib_modules
        .iter()
        .filter(|module| module.self_id().name().as_str() != GENESIS_MODULE_NAME)
}

/// Publish the standard library.
fn publish_stdlib(interpreter_context: &mut dyn DataStore, stdlib: &[VerifiedModule]) {
    for module in remove_genesis(stdlib) {
        assert!(module.self_id().name().as_str() != GENESIS_MODULE_NAME);
        let mut module_vec = vec![];
        module.serialize(&mut module_vec).unwrap();
        interpreter_context
            .publish_module(module.self_id(), module_vec)
            .unwrap_or_else(|_| panic!("Failure publishing module {:?}", module.self_id()));
    }
}

/// Trigger a reconfiguration. This emits an event that will be passed along to the storage layer.
fn reconfigure(context: &mut GenesisContext) {
    context.set_sender(account_config::association_address());
    context.exec("LibraConfig", "emit_reconfiguration_event", vec![], vec![]);
}

/// Verify the consistency of the genesis `WriteSet`
fn verify_genesis_write_set(events: &[ContractEvent]) {
    // Sanity checks on emitted events:
    // (1) The genesis tx should emit 1 event: a NewEpochEvent.
    // assert_eq!(
    //     events.len(),
    //     1,
    //     "Genesis transaction should emit one event, but found {} events: {:?}",
    //     events.len(),
    //     events,
    // );

    // (2) The first event should be the new epoch event
    let new_epoch_event = &events[events.len()-1];
    assert_eq!(
        *new_epoch_event.key(),
        new_epoch_event_key(),
        "Key of emitted event {:?} does not match change event key {:?}",
        *new_epoch_event.key(),
        new_epoch_event_key(),
    );
    // (3) This should be the first new_epoch_event
    assert_eq!(
        new_epoch_event.sequence_number(),
        0,
        "Expected sequence number 0 for validator set change event but got {}",
        new_epoch_event.sequence_number()
    );
}

/// Generate an artificial genesis `ChangeSet` for testing
// 0L Follow this for e2e testing
pub fn generate_genesis_change_set_for_testing(stdlib_options: StdLibOptions) -> ChangeSet {
    let stdlib_modules = stdlib_modules(stdlib_options);
<<<<<<< HEAD
    let swarm = libra_config::generator::validator_swarm_for_testing(3);
=======
    let swarm = libra_config::generator::validator_swarm_for_testing(4);
>>>>>>> e4a591c6
    encode_genesis_change_set(
        &GENESIS_KEYPAIR.1,
        &validator_registrations(&swarm.nodes).0,
        stdlib_modules,
        VMPublishingOption::Open,
    )
    .0
}

/// Generate an artificial genesis `ChangeSet` for testing
pub fn generate_genesis_type_mapping() -> BTreeMap<Vec<u8>, FatStructType> {
    let stdlib_modules = stdlib_modules(StdLibOptions::Staged);
    let swarm = libra_config::generator::validator_swarm_for_testing(4);

    encode_genesis_change_set(
        &GENESIS_KEYPAIR.1,
        &validator_registrations(&swarm.nodes).0,
        stdlib_modules,
        VMPublishingOption::Open,
    )
    .1
}

pub fn validator_registrations(node_configs: &[NodeConfig]) -> (Vec<ValidatorRegistration>, &[NodeConfig])  {
    let registrations = node_configs
        .iter()
        .map(|n| {
            // println!("node_configs\n{:?}", node_configs);
            let test = n.test.as_ref().unwrap();
            let account_key = test.operator_keypair.as_ref().unwrap().public_key();
            let consensus_key = test.consensus_keypair.as_ref().unwrap().public_key();
            let network = n.validator_network.as_ref().unwrap();
            let identity_key = network.identity.public_key_from_config().unwrap();

            let advertised_address = network
                .advertised_address
                .clone()
                .append_prod_protos(identity_key, HANDSHAKE_VERSION);
            let raw_advertised_address = RawNetworkAddress::try_from(&advertised_address).unwrap();

            // TODO(philiphayes): do something with n.full_node_networks instead
            // of ignoring them?

            let script = transaction_builder::encode_register_validator_script(
                consensus_key.to_bytes().to_vec(),
                identity_key.to_bytes(),
                raw_advertised_address.clone().into(),
                identity_key.to_bytes(),
                raw_advertised_address.into(),
            );
            // 0L Change. Adding node configs


            let preimage = n.configs_ol_miner.preimage.to_owned();
            let proof = n.configs_ol_miner.proof.to_owned();
            let vdf_proof = GenesisMiningProof{
                preimage,
                proof,
            };

            (account_key, script, vdf_proof) // 0L Change.
        })
        .collect::<Vec<_>>();
        (registrations, node_configs)
}<|MERGE_RESOLUTION|>--- conflicted
+++ resolved
@@ -90,10 +90,7 @@
     create_and_initialize_main_accounts(&mut genesis_context, &public_key, &lbr_ty);
     initialize_validators(&mut genesis_context, &validators, &lbr_ty);
     initialize_miners(&mut genesis_context, &validators);
-<<<<<<< HEAD
-=======
     distribute_genesis_subsidy(&mut genesis_context);
->>>>>>> e4a591c6
 
     setup_vm_config(&mut genesis_context, vm_publishing_option);
     reconfigure(&mut genesis_context);
@@ -261,8 +258,6 @@
 
 }
 
-<<<<<<< HEAD
-=======
 /// Distribute genesis subsidy to initialized validators
 fn distribute_genesis_subsidy(context: &mut GenesisContext) {
     println!("distributing genesis subsidy to validators");
@@ -273,7 +268,6 @@
                  vec![Value::transaction_argument_signer_reference(account_config::association_address())]);
 }
 
->>>>>>> e4a591c6
 fn setup_vm_config(context: &mut GenesisContext, publishing_option: VMPublishingOption) {
     context.set_sender(config_address());
 
@@ -350,11 +344,7 @@
 // 0L Follow this for e2e testing
 pub fn generate_genesis_change_set_for_testing(stdlib_options: StdLibOptions) -> ChangeSet {
     let stdlib_modules = stdlib_modules(stdlib_options);
-<<<<<<< HEAD
-    let swarm = libra_config::generator::validator_swarm_for_testing(3);
-=======
     let swarm = libra_config::generator::validator_swarm_for_testing(4);
->>>>>>> e4a591c6
     encode_genesis_change_set(
         &GENESIS_KEYPAIR.1,
         &validator_registrations(&swarm.nodes).0,
