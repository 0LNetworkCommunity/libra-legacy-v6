#### VARIABLES ####
SHELL=/usr/bin/env bash
DATA_PATH = ${HOME}/.0L

# Chain settings
CHAIN_ID = 1

ifndef SOURCE
SOURCE=${HOME}/libra
endif

ifndef V
V=previous
endif

# Account settings
ifndef ACC
ACC=$(shell toml get ${DATA_PATH}/miner.toml profile.account | tr -d '"')
endif
IP=$(shell toml get ${DATA_PATH}/miner.toml profile.ip)

# Github settings
GITHUB_TOKEN = $(shell cat ${DATA_PATH}/github_token.txt || echo NOT FOUND)
REPO_ORG = OLSF

ifeq (${TEST}, y)
REPO_NAME = dev-genesis
MNEM = $(shell cat fixtures/mnemonic/${NS}.mnem)
else
REPO_NAME = experimental-genesis
NODE_ENV = prod
endif
#experimental network is #7

# Registration params
REMOTE = 'backend=github;repository_owner=${REPO_ORG};repository=${REPO_NAME};token=${DATA_PATH}/github_token.txt;namespace=${ACC}'
LOCAL = 'backend=disk;path=${DATA_PATH}/key_store.json;namespace=${ACC}'

##### DEPENDENCIES #####
deps:
	#install rust
	curl https://sh.rustup.rs -sSf | sh -s -- --default-toolchain stable -y
	#target is Ubuntu
	sudo apt-get update
	sudo apt-get -y install build-essential cmake clang llvm libgmp-dev pkg-config libssl-dev


bins:
	#TOML cli
	cargo install toml-cli
	cargo run -p stdlib --release
	#Build and install genesis tool, libra-node, and miner
	cargo build -p miner --release && sudo cp -f ${SOURCE}/target/release/miner /usr/local/bin/miner
	cargo build -p libra-node --release && sudo cp -f ${SOURCE}/target/release/libra-node /usr/local/bin/libra-node

##### PIPELINES #####
# pipelines for genesis ceremony

#### GENESIS BACKEND SETUP ####
init-backend: 
	curl -X POST -H "Authorization: token ${GITHUB_TOKEN}" https://api.github.com/orgs/${REPO_ORG}/repos -d '{"name":"${REPO_NAME}", "private": "true", "auto_init": "true"}'

layout:
	cargo run -p libra-genesis-tool --release -- set-layout \
	--shared-backend 'backend=github;repository_owner=${REPO_ORG};repository=${REPO_NAME};token=${DATA_PATH}/github_token.txt;namespace=common' \
	--path ./util/set_layout_${NODE_ENV}.toml

root:
		cargo run -p libra-genesis-tool --release -- libra-root-key \
		--validator-backend ${LOCAL} \
		--shared-backend ${REMOTE}

treasury:
		cargo run -p libra-genesis-tool --release --  treasury-compliance-key \
		--validator-backend ${LOCAL} \
		--shared-backend ${REMOTE}

#### GENESIS REGISTRATION ####
ceremony:
	export NODE_ENV=prod && miner ceremony

register:
# export ACC=$(shell toml get ${DATA_PATH}/miner.toml profile.account)
	@echo Initializing from ${DATA_PATH}/miner.toml with account:
	@echo ${ACC}
	make init

	@echo the OPER initializes local accounts and submit pubkeys to github
	ACC=${ACC}-oper make oper-key

	@echo The OWNERS initialize local accounts and submit pubkeys to github, and mining proofs
	make owner-key add-proofs

	@echo OWNER *assigns* an operator.
	OPER=${ACC}-oper make assign

	@echo OPER send signed transaction with configurations for *OWNER* account
	ACC=${ACC}-oper OWNER=${ACC} IP=${IP} make reg

init-test:
	echo ${MNEM} | head -c -1 | cargo run -p libra-genesis-tool --  init --path=${DATA_PATH} --namespace=${ACC}

init:
	cargo run -p libra-genesis-tool --release --  init --path=${DATA_PATH} --namespace=${ACC}
# OWNER does this
# Submits proofs to shared storage
add-proofs:
	cargo run -p libra-genesis-tool --release --  mining \
	--path-to-genesis-pow ${DATA_PATH}/blocks/block_0.json \
	--shared-backend ${REMOTE}

# OPER does this
# Submits operator key to github, and creates local OPERATOR_ACCOUNT
oper-key:
	cargo run -p libra-genesis-tool --release --  operator-key \
	--validator-backend ${LOCAL} \
	--shared-backend ${REMOTE}

# OWNER does this
# Submits operator key to github, does *NOT* create the OWNER_ACCOUNT locally
owner-key:
	cargo run -p libra-genesis-tool --release --  owner-key \
	--validator-backend ${LOCAL} \
	--shared-backend ${REMOTE}

# OWNER does this
# Links to an operator on github, creates the OWNER_ACCOUNT locally
assign: 
	cargo run -p libra-genesis-tool --release --  set-operator \
	--operator-name ${OPER} \
	--shared-backend ${REMOTE}

# OPER does this
# Submits signed validator registration transaction to github.
reg:
	cargo run -p libra-genesis-tool --release --  validator-config \
	--owner-name ${OWNER} \
	--chain-id ${CHAIN_ID} \
	--validator-address "/ip4/${IP}/tcp/6180" \
	--fullnode-address "/ip4/${IP}/tcp/6179" \
	--validator-backend ${LOCAL} \
	--shared-backend ${REMOTE}
	

## Helpers to verify the local state.
verify:
	cargo run -p libra-genesis-tool --release --  verify \
	--validator-backend ${LOCAL}
	# --genesis-path ${DATA_PATH}/genesis.blob

verify-gen:
	cargo run -p libra-genesis-tool --release --  verify \
	--validator-backend ${LOCAL} \
	--genesis-path ${DATA_PATH}/genesis.blob


#### GENESIS  ####
build-gen:
	cargo run -p libra-genesis-tool --release -- genesis \
	--chain-id ${CHAIN_ID} \
	--shared-backend ${REMOTE} \
	--path ${DATA_PATH}/genesis.blob

genesis:
	cargo run -p libra-genesis-tool --release -- files \
	--chain-id ${CHAIN_ID} \
	--validator-backend ${LOCAL} \
	--data-path ${DATA_PATH} \
	--namespace ${ACC}-oper \
	--repo ${REPO_NAME} \
	--github-org ${REPO_ORG}


#### NODE MANAGEMENT ####
start:
# run in foreground. Only for testing, use a daemon for net.
	cargo run -p libra-node -- --config ${DATA_PATH}/node.yaml

daemon:
# your node's custom libra-node.service lives in ~/.0L. Take the template from libra/util and edit for your needs.
	sudo cp -f ~/.0L/libra-node.service /lib/systemd/system/

	@if test -d ~/logs; then \
		echo "WIPING SYSTEMD LOGS"; \
		sudo rm -rf ~/logs*; \
	fi 

	sudo mkdir ~/logs
	sudo touch ~/logs/node.log
	sudo chmod 777 ~/logs
	sudo chmod 777 ~/logs/node.log

	sudo systemctl daemon-reload
	sudo systemctl stop libra-node.service
	sudo systemctl start libra-node.service
	sudo sleep 2
	sudo systemctl status libra-node.service &
	sudo tail -f ~/logs/node.log

#### TEST SETUP ####

clear:
	if test ${DATA_PATH}/key_store.json; then \
		cd ${DATA_PATH} && rm -rf libradb *.yaml *.blob *.json db *.toml; \
<<<<<<< HEAD
	fi
	if test -d ${DATA_PATH}/blocks; then \
		rm -f ${DATA_PATH}/blocks/*.json; \
=======
>>>>>>> a7206a86
	fi
	if test -d ${DATA_PATH}/blocks; then \
		rm -f ${DATA_PATH}/blocks/*.json; \
	fi

fixture-stdlib:
	make stdlib
	cp language/stdlib/staged/stdlib.mv fixtures/stdlib/fresh_stdlib.mv

fixture-stdlib:
	make stdlib
	cp language/stdlib/staged/stdlib.mv fixtures/stdlib/fresh_stdlib.mv

#### HELPERS ####
check:
	@echo data path: ${DATA_PATH}
	@echo account: ${ACC}
	@echo github_token: ${GITHUB_TOKEN}
	@echo ip: ${IP}
	@echo node path: ${DATA_PATH}
	@echo github_org: ${REPO_ORG}
	@echo github_repo: ${REPO_NAME}
	@echo env: ${NODE_ENV}
	@echo devnet mode: ${TEST}
	@echo devnet name: ${NS}
	@echo devnet mnem: ${MNEM}


fix:
ifdef TEST
	echo ${NS}
	@if test ! -d ${0L_PATH}; then \
		mkdir ${0L_PATH}; \
		mkdir ${DATA_PATH}; \
		mkdir -p ${DATA_PATH}/blocks/; \
	fi

	@if test -f ${DATA_PATH}/blocks/block_0.json; then \
		rm ${DATA_PATH}/blocks/block_0.json; \
	fi 

	@if test -f ${DATA_PATH}/miner.toml; then \
		rm ${DATA_PATH}/miner.toml; \
	fi 

# skip  genesis files with fixtures, there may be no version
ifndef SKIP_BLOB
	cp ./fixtures/genesis/${V}/genesis.blob ${DATA_PATH}/
	cp ./fixtures/genesis/${V}/genesis_waypoint ${DATA_PATH}/
endif
# skip miner configuration with fixtures
	cp ./fixtures/configs/${NS}.toml ${DATA_PATH}/miner.toml
# skip mining proof zero with fixtures
	cp ./fixtures/blocks/${NODE_ENV}/${NS}/block_0.json ${DATA_PATH}/blocks/block_0.json

endif


#### HELPERS ####
set-waypoint:
	@if test -f ${DATA_PATH}/key_store.json; then \
		jq -r '. | with_entries(select(.key|match("-oper/waypoint";"i")))[].value' ${DATA_PATH}/key_store.json > ${DATA_PATH}/client_waypoint; \
	fi

<<<<<<< HEAD
client: get-waypoint
ifeq (${TEST}, y)
	echo ${MNEM} | cargo run -p cli -- -u http://localhost:8080 --waypoint $$WAY --chain-id ${CHAIN_ID}
else
	cargo run -p cli -- -u http://localhost:8080 --waypoint $$WAY --chain-id ${CHAIN_ID}
endif

=======
	@if test ! -f ${DATA_PATH}/key_store.json; then \
		cat ${DATA_PATH}/restore_waypoint > ${DATA_PATH}/client_waypoint; \
	fi
	@echo client_waypoint:
	@cat ${DATA_PATH}/client_waypoint

client: set-waypoint
ifeq (${TEST}, y)
	 echo ${MNEM} | cargo run -p cli -- -u http://localhost:8080 --waypoint $$(cat ${DATA_PATH}/client_waypoint) --chain-id ${CHAIN_ID}
else
	cargo run -p cli -- -u http://localhost:8080 --waypoint $$(cat ${DATA_PATH}/client_waypoint) --chain-id ${CHAIN_ID}
endif

test: set-waypoint
	cargo run -p cli -- -u http://localhost:8080 --waypoint "$$(cat ${DATA_PATH}/client_waypoint)" --chain-id ${CHAIN_ID}

>>>>>>> a7206a86

stdlib:
	cargo run --release -p stdlib
	cargo run --release -p stdlib -- --create-upgrade-payload
	sha256sum language/stdlib/staged/stdlib.mv
  
keygen:
	cd ${DATA_PATH} && miner keygen

miner-genesis:
	cd ${DATA_PATH} && NODE_ENV=${NODE_ENV} miner genesis

reset: stop clear fixtures init keys genesis daemon

remove-keys:
	make stop
	jq 'del(.["${ACC}-oper/owner", "${ACC}-oper/operator"])' ${DATA_PATH}/key_store.json > ${DATA_PATH}/tmp
	mv ${DATA_PATH}/tmp ${DATA_PATH}/key_store.json

wipe: 
	history -c
	shred ~/.bash_history
	srm ~/.bash_history

stop:
	sudo service libra-node stop

debug:
	make smoke-onboard <<< $$'${MNEM}'
 

##### DEVNET TESTS #####
# Quickly start a devnet with fixture files. To do a full devnet setup see 'devnet-reset' below

devnet: stop clear fix devnet-keys devnet-yaml start
# runs a smoke test from fixtures. Uses genesis blob from fixtures, assumes 3 validators, and test settings.
# This will work for validator nodes alice, bob, carol, and any fullnodes; 'eve'

devnet-keys: 
	@printf '${MNEM}' | cargo run -p miner -- init --skip-miner

devnet-yaml:
	cargo run -p miner -- genesis

<<<<<<< HEAD
=======
##### DEVNET TESTS #####
# Quickly start a devnet with fixture files. To do a full devnet setup see 'devnet-reset' below

devnet: stop clear fix devnet-keys devnet-yaml start
# runs a smoke test from fixtures. Uses genesis blob from fixtures, assumes 3 validators, and test settings.
# This will work for validator nodes alice, bob, carol, and any fullnodes; 'eve'

devnet-keys: 
	@printf '${MNEM}' | cargo run -p miner -- init --skip-miner

devnet-yaml:
	cargo run -p miner -- genesis

>>>>>>> a7206a86
devnet-onboard: clear fix
	#starts config for a new miner "eve", uses the devnet github repo for ceremony
	cargo r -p miner -- init --skip-miner <<< $$'${MNEM}'
	cargo r -p miner -- genesis

devnet-previous: stop clear 
# runs a smoke test from fixtures. Uses genesis blob from fixtures, assumes 3 validators, and test settings.
	V=previous make fix devnet-keys devnet-yaml start


### FULL DEVNET RESET ####

devnet-reset: devnet-reset-ceremony genesis start
# Tests the full genesis ceremony cycle, and rebuilds all genesis and waypoints.

devnet-reset-ceremony:
# note: this uses the NS in local env to create files i.e. alice or bob
# as a operator/owner pair.
	SKIP_BLOB=y make clear fix
	echo ${MNEM} | head -c -1 | make register

devnet-reset-onboard: clear 
# fixtures needs a file that works
	SKIP_BLOB=y fix
# starts config for a new miner "eve", uses the devnet github repo for ceremony
	cargo r -p miner -- val-wizard --chain-id 1 --github-org OLSF --repo dev-genesis --rebuild-genesis --skip-mining

#### GIT HELPERS FOR DEVNET AUTOMATION ####
devnet-save-genesis: get-waypoint
	echo $$WAY > ${DATA_PATH}/genesis_waypoint
	rsync -a ${DATA_PATH}/genesis* ${SOURCE}/fixtures/genesis/${V}/
	git add ${SOURCE}/fixtures/genesis/${V}/
	git commit -a -m "save genesis fixtures to ${V}"
	git push

devnet-hard:
	git reset --hard origin/${V} 

devnet-pull:
# must be on a branch
	git fetch && git checkout ${V} -f && git pull
<<<<<<< HEAD
=======

devnet-fn:
	cargo run -p miner -- fn-wizard --path ~/.0L/
>>>>>>> a7206a86
<|MERGE_RESOLUTION|>--- conflicted
+++ resolved
@@ -202,20 +202,10 @@
 clear:
 	if test ${DATA_PATH}/key_store.json; then \
 		cd ${DATA_PATH} && rm -rf libradb *.yaml *.blob *.json db *.toml; \
-<<<<<<< HEAD
 	fi
 	if test -d ${DATA_PATH}/blocks; then \
 		rm -f ${DATA_PATH}/blocks/*.json; \
-=======
->>>>>>> a7206a86
-	fi
-	if test -d ${DATA_PATH}/blocks; then \
-		rm -f ${DATA_PATH}/blocks/*.json; \
-	fi
-
-fixture-stdlib:
-	make stdlib
-	cp language/stdlib/staged/stdlib.mv fixtures/stdlib/fresh_stdlib.mv
+	fi
 
 fixture-stdlib:
 	make stdlib
@@ -272,15 +262,6 @@
 		jq -r '. | with_entries(select(.key|match("-oper/waypoint";"i")))[].value' ${DATA_PATH}/key_store.json > ${DATA_PATH}/client_waypoint; \
 	fi
 
-<<<<<<< HEAD
-client: get-waypoint
-ifeq (${TEST}, y)
-	echo ${MNEM} | cargo run -p cli -- -u http://localhost:8080 --waypoint $$WAY --chain-id ${CHAIN_ID}
-else
-	cargo run -p cli -- -u http://localhost:8080 --waypoint $$WAY --chain-id ${CHAIN_ID}
-endif
-
-=======
 	@if test ! -f ${DATA_PATH}/key_store.json; then \
 		cat ${DATA_PATH}/restore_waypoint > ${DATA_PATH}/client_waypoint; \
 	fi
@@ -297,7 +278,6 @@
 test: set-waypoint
 	cargo run -p cli -- -u http://localhost:8080 --waypoint "$$(cat ${DATA_PATH}/client_waypoint)" --chain-id ${CHAIN_ID}
 
->>>>>>> a7206a86
 
 stdlib:
 	cargo run --release -p stdlib
@@ -342,8 +322,16 @@
 devnet-yaml:
 	cargo run -p miner -- genesis
 
-<<<<<<< HEAD
-=======
+devnet-onboard: clear fix
+	#starts config for a new miner "eve", uses the devnet github repo for ceremony
+	cargo r -p miner -- init --skip-miner <<< $$'${MNEM}'
+	cargo r -p miner -- genesis
+
+devnet-previous: stop clear 
+# runs a smoke test from fixtures. Uses genesis blob from fixtures, assumes 3 validators, and test settings.
+	V=previous make fix devnet-keys devnet-yaml start
+
+
 ##### DEVNET TESTS #####
 # Quickly start a devnet with fixture files. To do a full devnet setup see 'devnet-reset' below
 
@@ -357,7 +345,6 @@
 devnet-yaml:
 	cargo run -p miner -- genesis
 
->>>>>>> a7206a86
 devnet-onboard: clear fix
 	#starts config for a new miner "eve", uses the devnet github repo for ceremony
 	cargo r -p miner -- init --skip-miner <<< $$'${MNEM}'
@@ -399,9 +386,6 @@
 devnet-pull:
 # must be on a branch
 	git fetch && git checkout ${V} -f && git pull
-<<<<<<< HEAD
-=======
 
 devnet-fn:
-	cargo run -p miner -- fn-wizard --path ~/.0L/
->>>>>>> a7206a86
+	cargo run -p miner -- fn-wizard --path ~/.0L/