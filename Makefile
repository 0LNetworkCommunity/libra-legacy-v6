#### VARIABLES ####
SHELL=/usr/bin/env bash
0L_PATH = /root/.0L
DATA_PATH = ${0L_PATH}/node
MINER_PATH = ${0L_PATH}/miner

# Chain settings
CHAIN_ID = "7"
ifndef NODE_ENV
NODE_ENV = test
endif

# Account settings
ifndef ACC
ACC=$(shell toml get ${MINER_PATH}/miner.toml profile.account)
endif

ifndef IP
ifeq (TEST,y)
IP = 1.2.3.4
else
IP=$(shell toml get ${MINER_PATH}/miner.toml profile.ip)
endif
endif

# Github settings
GITHUB_TOKEN = $(shell cat ${DATA_PATH}/github_token.txt || echo NOT FOUND)
REPO_ORG = OLSF
REPO_NAME = dev-genesis
#experimental network is #7

# Registration params
REMOTE = 'backend=github;repository_owner=${REPO_ORG};repository=${REPO_NAME};token=${DATA_PATH}/github_token.txt;namespace=${ACC}'
LOCAL = 'backend=disk;path=${DATA_PATH}/key_store.json;namespace=${ACC}'

##### DEPENDENCIES #####
deps:
	#install rust
	curl https://sh.rustup.rs -sSf | sh -s -- --default-toolchain stable -y
	export "$$HOME/.cargo/bin:$$PATH"
	#target is Ubuntu
	sudo apt-get update
	sudo apt-get -y install build-essential cmake clang llvm libgmp-dev

	#TOML cli
	cargo install toml-cli

bins:
	#Build and install libra-node and miner
	cargo build -p libra-node --release && sudo cp -f ~/libra/target/release/libra-node /usr/local/bin/libra-node
	cargo build -p miner --release && sudo cp -f ~/libra/target/release/miner /usr/local/bin/miner

##### PIPELINES #####
# pipelines for genesis ceremony

#### GENESIS BACKEND SETUP ####
init-backend: 
	curl -X POST -H "Authorization: token ${GITHUB_TOKEN}" https://api.github.com/orgs/${REPO_ORG}/repos -d '{"name":"${REPO_NAME}", "private": "true", "auto_init": "true"}'

layout:
	cargo run -p libra-genesis-tool -- set-layout \
	--shared-backend 'backend=github;repository_owner=${REPO_ORG};repository=${REPO_NAME};token=${DATA_PATH}/github_token.txt;namespace=common' \
	--path ./util/set_layout.toml

root:
		cargo run -p libra-genesis-tool -- libra-root-key \
		--validator-backend ${LOCAL} \
		--shared-backend ${REMOTE}

treasury:
		cargo run -p libra-genesis-tool -- treasury-compliance-key \
		--validator-backend ${LOCAL} \
		--shared-backend ${REMOTE}

#### GENESIS REGISTRATION ####
register:
# export ACC=$(shell toml get ${DATA_PATH}/miner.toml profile.account)
	@echo Initializing from ${DATA_PATH}/miner.toml with account:
	@echo ${ACC}
	make init
	@echo the OPER initializes local accounts and submit pubkeys to github
	ACC=${ACC}-oper make oper-key
	@echo The OWNERS initialize local accounts and submit pubkeys to github, and mining proofs
	make owner-key add-proofs
	@echo OWNER *assigns* an operator.
	OPER=${ACC}-oper make assign
	@echo OPER send signed transaction with configurations for *OWNER* account
	ACC=${ACC}-oper OWNER=${ACC} IP=${IP} make reg

init-test:
	echo ${MNEM} | head -c -1 | cargo run -p libra-genesis-tool -- init --path=${DATA_PATH} --namespace=${ACC}

init:
	@if test ! -d ${0L_PATH}/node; then \
		mkdir ${0L_PATH}/node; \
	fi 
	cargo run -p libra-genesis-tool -- init --path=${DATA_PATH} --namespace=${ACC}
# OWNER does this
# Submits proofs to shared storage
add-proofs:
	cargo run -p libra-genesis-tool -- mining \
	--path-to-genesis-pow ${DATA_PATH}/blocks/block_0.json \
	--shared-backend ${REMOTE}

# OPER does this
# Submits operator key to github, and creates local OPERATOR_ACCOUNT
oper-key:
	cargo run -p libra-genesis-tool -- operator-key \
	--validator-backend ${LOCAL} \
	--shared-backend ${REMOTE}

# OWNER does this
# Submits operator key to github, does *NOT* create the OWNER_ACCOUNT locally
owner-key:
	cargo run -p libra-genesis-tool -- owner-key \
	--validator-backend ${LOCAL} \
	--shared-backend ${REMOTE}

# OWNER does this
# Links to an operator on github, creates the OWNER_ACCOUNT locally
assign: 
	cargo run -p libra-genesis-tool -- set-operator \
	--operator-name ${OPER} \
	--shared-backend ${REMOTE}

# OPER does this
# Submits signed validator registration transaction to github.
reg:
	cargo run -p libra-genesis-tool -- validator-config \
	--owner-name ${OWNER} \
	--chain-id ${CHAIN_ID} \
	--validator-address "/ip4/${IP}/tcp/6180" \
	--fullnode-address "/ip4/${IP}/tcp/6179" \
	--validator-backend ${LOCAL} \
	--shared-backend ${REMOTE}
	

## Helpers to verify the local state.
verify:
	cargo run -p libra-genesis-tool -- verify \
	--validator-backend ${LOCAL}
	# --genesis-path ${DATA_PATH}/genesis.blob

verify-gen:
	cargo run -p libra-genesis-tool -- verify \
	--validator-backend ${LOCAL} \
	--genesis-path ${DATA_PATH}/genesis.blob


#### GENESIS  ####
genesis:
	cargo run -p libra-genesis-tool -- files \
	--validator-backend ${LOCAL} \
	--data-path ${DATA_PATH} \
	--namespace ${ACC}

# gen:
# 	NODE_ENV='${NODE_ENV}' cargo run -p libra-genesis-tool -- genesis \
# 	--shared-backend ${REMOTE} \
# 	--path ${DATA_PATH}/genesis.blob \
# 	--chain-id ${CHAIN_ID}

# way: 
# 	NODE_ENV='${NODE_ENV}' cargo run -p libra-genesis-tool -- create-waypoint \
# 	--shared-backend ${REMOTE} \
# 	--chain-id ${CHAIN_ID}

# insert-way: 
# 	NODE_ENV='${NODE_ENV}' cargo run  -p libra-genesis-tool -- insert-waypoint \
# 	--validator-backend ${LOCAL} \
# 	--waypoint ${WAY}


#### NODE MANAGEMENT ####
start:
# run in foreground. Only for testing, use a daemon for net.
	cargo run -p libra-node -- --config ${DATA_PATH}/node.yaml

daemon:
# your node's custom libra-node.service lives in node_data. Take the template from libra/utils and edit for your needs.
	sudo cp -f ~/.0L/node/libra-node.service /lib/systemd/system/
# cp -f miner.service /lib/systemd/system/
	@if test -d ~/logs; then \
		echo "WIPING SYSTEMD LOGS"; \
		sudo rm -rf ~/logs*; \
	fi 

	sudo mkdir ~/logs
	sudo touch ~/logs/node.log
	sudo chmod 660 ~/logs
	sudo chmod 660 ~/logs/node.log

	sudo systemctl daemon-reload
	sudo systemctl stop libra-node.service
	sudo systemctl start libra-node.service
	sudo sleep 2
	sudo systemctl status libra-node.service &
	sudo tail -f ~/logs/node.log

#### TEST SETUP ####

clear:
	if test ${DATA_PATH}/key_store.json; then \
		cd ${DATA_PATH} && rm -rf libradb *.yaml *.blob *.json db; \
	fi

#### HELPERS ####
check:
	@echo account: ${ACC}
	@echo github_token: ${GITHUB_TOKEN}
	@echo ip: ${IP}
	@echo node path: ${DATA_PATH}
	@echo miner path: ${MINER_PATH}
	@echo github_org: ${REPO_ORG}
	@echo github_repo: ${REPO_NAME}
	@echo env: ${NODE_ENV}
	@echo test mode: ${TEST}


fix:
ifdef TEST
	echo ${ACC}
	@if test ! -d ${0L_PATH}; then \
		mkdir ${0L_PATH}; \
		mkdir ${DATA_PATH}; \
	fi

	mkdir -p ${DATA_PATH}/blocks/

	@if test -f ${DATA_PATH}/blocks/block_0.json; then \
		rm ${DATA_PATH}/blocks/block_0.json; \
	fi 

	@if test -f ${DATA_PATH}/miner.toml; then \
		rm ${DATA_PATH}/miner.toml; \
	fi 

<<<<<<< HEAD
	cp ./fixtures/test/${NS}/miner.toml ${DATA_PATH}/miner.toml

	cp ./fixtures/test/${NS}/block_0.json ${DATA_PATH}/blocks/block_0.json
=======
	cp ./fixtures/miner.toml.${ACC} ${DATA_PATH}/miner.toml

	cp ./fixtures/block_0.json.${NODE_ENV}.${ACC} ${DATA_PATH}/blocks/block_0.json
>>>>>>> a3f12a0b

endif

#### HELPERS ####
bins:
	cd ~/libra && cargo build -p libra-node --release & sudo cp -f ~/libra/target/release/libra-node /usr/local/bin/libra-node
	# cd ~/libra && cargo build -p libra-management --release && sudo cp -f ~/libra/target/release/libra-management /usr/local/bin/libra-management
	cd ~/libra && cargo build -p miner --release && sudo cp -f ~/libra/target/release/miner /usr/local/bin/miner

get_waypoint:
	$(eval export WAY = $(shell jq -r '. | with_entries(select(.key|match("genesis-waypoint";"i")))[].value' ~/node_data/key_store.json))
  
	echo $$WAY

client: get_waypoint
	cargo run -p cli -- -u http://localhost:8080 --waypoint $$WAY --chain-id 1

compress: 
	tar -C ~/libra/target/release/ -czvf test_net_bins.tar.gz libra-node miner
  
keygen:
	cd ${DATA_PATH} && miner keygen

miner-genesis:
	cd ${DATA_PATH} && NODE_ENV=${NODE_ENV} miner genesis

reset: stop clear fixtures init keys genesis daemon

wipe: 
	history -c
	shred ~/.bash_history
	srm ~/.bash_history

stop:
	sudo service libra-node stop


##### SMOKE TEST #####
smoke-root:
# root is the "association", set up the keys
	ACC=root make root treasury layout

smoke-reg:
# note: this uses the ACC in local env to create files i.e. alice or bob

# as a operator/owner pair.
	make clear fix
#initialize the OWNER account
	ACC=${ACC} make init-test
# The OPERs initialize local accounts and submit pubkeys to github
	ACC=${ACC}-oper make oper-key
# The OWNERS initialize local accounts and submit pubkeys to github, and mining proofs
	ACC=${ACC} make owner-key add-proofs
# OWNER *assign* an operator.
	ACC=${ACC} OPER=${ACC}-oper make assign
# OPERs send signed transaction with configurations for *OWNER* account
	ACC=${ACC}-oper OWNER=${ACC} IP=${IP} make reg
smoke-gen:
	ACC=${ACC}-oper make genesis start
smoke:
	make smoke-reg
# Create configs and start
	make smoke-gen


######################################
## TEST FIXTURES -- NOT FOR GENESIS ##

<<<<<<< HEAD
ifeq ($(NS), alice)
NS = alice
ACC = "0E7DA4499FB75CCD30E6527761A55A06"
AUTH = "91ffe0bce9806e599cd3565958ed0d3a0e7da4499fb75ccd30e6527761a55a06"
=======
ifeq ($(ACC), alice)
ACC = alice
ACC = f094dfc3d134331d5410a23f795117b8
AUTH = f0dc83910c2263e5301431114c5c6d12f094dfc3d134331d5410a23f795117b8
>>>>>>> a3f12a0b
IP = 142.93.191.147
MNEM = reunion liberty page dentist rule step negative erosion robot truth paddle image purpose patient work normal wet fruit toward embark speak rail endless final
endif

ifeq ($(ACC), alice-oper)
IP = 142.93.191.147
endif

<<<<<<< HEAD
ifeq ($(NS), bob)
ACC = "61A730A3B230BBC4B00AA0C1EB74F5A0"
AUTH = "c06b6ec51678a72b3ec86a9a613aa27461a730a3b230bbc4b00aa0c1eb74f5a0"
=======
ifeq ($(ACC), bob)
ACC = 5831d5f6cb6c0c5c576c186f9c4efb63
AUTH = b28f75b8cdd27913ac785d38161501665831d5f6cb6c0c5c576c186f9c4efb63
>>>>>>> a3f12a0b
IP = 167.71.84.248
MNEM = soldier call yellow stone share tortoise jewel gentle margin knock dismiss hurdle cable will surround october fringe input guess snap reveal excite mutual curve
endif

ifeq ($(ACC), bob-oper)
IP = 167.71.84.248
endif

<<<<<<< HEAD
ifeq ($(NS), carol)
ACC = "E3DA896091E7958DD7A4A475672F085A"
AUTH = "b24745757cb3817417c314ada1e4d07ee3da896091e7958dd7a4a475672f085a"
=======
ifeq ($(ACC), carol)
ACC = 07dcd9c8d1dbaaa1611880cbe4ee9691
AUTH = 89d1026ea2e6dd5a0366f96e773dec0b07dcd9c8d1dbaaa1611880cbe4ee9691
>>>>>>> a3f12a0b
IP = 104.131.56.224
MNEM = open neither replace gym pact happy net receive alpha door purse armor chase document forum into tube cherry step kitchen portion army praise keep
endif

ifeq ($(ACC), carol-oper)
IP = 104.131.56.224
endif

<<<<<<< HEAD
ifeq ($(NS), dave)
ACC = "8FAB2B4D2AEEFF56155061CA2B4D9E29"
AUTH = "80ba01a073c77549c760ec88f1b8a5aa8fab2b4d2aeeff56155061ca2b4d9e29"
=======
ifeq ($(ACC), dave)
ACC = 4a6dcca79b3828fc665fca5c6218d793
AUTH = 4a62540137e5f3b05c6ea608e37b3ab74a6dcca79b3828fc665fca5c6218d793
>>>>>>> a3f12a0b
IP = 104.131.32.62
MNEM = word rival cabin stay enroll swarm shop stuff cruel disorder custom wet awful winter erosion card fantasy member budget aerobic warfare shove embody armor
endif

ifeq ($(ACC), dave-oper)
IP = 104.131.32.62
endif

<<<<<<< HEAD
ifeq ($(NS), eve)
ACC = "22172B8D4D5CCC8C13BCA0981EF986EF"
AUTH = "f0e5b5ac5be816e87687b320273c815322172b8d4d5ccc8c13bca0981ef986ef"
=======
ifeq ($(ACC), eve)
ACC = e9fbaf07795acc2e675961eb7649acdf
AUTH = a34b9c1580fe7f7c518dac7ed9ddba0be9fbaf07795acc2e675961eb7649acdf
>>>>>>> a3f12a0b
IP = 134.122.115.12
MNEM = dry omit trade angry ahead edge remember stock ordinary elite scare gossip staff help exile minor swift crucial shrug boring stock believe violin vendor
endif

ifeq ($(ACC), eve-oper)
IP = 134.122.115.12
endif

##########################<|MERGE_RESOLUTION|>--- conflicted
+++ resolved
@@ -235,15 +235,9 @@
 		rm ${DATA_PATH}/miner.toml; \
 	fi 
 
-<<<<<<< HEAD
-	cp ./fixtures/test/${NS}/miner.toml ${DATA_PATH}/miner.toml
-
-	cp ./fixtures/test/${NS}/block_0.json ${DATA_PATH}/blocks/block_0.json
-=======
 	cp ./fixtures/miner.toml.${ACC} ${DATA_PATH}/miner.toml
 
 	cp ./fixtures/block_0.json.${NODE_ENV}.${ACC} ${DATA_PATH}/blocks/block_0.json
->>>>>>> a3f12a0b
 
 endif
 
@@ -312,17 +306,10 @@
 ######################################
 ## TEST FIXTURES -- NOT FOR GENESIS ##
 
-<<<<<<< HEAD
-ifeq ($(NS), alice)
-NS = alice
-ACC = "0E7DA4499FB75CCD30E6527761A55A06"
-AUTH = "91ffe0bce9806e599cd3565958ed0d3a0e7da4499fb75ccd30e6527761a55a06"
-=======
 ifeq ($(ACC), alice)
 ACC = alice
 ACC = f094dfc3d134331d5410a23f795117b8
 AUTH = f0dc83910c2263e5301431114c5c6d12f094dfc3d134331d5410a23f795117b8
->>>>>>> a3f12a0b
 IP = 142.93.191.147
 MNEM = reunion liberty page dentist rule step negative erosion robot truth paddle image purpose patient work normal wet fruit toward embark speak rail endless final
 endif
@@ -331,15 +318,9 @@
 IP = 142.93.191.147
 endif
 
-<<<<<<< HEAD
-ifeq ($(NS), bob)
-ACC = "61A730A3B230BBC4B00AA0C1EB74F5A0"
-AUTH = "c06b6ec51678a72b3ec86a9a613aa27461a730a3b230bbc4b00aa0c1eb74f5a0"
-=======
 ifeq ($(ACC), bob)
 ACC = 5831d5f6cb6c0c5c576c186f9c4efb63
 AUTH = b28f75b8cdd27913ac785d38161501665831d5f6cb6c0c5c576c186f9c4efb63
->>>>>>> a3f12a0b
 IP = 167.71.84.248
 MNEM = soldier call yellow stone share tortoise jewel gentle margin knock dismiss hurdle cable will surround october fringe input guess snap reveal excite mutual curve
 endif
@@ -348,15 +329,9 @@
 IP = 167.71.84.248
 endif
 
-<<<<<<< HEAD
-ifeq ($(NS), carol)
-ACC = "E3DA896091E7958DD7A4A475672F085A"
-AUTH = "b24745757cb3817417c314ada1e4d07ee3da896091e7958dd7a4a475672f085a"
-=======
 ifeq ($(ACC), carol)
 ACC = 07dcd9c8d1dbaaa1611880cbe4ee9691
 AUTH = 89d1026ea2e6dd5a0366f96e773dec0b07dcd9c8d1dbaaa1611880cbe4ee9691
->>>>>>> a3f12a0b
 IP = 104.131.56.224
 MNEM = open neither replace gym pact happy net receive alpha door purse armor chase document forum into tube cherry step kitchen portion army praise keep
 endif
@@ -365,15 +340,9 @@
 IP = 104.131.56.224
 endif
 
-<<<<<<< HEAD
-ifeq ($(NS), dave)
-ACC = "8FAB2B4D2AEEFF56155061CA2B4D9E29"
-AUTH = "80ba01a073c77549c760ec88f1b8a5aa8fab2b4d2aeeff56155061ca2b4d9e29"
-=======
 ifeq ($(ACC), dave)
 ACC = 4a6dcca79b3828fc665fca5c6218d793
 AUTH = 4a62540137e5f3b05c6ea608e37b3ab74a6dcca79b3828fc665fca5c6218d793
->>>>>>> a3f12a0b
 IP = 104.131.32.62
 MNEM = word rival cabin stay enroll swarm shop stuff cruel disorder custom wet awful winter erosion card fantasy member budget aerobic warfare shove embody armor
 endif
@@ -382,15 +351,9 @@
 IP = 104.131.32.62
 endif
 
-<<<<<<< HEAD
-ifeq ($(NS), eve)
-ACC = "22172B8D4D5CCC8C13BCA0981EF986EF"
-AUTH = "f0e5b5ac5be816e87687b320273c815322172b8d4d5ccc8c13bca0981ef986ef"
-=======
 ifeq ($(ACC), eve)
 ACC = e9fbaf07795acc2e675961eb7649acdf
 AUTH = a34b9c1580fe7f7c518dac7ed9ddba0be9fbaf07795acc2e675961eb7649acdf
->>>>>>> a3f12a0b
 IP = 134.122.115.12
 MNEM = dry omit trade angry ahead edge remember stock ordinary elite scare gossip staff help exile minor swift crucial shrug boring stock believe violin vendor
 endif
