#### VARIABLES ####
SHELL=/usr/bin/env bash
DATA_PATH = ${HOME}/.0L
USER_BIN_PATH = ${HOME}/bin

# Chain settings
CHAIN_ID = 1

ifndef SOURCE
MAKEFILE_PATH := $(abspath $(lastword $(MAKEFILE_LIST)))
MAKEFILE_DIR := $(dir $(MAKEFILE_PATH))
SOURCE=${MAKEFILE_DIR}
endif

# Account settings
ifndef ACC
ACC=$(shell toml get ${DATA_PATH}/0L.toml profile.account | tr -d '"')
endif
IP=$(shell toml get ${DATA_PATH}/0L.toml profile.ip)

# Github settings
GITHUB_TOKEN = $(shell cat ${DATA_PATH}/github_token.txt || echo NOT FOUND)

REPO_ORG = OLSF
REPO_NAME = genesis-registration
CARGO_ARGS = --release

# testnet automation settings
ifeq (${TEST}, y)
REPO_NAME = dev-genesis
MNEM = $(shell cat ol/fixtures/mnemonic/${NS}.mnem)
CARGO_ARGS = --locked # just keeping this from doing --release mode, while in testnet mode.
GITHUB_USER = OLSF
endif

# Registration params
REMOTE = 'backend=github;repository_owner=${GITHUB_USER};repository=${REPO_NAME};token=${DATA_PATH}/github_token.txt;namespace=${ACC}'

GENESIS_REMOTE = 'backend=github;repository_owner=${REPO_ORG};repository=${REPO_NAME};token=${DATA_PATH}/github_token.txt;namespace=${ACC}'

LOCAL = 'backend=disk;path=${DATA_PATH}/key_store.json;namespace=${ACC}'

RELEASE_URL=https://github.com/OLSF/libra/releases/download

ifndef RELEASE
RELEASE=$(shell curl -sL https://api.github.com/repos/OLSF/libra/releases/latest | jq -r '.assets[].browser_download_url')
endif

BINS=db-backup db-backup-verify db-restore diem-node tower ol txs stdlib

ifndef V
V=previous
endif


##### DEPENDENCIES #####
deps:
	. ./ol/util/setup.sh

download: web-files
	@for b in ${RELEASE} ; do \
		echo $$b | rev | cut -d"/" -f1 | rev ; \
		curl  --progress-bar --create-dirs -o ${USER_BIN_PATH}/$$(echo $$b | rev | cut -d"/" -f1 | rev) -L $$b ; \
		echo 'downloaded to ${USER_BIN_PATH}' ; \
		chmod 744 ${USER_BIN_PATH}/$$(echo $$b | rev | cut -d"/" -f1 | rev) ;\
	done

web-files: 
	curl -L --progress-bar --create-dirs -o ${DATA_PATH}/web-monitor.tar.gz https://github.com/OLSF/libra/releases/latest/download/web-monitor.tar.gz
	mkdir ${DATA_PATH}/web-monitor | true
	tar -xf ${DATA_PATH}/web-monitor.tar.gz --directory ${DATA_PATH}/web-monitor

download-release:
	@for b in ${BINS} ; do \
		echo $$b ; \
		curl --create-dirs -o ${DATA_PATH}/release-${RELEASE}/$$b -L ${RELEASE_URL}/${RELEASE}/$$b ; \
		chmod 744 ${DATA_PATH}/release-${RELEASE}/$$b ; \
		cp ${DATA_PATH}/release-${RELEASE}/$$b  ${USER_BIN_PATH}/$$b ; \
	done

uninstall:
	@for b in ${BINS} ; do \
		rm ${USER_BIN_PATH}/$$b ; \
	done

bins: stdlib
# Build and install genesis tool, diem-node, and tower
# NOTE: stdlib is built for cli bindings

	cargo build -p diem-node -p tower -p backup-cli -p ol -p txs -p onboard ${CARGO_ARGS}

stdlib:
# cargo run ${CARGO_ARGS} -p diem-framework
	cargo run ${CARGO_ARGS} -p diem-framework -- --create-upgrade-payload
	sha256sum language/diem-framework/staged/stdlib.mv
  

install: mv-bin bin-path
	mkdir ${USER_BIN_PATH} | true

	cp -f ${SOURCE}/target/release/tower ${USER_BIN_PATH}/tower
	cp -f ${SOURCE}/target/release/diem-node ${USER_BIN_PATH}/diem-node
	cp -f ${SOURCE}/target/release/db-restore ${USER_BIN_PATH}/db-restore
	cp -f ${SOURCE}/target/release/db-backup ${USER_BIN_PATH}/db-backup
	cp -f ${SOURCE}/target/release/db-backup-verify ${USER_BIN_PATH}/db-backup-verify
	cp -f ${SOURCE}/target/release/ol ${USER_BIN_PATH}/ol
	cp -f ${SOURCE}/target/release/txs ${USER_BIN_PATH}/txs
	cp -f ${SOURCE}/target/release/onboard ${USER_BIN_PATH}/onboard

bin-path:
	@if (cat ~/.bashrc | grep '~/bin:') ; then \
		echo "OK .bashrc correctly configured with PATH=~/bin" ; \
	else \
		echo -n "WARN Your .bashrc doesn't seem to have ~/bin as a search path. Append .bashrc with PATH=~/bin:$$PATH ? (y/n) " ; \
		read answer ; \
		if [ "$$answer" != "$${answer#[Yy]}" ] ; then \
			echo adding to PATH ; \
			echo PATH=~/bin:$$PATH >> ~/.bashrc ; \
		fi ; \
	fi

mv-bin:
	@if which ol | grep /usr/local/bin  ; then \
		echo -n "You have executables in a deprecated location. Move the executables from /usr/local/bin to ~/bin? (y/n) " ; \
		read answer ; \
		if [ "$$answer" != "$${answer#[Yy]}" ] ; then \
			echo copy all bins ; \
			mkdir ~/bin/ | true ; \
			mv /usr/local/bin/* ${USER_BIN_PATH} ; \
		fi ; \
	fi

reset:
	onboard val --skip-mining --upstream-peer http://167.172.248.37/ --source-path ~/libra

reset-safety:
	jq -r '.["${ACC}-oper/safety_data"].value = { "epoch": 0, "last_voted_round": 0, "preferred_round": 0, "last_vote": null }' ${DATA_PATH}/key_store.json > ${DATA_PATH}/temp_key_store && mv ${DATA_PATH}/temp_key_store ${DATA_PATH}/key_store.json


backup:
	cd ~ && rsync -av --exclude db/ --exclude logs/ ~/.0L ~/0L_backup_$(shell date +"%m-%d-%y")

clear-prod-db:
	@echo WIPING DB
	rm -rf ${DATA_PATH}/db | true
	@echo BACKING UP KEYSTORE FILE
	mv ${DATA_PATH}/key_store.json ${DATA_PATH}/key_store.json.bak | true
	
#### GENESIS BACKEND SETUP ####
init-backend: 
	curl -X POST -H "Authorization: token ${GITHUB_TOKEN}" https://api.github.com/orgs/${REPO_ORG}/repos -d '{"name":"${REPO_NAME}", "private": "true", "auto_init": "true"}'

layout:
	cargo run -p diem-genesis-tool ${CARGO_ARGS} -- set-layout \
	--shared-backend 'backend=github;repository_owner=${REPO_ORG};repository=${REPO_NAME};token=${DATA_PATH}/github_token.txt;namespace=common' \
	--path ./ol/devnet/set_layout_${NODE_ENV}.toml

root:
		cargo run -p diem-genesis-tool ${CARGO_ARGS} -- diem-root-key \
		--validator-backend ${LOCAL} \
		--shared-backend ${REMOTE}

treasury:
		cargo run -p diem-genesis-tool ${CARGO_ARGS} --  treasury-compliance-key \
		--validator-backend ${LOCAL} \
		--shared-backend ${REMOTE}


#### GENESIS REGISTRATION ####
gen-fork-repo:
	cargo run -p diem-genesis-tool ${CARGO_ARGS} -- create-repo \
	--repo-name ${REPO_NAME} \
	--repo-owner ${REPO_ORG} \
	--shared-backend ${REMOTE}

gen-make-pull:
	cargo run -p diem-genesis-tool ${CARGO_ARGS} -- create-repo \
	--repo-name ${REPO_NAME} \
	--repo-owner ${REPO_ORG} \
	--shared-backend ${GENESIS_REMOTE} \
	--pull-request-user ${GITHUB_USER}

genesis-miner:
	cargo run -p tower -- zero


gen-onboard:
		cargo run -p onboard ${CARGO_ARGS} -- val --genesis-ceremony --skip-mining

ceremony: gen-fork-repo gen-onboard		

# cargo run -p tower ${CARGO_ARGS} -- zero

register:
# export ACC=$(shell toml get ${DATA_PATH}/0L.toml profile.account)
# @echo Initializing from ${DATA_PATH}/0L.toml with account:
# @echo ${ACC}
# make init

	@echo the OPER initializes local accounts and submit pubkeys to github
	ACC=${ACC}-oper make oper-key

	@echo The OWNERS initialize local accounts and submit pubkeys to github, and mining proofs
	make owner-key add-proofs

	@echo OWNER *assigns* an operator.
	OPER=${ACC}-oper make assign

	@echo OPER send signed transaction with configurations for *OWNER* account
	ACC=${ACC}-oper OWNER=${ACC} IP=${IP} make reg

ifeq (${TEST}, y)
	@echo Making pull request to genesis coordination repo
	make gen-make-pull
endif

init-test:
	echo ${MNEM} | head -c -1 | cargo run -p diem-genesis-tool --  init --path=${DATA_PATH} --namespace=${ACC}

init:
	cargo run -p diem-genesis-tool ${CARGO_ARGS} -- init --path=${DATA_PATH} --namespace=${ACC}
# OWNER does this
# Submits proofs to shared storage
add-proofs:
	cargo run -p diem-genesis-tool ${CARGO_ARGS} --  mining \
	--path-to-genesis-pow ${DATA_PATH}/blocks/block_0.json \
  --path-to-account-json ${DATA_PATH}/account.json \
	--shared-backend ${REMOTE}

# OPER does this
# Submits operator key to github, and creates local OPERATOR_ACCOUNT
oper-key:
	cargo run -p diem-genesis-tool ${CARGO_ARGS} --  operator-key \
	--validator-backend ${LOCAL} \
	--shared-backend ${REMOTE}

# OWNER does this
# Submits operator key to github, does *NOT* create the OWNER_ACCOUNT locally
owner-key:
	cargo run -p diem-genesis-tool ${CARGO_ARGS} --  owner-key \
	--validator-backend ${LOCAL} \
	--shared-backend ${REMOTE}

# OWNER does this
# Links to an operator on github, creates the OWNER_ACCOUNT locally
assign: 
	cargo run -p diem-genesis-tool ${CARGO_ARGS} --  set-operator \
	--operator-name ${OPER} \
	--shared-backend ${REMOTE}

# OPER does this
# Submits signed validator registration transaction to github.
reg:
	cargo run -p diem-genesis-tool ${CARGO_ARGS} --  validator-config \
	--owner-name ${OWNER} \
	--chain-id ${CHAIN_ID} \
	--validator-address "/ip4/${IP}/tcp/6180" \
	--fullnode-address "/ip4/${IP}/tcp/6179" \
	--validator-backend ${LOCAL} \
	--shared-backend ${REMOTE}
	

# Helpers to verify the local state.
verify:
	cargo run -p diem-genesis-tool ${CARGO_ARGS} --  verify \
	--validator-backend ${LOCAL}
# --genesis-path ${DATA_PATH}/genesis.blob

verify-gen:
	cargo run -p diem-genesis-tool ${CARGO_ARGS} --  verify \
	--validator-backend ${LOCAL} \
	--genesis-path ${DATA_PATH}/genesis.blob

genesis:
	cargo run -p diem-genesis-tool ${CARGO_ARGS} -- files \
	--chain-id ${CHAIN_ID} \
	--validator-backend ${LOCAL} \
	--data-path ${DATA_PATH} \
	--namespace ${ACC}-oper \
	--repo ${REPO_NAME} \
	--github-org ${REPO_ORG} \
  --layout-path ${DATA_PATH}/set_layout.toml

	sha256sum ${DATA_PATH}/genesis.blob

#### NODE MANAGEMENT ####
start:
# run in foreground. Only for testing, use a daemon for net.
	cargo run -p diem-node -- --config ${DATA_PATH}/validator.node.yaml

# Start a fullnode instead of a validator node
start-full:
	cargo run -p diem-node -- --config ${DATA_PATH}/fullnode.node.yaml

daemon:
# your node's custom diem-node.service lives in ~/.0L. Take the template from libra/util and edit for your needs.
	cp -f ~/.0L/diem-node.service /lib/systemd/system/

	@if test -d ~/logs; then \
		echo "WIPING SYSTEMD LOGS"; \
		rm -rf ~/logs*; \
	fi 

	mkdir ~/logs
	touch ~/logs/node.log
	chmod 777 ~/logs
	chmod 777 ~/logs/node.log

	systemctl daemon-reload
	systemctl stop diem-node.service
	systemctl start diem-node.service
	sleep 2
	systemctl status diem-node.service &
	tail -f ~/logs/node.log

#### TEST SETUP ####

clear:
ifeq (${TEST}, y)

	@if test -d ${DATA_PATH}; then \
		cd ${DATA_PATH} && rm -rf libradb *.yaml *.blob *.json db *.toml; \
	fi
	@if test -d ${DATA_PATH}/blocks; then \
		rm -f ${DATA_PATH}/blocks/*.json; \
	fi
endif


fixture-stdlib:
	make stdlib
	cp language/diem-framework/staged/stdlib.mv ol/fixtures/stdlib/fresh_stdlib.mv

#### HELPERS ####
check:
	@echo data path: ${DATA_PATH}
	@echo account: ${ACC}
	@echo github_token: ${GITHUB_TOKEN}
	@echo ip: ${IP}
	@echo node path: ${DATA_PATH}
	@echo github_org: ${REPO_ORG}
	@echo github_repo: ${REPO_NAME}
	@echo env: ${NODE_ENV}
	@echo devnet mode: ${TEST}
	@echo devnet name: ${NS}
	@echo devnet mnem: ${MNEM}


fix:
ifdef TEST
	@echo NAMESPACE: ${NS}
	@echo GENESIS: ${V}
	@if test ! -d ${DATA_PATH}; then \
		echo Creating Directories \
		mkdir ${DATA_PATH}; \
		mkdir -p ${DATA_PATH}/blocks/; \
	fi

	@if test -f ${DATA_PATH}/blocks/block_0.json; then \
		rm ${DATA_PATH}/blocks/block_0.json; \
	fi 

	@if test -f ${DATA_PATH}/0L.toml; then \
		rm ${DATA_PATH}/0L.toml; \
	fi 

# skip miner configuration with fixtures
	cp ./ol/fixtures/configs/${NS}.toml ${DATA_PATH}/0L.toml
# skip mining proof zero with fixtures
	cp ./ol/fixtures/blocks/${NODE_ENV}/${NS}/block_0.json ${DATA_PATH}/blocks/block_0.json
# place a mock autopay.json in root
	cp ./ol/fixtures/autopay/${NS}.autopay_batch.json ${DATA_PATH}/autopay_batch.json
# place a mock account.json in root, used as template for onboarding
	cp ./ol/fixtures/account/${NS}.account.json ${DATA_PATH}/account.json
# replace the set_layout
	cp ./ol/devnet/set_layout_test.toml ${DATA_PATH}/set_layout.toml
endif

fix-genesis:
	cp ./ol/devnet/genesis/${V}/genesis.blob ${DATA_PATH}/
	cp ./ol/devnet/genesis/${V}/genesis_waypoint ${DATA_PATH}/


#### HELPERS ####
set-waypoint:
	@if test -f ${DATA_PATH}/key_store.json; then \
		jq -r '. | with_entries(select(.key|match("-oper/waypoint";"i")))[].value' ${DATA_PATH}/key_store.json > ${DATA_PATH}/client_waypoint; \
		jq -r '. | with_entries(select(.key|match("-oper/genesis-waypoint";"i")))[].value' ${DATA_PATH}/key_store.json > ${DATA_PATH}/genesis_waypoint; \
	fi

	@echo client_waypoint:
	@cat ${DATA_PATH}/client_waypoint

client: set-waypoint
# ifeq (${TEST}, y)
# 	 echo ${MNEM} | cargo run -p cli -- -u http://localhost:8080 --waypoint $$(cat ${DATA_PATH}/client_waypoint) --chain-id ${CHAIN_ID}
# else
	cargo run -p cli -- -u http://localhost:8080 --waypoint $$(cat ${DATA_PATH}/client_waypoint) --chain-id ${CHAIN_ID}
# endif



keygen:
	cd ${DATA_PATH} && onboard keygen

# miner-genesis:
# 	cd ${DATA_PATH} && NODE_ENV=${NODE_ENV} miner genesis

# reset: stop clear fixtures init keys  daemon

remove-keys:
	make stop
	jq 'del(.["${ACC}-oper/owner", "${ACC}-oper/operator"])' ${DATA_PATH}/key_store.json > ${DATA_PATH}/tmp
	mv ${DATA_PATH}/tmp ${DATA_PATH}/key_store.json

wipe: 
	history -c
	shred ~/.bash_history
	srm ~/.bash_history

stop:
	service diem-node stop

debug:
	make smoke-onboard <<< $$'${MNEM}'
 

##### DEVNET TESTS #####

devnet: clear fix fix-genesis dev-wizard start
# runs a smoke test from fixtures. 
# Uses genesis blob from fixtures, assumes 3 validators, and test settings.
# This will work for validator nodes alice, bob, carol, and any fullnodes; 'eve'

dev-join: clear fix fix-genesis dev-wizard
# REQUIRES MOCK GIT INFRASTRUCTURE: OLSF/dev-genesis OLSF/dev-epoch-archive
# see `devnet-archive` below 
# We want to simulate the onboarding/new validator fetching genesis files from the mock archive: dev-genesis-archive

# mock restore backups from dev-epoch-archive
	rm -rf ~/.0L/restore
# restore from MOCK archive OLSF/dev-epoch-archive
	cargo r -p ol -- restore
# start a node with fullnode.node.yaml configs
	make start-full

dev-wizard:
#  REQUIRES there is a genesis.blob in the fixtures/genesis/<version> you are testing
	MNEM='${MNEM}' cargo run -p onboard -- val --skip-mining --genesis-ceremony --chain-id 1 --github-org OLSF --repo dev-genesis --upstream-peer http://161.35.13.169:8080

#### DEVNET RESTART ####
# usually do this on Alice, which has the dev-epoch-archive repo, and dev-genesis

# Do the ceremony: and also save the genesis fixtures, needs to happen before fix.
dev-register: clear fix dev-wizard register
# Do a dev genesis on each node after EVERY NODE COMPLETED registration.
dev-genesis: genesis dev-save-genesis fix-genesis

#### DEVNET INFRA ####
# To make reproducible devnet files.

# Save the files to mock infrastructure i.e. devnet github
dev-infra: dev-backup-archive dev-commit

dev-save-genesis: set-waypoint
	rsync -a ${DATA_PATH}/genesis* ${SOURCE}/ol/devnet/genesis/${V}/
	git add ${SOURCE}/ol/devnet/genesis/${V}/

dev-backup-archive:
	cd ${HOME}/dev-epoch-archive && make devnet-backup

dev-commit:
	git commit -a -m "save genesis fixtures to ${V}" | true
	git push | true


TAG=$(shell git tag -l "previous")
clean-tags:
	git push origin --delete ${TAG}
	git tag -d ${TAG}
	
nuke-testnet:
	@echo WIPING EVERYTHING but keeping: github_token.txt, autopay_batch.json, set_layout.toml, /blocks/block_0.json

	@if test -d ${DATA_PATH}; then \
		cd ${DATA_PATH} && cp github_token.txt autopay_batch.json set_layout.toml blocks/block_0.json ~/; \
		cd ${DATA_PATH} && rm -rf *; \
		cd ~ && cp github_token.txt autopay_batch.json set_layout.toml ${DATA_PATH}; \
		cd ${DATA_PATH} && mkdir blocks;\
		cd ~ && cp block_0.json ${DATA_PATH}/blocks/; \
	fi
	

####### SWARM ########

sw: sw-build sw-start sw-init

## Build
sw-stdlib:
	cd ${SOURCE} && cargo run -p diem-framework ${CARGO_ARGS}

sw-build:
	cargo build -p diem-node -p diem-swarm -p cli ${CARGO_ARGS}

## Swarm
sw-start:
	cd ${SOURCE} && cargo run ${CARGO_ARGS} -p diem-swarm -- --diem-node target/debug/diem-node -c ${DATA_PATH}/swarm_temp -n 1 -s --cli-path ${SOURCE}/target/debug/cli

sw-init:
	cd ${SOURCE} && cargo r ${CARGO_ARGS} -p ol -- --swarm-path ${DATA_PATH}/swarm_temp/ --swarm-persona alice init --source-path ~/libra

sw-miner:
		cd ${SOURCE} && cargo r -p tower -- --swarm-path ${DATA_PATH}/swarm_temp --swarm-persona alice start

sw-query:
		cd ${SOURCE} && cargo r -p ol -- --swarm-path ${DATA_PATH}/swarm_temp --swarm-persona alice query --txs
sw-tx:
		cd ${SOURCE} && cargo r -p txs -- --swarm-path ${DATA_PATH}/swarm_temp --swarm-persona alice wallet -s


##### FORK TESTS #####

fork: stdlib fork-genesis fork-config fork-start

EPOCH_HEIGHT = $(shell cargo r -p ol -- query --epoch | cut -d ":" -f 2)

epoch:
	cargo r -p ol -- query --epoch
	echo ${EPOCH_HEIGHT}

fork-backup:
		rm -rf ${SOURCE}/ol/devnet/snapshot/*
		cargo run -p backup-cli --bin db-backup -- one-shot backup --backup-service-address http://localhost:6186 state-snapshot --state-version ${EPOCH_HEIGHT} local-fs --dir ${SOURCE}/ol/devnet/snapshot/

# Make genesis file
fork-genesis:
		cargo run -p ol-genesis-tools -- --genesis ${DATA_PATH}/genesis_from_snapshot.blob --snapshot ${SOURCE}/ol/devnet/snapshot/state_ver*

# Use onboard to create all node files
fork-config:
	cargo run -p onboard -- fork -u http://167.172.248.37 --prebuilt-genesis ${DATA_PATH}/genesis_from_snapshot.blob

# start node from files
fork-start: 
	rm -rf ~/.0L/db
	cargo run -p libra-node -- --config ~/.0L/validator.node.yaml
<<<<<<< HEAD


nuke-testnet:
	@echo WIPING EVERYTHING but keeping: github_token.txt, autopay_batch.json, set_layout.toml, /blocks/block_0.json

	@if test -d ${DATA_PATH}; then \
		cd ${DATA_PATH} && cp github_token.txt autopay_batch.json set_layout.toml blocks/block_0.json ~/; \
		cd ${DATA_PATH} && rm -rf *; \
		cd ~ && cp github_token.txt autopay_batch.json set_layout.toml ${DATA_PATH}; \
		cd ${DATA_PATH} && mkdir blocks;\
		cd ~ && cp block_0.json ${DATA_PATH}/blocks/; \
	fi
	

EMPTY_SAFETY='"value": { \
      "epoch": 0, \
      "last_voted_round": 0, \
      "preferred_round": 0, \
      "last_vote": null \
    }'

JQ = '. [ keys[] | select(contains("safety"))] | .value '

reset-safety:
	 jq  ${JQ} ${DATA_PATH}/key_store.json
=======
>>>>>>> 74ba6e5f
<|MERGE_RESOLUTION|>--- conflicted
+++ resolved
@@ -543,32 +543,4 @@
 # start node from files
 fork-start: 
 	rm -rf ~/.0L/db
-	cargo run -p libra-node -- --config ~/.0L/validator.node.yaml
-<<<<<<< HEAD
-
-
-nuke-testnet:
-	@echo WIPING EVERYTHING but keeping: github_token.txt, autopay_batch.json, set_layout.toml, /blocks/block_0.json
-
-	@if test -d ${DATA_PATH}; then \
-		cd ${DATA_PATH} && cp github_token.txt autopay_batch.json set_layout.toml blocks/block_0.json ~/; \
-		cd ${DATA_PATH} && rm -rf *; \
-		cd ~ && cp github_token.txt autopay_batch.json set_layout.toml ${DATA_PATH}; \
-		cd ${DATA_PATH} && mkdir blocks;\
-		cd ~ && cp block_0.json ${DATA_PATH}/blocks/; \
-	fi
-	
-
-EMPTY_SAFETY='"value": { \
-      "epoch": 0, \
-      "last_voted_round": 0, \
-      "preferred_round": 0, \
-      "last_vote": null \
-    }'
-
-JQ = '. [ keys[] | select(contains("safety"))] | .value '
-
-reset-safety:
-	 jq  ${JQ} ${DATA_PATH}/key_store.json
-=======
->>>>>>> 74ba6e5f
+	cargo run -p libra-node -- --config ~/.0L/validator.node.yaml