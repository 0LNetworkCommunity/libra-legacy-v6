#### VARIABLES ####
SHELL=/usr/bin/env bash
DATA_PATH = ${HOME}/.0L
# Chain settings
CHAIN_ID = 1

# Account settings
ifndef ACC
ACC=$(shell toml get ${DATA_PATH}/miner.toml profile.account | tr -d '"')
endif
IP=$(shell toml get ${DATA_PATH}/miner.toml profile.ip)

# Github settings
GITHUB_TOKEN = $(shell cat ${DATA_PATH}/github_token.txt || echo NOT FOUND)
REPO_ORG = OLSF

ifeq (${TEST}, y)
REPO_NAME = dev-genesis
MNEM = $(shell cat fixtures/mnemonic/${NS}.mnem)
else
REPO_NAME = experimental-genesis
NODE_ENV = prod
endif
#experimental network is #7

# Registration params
REMOTE = 'backend=github;repository_owner=${REPO_ORG};repository=${REPO_NAME};token=${DATA_PATH}/github_token.txt;namespace=${ACC}'
LOCAL = 'backend=disk;path=${DATA_PATH}/key_store.json;namespace=${ACC}'

##### DEPENDENCIES #####
deps:
	#install rust
	curl https://sh.rustup.rs -sSf | sh -s -- --default-toolchain stable -y
	#target is Ubuntu
	sudo apt-get update
	sudo apt-get -y install build-essential cmake clang llvm libgmp-dev pkg-config libssl-dev


bins:
	#TOML cli
	cargo install toml-cli
	cargo run -p stdlib --release
	#Build and install genesis tool, libra-node, and miner
	# cargo build -p libra-genesis-tool --release && sudo cp -f ~/libra/target/release/libra-genesis-tool /usr/local/bin/genesis
	cargo build -p miner --release && sudo cp -f ~/libra/target/release/miner /usr/local/bin/miner
	cargo build -p libra-node --release && sudo cp -f ~/libra/target/release/libra-node /usr/local/bin/libra-node

##### PIPELINES #####
# pipelines for genesis ceremony

#### GENESIS BACKEND SETUP ####
init-backend: 
	curl -X POST -H "Authorization: token ${GITHUB_TOKEN}" https://api.github.com/orgs/${REPO_ORG}/repos -d '{"name":"${REPO_NAME}", "private": "true", "auto_init": "true"}'

layout:
	cargo run -p libra-genesis-tool --release -- set-layout \
	--shared-backend 'backend=github;repository_owner=${REPO_ORG};repository=${REPO_NAME};token=${DATA_PATH}/github_token.txt;namespace=common' \
	--path ./util/set_layout_${NODE_ENV}.toml

root:
		cargo run -p libra-genesis-tool --release -- libra-root-key \
		--validator-backend ${LOCAL} \
		--shared-backend ${REMOTE}

treasury:
		cargo run -p libra-genesis-tool --release --  treasury-compliance-key \
		--validator-backend ${LOCAL} \
		--shared-backend ${REMOTE}

#### GENESIS REGISTRATION ####
ceremony:
	export NODE_ENV=prod && miner ceremony

register:
# export ACC=$(shell toml get ${DATA_PATH}/miner.toml profile.account)
	@echo Initializing from ${DATA_PATH}/miner.toml with account:
	@echo ${ACC}
	make init

	@echo the OPER initializes local accounts and submit pubkeys to github
	ACC=${ACC}-oper make oper-key

	@echo The OWNERS initialize local accounts and submit pubkeys to github, and mining proofs
	make owner-key add-proofs

	@echo OWNER *assigns* an operator.
	OPER=${ACC}-oper make assign

	@echo OPER send signed transaction with configurations for *OWNER* account
	ACC=${ACC}-oper OWNER=${ACC} IP=${IP} make reg

init-test:
	echo ${MNEM} | head -c -1 | cargo run -p libra-genesis-tool --  init --path=${DATA_PATH} --namespace=${ACC}

init:
	cargo run -p libra-genesis-tool --release --  init --path=${DATA_PATH} --namespace=${ACC}
# OWNER does this
# Submits proofs to shared storage
add-proofs:
	cargo run -p libra-genesis-tool --release --  mining \
	--path-to-genesis-pow ${DATA_PATH}/blocks/block_0.json \
	--shared-backend ${REMOTE}

# OPER does this
# Submits operator key to github, and creates local OPERATOR_ACCOUNT
oper-key:
	cargo run -p libra-genesis-tool --release --  operator-key \
	--validator-backend ${LOCAL} \
	--shared-backend ${REMOTE}

# OWNER does this
# Submits operator key to github, does *NOT* create the OWNER_ACCOUNT locally
owner-key:
	cargo run -p libra-genesis-tool --release --  owner-key \
	--validator-backend ${LOCAL} \
	--shared-backend ${REMOTE}

# OWNER does this
# Links to an operator on github, creates the OWNER_ACCOUNT locally
assign: 
	cargo run -p libra-genesis-tool --release --  set-operator \
	--operator-name ${OPER} \
	--shared-backend ${REMOTE}

# OPER does this
# Submits signed validator registration transaction to github.
reg:
	cargo run -p libra-genesis-tool --release --  validator-config \
	--owner-name ${OWNER} \
	--chain-id ${CHAIN_ID} \
	--validator-address "/ip4/${IP}/tcp/6180" \
	--fullnode-address "/ip4/${IP}/tcp/6179" \
	--validator-backend ${LOCAL} \
	--shared-backend ${REMOTE}
	

## Helpers to verify the local state.
verify:
	cargo run -p libra-genesis-tool --release --  verify \
	--validator-backend ${LOCAL}
	# --genesis-path ${DATA_PATH}/genesis.blob

verify-gen:
	cargo run -p libra-genesis-tool --release --  verify \
	--validator-backend ${LOCAL} \
	--genesis-path ${DATA_PATH}/genesis.blob


#### GENESIS  ####
build-gen:
	cargo run -p libra-genesis-tool --release -- genesis \
	--chain-id ${CHAIN_ID} \
	--shared-backend ${REMOTE} \
	--path ${DATA_PATH}/genesis.blob

genesis:
	cargo run -p libra-genesis-tool --release -- files \
	--chain-id ${CHAIN_ID} \
	--validator-backend ${LOCAL} \
	--data-path ${DATA_PATH} \
	--namespace ${ACC}-oper \
	--repo ${REPO_NAME} \
	--github-org ${REPO_ORG}


#### NODE MANAGEMENT ####
start:
# run in foreground. Only for testing, use a daemon for net.
	cargo run -p libra-node -- --config ${DATA_PATH}/node.yaml

daemon:
# your node's custom libra-node.service lives in node_data. Take the template from libra/utils and edit for your needs.
	sudo cp -f ~/.0L/libra-node.service /lib/systemd/system/
# cp -f miner.service /lib/systemd/system/
	@if test -d ~/logs; then \
		echo "WIPING SYSTEMD LOGS"; \
		sudo rm -rf ~/logs*; \
	fi 

	sudo mkdir ~/logs
	sudo touch ~/logs/node.log
	sudo chmod 777 ~/logs
	sudo chmod 777 ~/logs/node.log

	sudo systemctl daemon-reload
	sudo systemctl stop libra-node.service
	sudo systemctl start libra-node.service
	sudo sleep 2
	sudo systemctl status libra-node.service &
	sudo tail -f ~/logs/node.log

#### TEST SETUP ####

clear:
	if test ${DATA_PATH}/key_store.json; then \
<<<<<<< HEAD
		cd ${DATA_PATH} && rm -rf libradb *.yaml *.blob *.json db *.toml && rm ${DATA_PATH}/blocks/*; \
=======
		cd ${DATA_PATH} && rm -rf libradb *.yaml *.blob *.json db *.toml; \
	fi
	if test -d ${DATA_PATH}/blocks; then \
		rm -f ${DATA_PATH}/blocks/*.json; \
>>>>>>> be8c6f1a
	fi
#### HELPERS ####
check:
	@echo data path: ${DATA_PATH}
	@echo account: ${ACC}
	@echo github_token: ${GITHUB_TOKEN}
	@echo ip: ${IP}
	@echo node path: ${DATA_PATH}
	@echo github_org: ${REPO_ORG}
	@echo github_repo: ${REPO_NAME}
	@echo env: ${NODE_ENV}
	@echo devnet mode: ${TEST}
	@echo devnet name: ${NS}
	@echo devnet mnem: ${MNEM}


fix:
ifdef TEST
	echo ${NS}
	@if test ! -d ${0L_PATH}; then \
		mkdir ${0L_PATH}; \
		mkdir ${DATA_PATH}; \
		mkdir -p ${DATA_PATH}/blocks/; \
	fi

	@if test -f ${DATA_PATH}/blocks/block_0.json; then \
		rm ${DATA_PATH}/blocks/block_0.json; \
	fi 

	@if test -f ${DATA_PATH}/miner.toml; then \
		rm ${DATA_PATH}/miner.toml; \
	fi 

	cp ./fixtures/configs/${NS}.toml ${DATA_PATH}/miner.toml

	cp ./fixtures/blocks/${NODE_ENV}/${NS}/block_0.json ${DATA_PATH}/blocks/block_0.json

endif

#### HELPERS ####
get-waypoint:
	$(eval export WAY = $(shell jq -r '. | with_entries(select(.key|match("-oper/waypoint";"i")))[].value' ${DATA_PATH}/key_store.json))
  
	echo $$WAY

client: get-waypoint
	cargo run -p cli -- -u http://localhost:8080 --waypoint $$WAY --chain-id ${CHAIN_ID}

compress: 
	tar -C ~/libra/target/release/ -czvf test_net_bins.tar.gz libra-node miner
  
keygen:
	cd ${DATA_PATH} && miner keygen

miner-genesis:
	cd ${DATA_PATH} && NODE_ENV=${NODE_ENV} miner genesis

reset: stop clear fixtures init keys genesis daemon

remove-keys:
	make stop
	jq 'del(.["${ACC}-oper/owner", "${ACC}-oper/operator"])' ${DATA_PATH}/key_store.json > ${DATA_PATH}/tmp
	mv ${DATA_PATH}/tmp ${DATA_PATH}/key_store.json

wipe: 
	history -c
	shred ~/.bash_history
	srm ~/.bash_history

stop:
	sudo service libra-node stop


##### SMOKE TEST #####
smoke-reg:
# note: this uses the NS in local env to create files i.e. alice or bob
# as a operator/owner pair.
	make clear fix
	echo ${MNEM} | head -c -1 | make register
smoke-gen:
	make genesis
smoke:
	make smoke-reg
	make smoke-gen
	make start

smoke-new:
	#starts config for a new miner "eve"
	make clear
	cargo r -p miner -- val-wizard --chain-id 1 --github-org OLSF --repo dev-genesis --rebuild-genesis<|MERGE_RESOLUTION|>--- conflicted
+++ resolved
@@ -193,14 +193,10 @@
 
 clear:
 	if test ${DATA_PATH}/key_store.json; then \
-<<<<<<< HEAD
-		cd ${DATA_PATH} && rm -rf libradb *.yaml *.blob *.json db *.toml && rm ${DATA_PATH}/blocks/*; \
-=======
 		cd ${DATA_PATH} && rm -rf libradb *.yaml *.blob *.json db *.toml; \
 	fi
 	if test -d ${DATA_PATH}/blocks; then \
 		rm -f ${DATA_PATH}/blocks/*.json; \
->>>>>>> be8c6f1a
 	fi
 #### HELPERS ####
 check:
