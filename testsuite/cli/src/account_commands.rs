--- conflicted
+++ resolved
@@ -30,13 +30,9 @@
             Box::new(AccountCommandCreateVal {}),
             Box::new(AccountCommandAutopayEnable {}),
             Box::new(AccountCommandAutopayCreate {}),
-<<<<<<< HEAD
-                        
-=======
             Box::new(AccountCommandAutopayBatch {}),
             Box::new(AccountCommandUpdateValConfig {}),
             Box::new(AccountCommandSetOperator {}),
->>>>>>> 33ad0af9
         ];
 
         subcommand_execute(&params[0], commands, client, &params[1..]);
@@ -248,8 +244,6 @@
 }
 
 //////// 0L ////////
-<<<<<<< HEAD
-=======
 /// 0L Sub command for the operator to include a validator.
 pub struct AccountCommandUpdateValConfig {}
 
@@ -293,7 +287,6 @@
 }
 
 //////// 0L ////////
->>>>>>> 33ad0af9
 /// 0L Sub command to enable autopay state on system and user account.
 pub struct AccountCommandAutopayEnable {}
 
