--- conflicted
+++ resolved
@@ -29,12 +29,8 @@
 pub mod libra_client;
 mod query_commands;
 mod transfer_commands;
-<<<<<<< HEAD
-mod ol_commands;
-=======
 //////// 0L ////////
 mod node_commands;
->>>>>>> ed54ee28
 
 /// Struct used to store data for each created account.  We track the sequence number
 /// so we can create new transactions easily
