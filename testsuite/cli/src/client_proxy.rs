--- conflicted
+++ resolved
@@ -175,8 +175,6 @@
         })
     }
 
-<<<<<<< HEAD
-=======
     /// Construct a new client for 0L purposes.
     pub fn new_for_ol(
         url: &str,
@@ -221,32 +219,22 @@
         })
     }
 
->>>>>>> 0ed94a34
     /// 0L: submits a redeem transaction with the VDF proof.
     pub fn execute_send_proof(
         &mut self,
         sender_address: AccountAddress,
         challenge: Vec<u8>,
         difficulty: u64,
-<<<<<<< HEAD
-        proof: Vec<u8> ) -> Result<()>{
-=======
         proof: Vec<u8>,
         is_blocking: bool
         ) -> Result<()>{
->>>>>>> 0ed94a34
 
         let sender_ref_id = self.get_account_ref_id(&sender_address)?;
 
 
         let sender = self.accounts.get(sender_ref_id).unwrap();
-<<<<<<< HEAD
-
-
-=======
-
-
->>>>>>> 0ed94a34
+
+
         // create the Redeem transaction script
         let script = Script::new(
             StdlibScript::Redeem.compiled_bytes().into_vec(),
@@ -270,43 +258,6 @@
         // Submit the transaction with the client proxy
         let sender_account = self.accounts.get_mut(sender_ref_id);
         &mut self.client.submit_transaction(sender_account, txn)?;
-<<<<<<< HEAD
-        Ok(())
-
-        // TODO: This was making the client fail.
-        // if is_blocking {
-        //     self.wait_for_transaction(sender_address, sequence_number)?;
-        // }
-
-    }
-    
-    /// 0L: Send a VDF proof from the Libra Shell with delimited strings
-    /// Wraps execute_send_proof
-    pub fn send_proof(&mut self, space_delim_strings: &[&str], is_blocking: bool) -> Result<()> {
-        ensure!(
-            space_delim_strings.len() != 6 ,
-            "Invalid number of arguments for sending proof"
-        );
-
-        println!("Debug: send_proof \n\nargs: {:?}", space_delim_strings );
-
-        let (sender_address, _) =
-            self.get_account_address_from_parameter(space_delim_strings[1])?;
-
-        let challenge = space_delim_strings[2].as_bytes().to_vec();
-        let difficulty = space_delim_strings[3].parse::<u64>()?;
-
-        // TODO: determine how this will be serialized.
-        // Note: Was producing error because hex was being submitted and not decoded.
-        let proof =  hex::decode(space_delim_strings[4]).unwrap().to_vec();
-
-        self.execute_send_proof(
-            sender_address,
-            challenge,
-            difficulty,
-            proof
-        )?;
-=======
 
         // TODO: This was making the client fail.
         if is_blocking {
@@ -315,13 +266,10 @@
                 .sequence_number;
             self.wait_for_transaction(sender_address, sequence_number)?;
         }
->>>>>>> 0ed94a34
         Ok(())
 
     }
 
-<<<<<<< HEAD
-=======
     /// 0L: Send a VDF proof from the Libra Shell with delimited strings
     /// Wraps execute_send_proof
     pub fn send_proof(&mut self, space_delim_strings: &[&str], is_blocking: bool) -> Result<()> {
@@ -352,7 +300,6 @@
         Ok(())
     }
 
->>>>>>> 0ed94a34
 
     fn get_account_ref_id(&self, sender_account_address: &AccountAddress) -> Result<usize> {
         Ok(*self
