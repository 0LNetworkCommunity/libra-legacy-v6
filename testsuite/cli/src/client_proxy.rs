// Copyright (c) The Libra Core Contributors
// SPDX-License-Identifier: Apache-2.0

use crate::{
    commands::{is_address, is_authentication_key},
    libra_client::LibraClient,
    AccountData, AccountStatus,
};
use anyhow::{bail, ensure, format_err, Error, Result};
use compiled_stdlib::StdLibOptions;
use compiler::Compiler;
use libra_crypto::{
    ed25519::{Ed25519PrivateKey, Ed25519PublicKey, Ed25519Signature},
    test_utils::KeyPair,
};
use libra_json_rpc_client::views::{AccountView, EventView, MetadataView, TransactionView, VMStatusView, MinerStateResourceView, OracleResourceView};
use libra_logger::prelude::*;
use libra_temppath::TempPath;
use libra_types::{
    access_path::AccessPath,
    account_address::AccountAddress,
    account_config::{
        from_currency_code_string, libra_root_address, testnet_dd_account_address,
        treasury_compliance_account_address, type_tag_for_currency_code,
        ACCOUNT_RECEIVED_EVENT_PATH, ACCOUNT_SENT_EVENT_PATH, COIN1_NAME, LBR_NAME,
    },
    account_state::AccountState,
    chain_id::ChainId,
    ledger_info::LedgerInfoWithSignatures,
    transaction::{
        authenticator::AuthenticationKey,
        helpers::{create_unsigned_txn, create_user_txn, TransactionSigner},
        parse_transaction_argument, Module, RawTransaction, Script, SignedTransaction,
        TransactionArgument, TransactionPayload, Version, WriteSetPayload,
    },
    waypoint::Waypoint,
};
use libra_wallet::{Mnemonic, WalletLibrary, io_utils};
use num_traits::{
    cast::{FromPrimitive, ToPrimitive},
    identities::Zero,
};
use reqwest::Url;
use resource_viewer::{AnnotatedAccountStateBlob, MoveValueAnnotator, NullStateView};
use rust_decimal::Decimal;
use std::{
    collections::HashMap,
    convert::TryFrom,
    fmt, fs,
    io::{stdout, Write},
    path::{Path, PathBuf},
    process::Command,
    str::{self, FromStr},
    thread, time,
};
use std::fs::File;
use std::io::Read;

const CLIENT_WALLET_MNEMONIC_FILE: &str = "client.mnemonic";
const GAS_UNIT_PRICE: u64 = 0;
const MAX_GAS_AMOUNT: u64 = 1_000_000;
const TX_EXPIRATION: i64 = 100;

/// Enum used for error formatting.
#[derive(Debug)]
enum InputType {
    Bool,
    UnsignedInt,
    Usize,
}

/// Account data is stored in a map and referenced by an index.
#[derive(Debug)]
pub struct AddressAndIndex {
    /// Address of the account.
    pub address: AccountAddress,
    /// The account_ref_id of this account in client.
    pub index: usize,
}

/// Account is represented either as an entry into accounts vector or as an address.
pub enum AccountEntry {
    /// Index into client.accounts
    Index(usize),
    /// Address of the account
    Address(AccountAddress),
}

/// Used to return the sequence and sender account index submitted for a transfer
pub struct IndexAndSequence {
    /// Index/key of the account in TestClient::accounts vector.
    pub account_index: AccountEntry,
    /// Sequence number of the account.
    pub sequence_number: u64,
}

/// Proxy handling CLI commands/inputs.
pub struct ClientProxy {
    /// chain ID of the Libra network this client is interacting with
    pub chain_id: ChainId,
    /// client for admission control interface.
    pub client: LibraClient,
    /// Created accounts.
    pub accounts: Vec<AccountData>,
    /// Address to account_ref_id map.
    address_to_ref_id: HashMap<AccountAddress, usize>,
    /// Host that operates a faucet service
    faucet_url: Url,
    /// Account used for Libra Root operations (e.g., adding a new transaction script)
    pub libra_root_account: Option<AccountData>,
    /// Account used for Treasury Compliance operations
    pub tc_account: Option<AccountData>,
    /// Account used for "minting" operations
    pub testnet_designated_dealer_account: Option<AccountData>,
    /// Wallet library managing user accounts.
    wallet: WalletLibrary,
    /// Whether to sync with validator on wallet recovery.
    sync_on_wallet_recovery: bool,
    /// temp files (alive for duration of program)
    temp_files: Vec<PathBuf>,
    // invariant self.address_to_ref_id.values().iter().all(|i| i < self.accounts.len())
}

impl ClientProxy {
    /// Construct a new TestClient.
    pub fn new(
        chain_id: ChainId,
        url: &str,
        libra_root_account_file: &str,
        tc_account_file: &str,
        testnet_designated_dealer_account_file: &str,
        sync_on_wallet_recovery: bool,
        faucet_url: Option<String>,
        mnemonic_file: Option<String>,
        mnemonic_string: Option<String>,
        waypoint: Waypoint,
    ) -> Result<Self> {
        // fail fast if url is not valid
        let url = Url::parse(url)?;
        let mut client = LibraClient::new(url.clone(), waypoint)?;

        let accounts = vec![];

        let libra_root_account = if libra_root_account_file.is_empty() {
            None
        } else {
            let libra_root_account_key = generate_key::load_key(libra_root_account_file);
            let libra_root_account_data = Self::get_account_data_from_address(
                &mut client,
                libra_root_address(),
                true,
                Some(KeyPair::from(libra_root_account_key)),
                None,
            )?;
            Some(libra_root_account_data)
        };

        let tc_account = if tc_account_file.is_empty() {
            None
        } else {
            let tc_account_key = generate_key::load_key(tc_account_file);
            let tc_account_data = Self::get_account_data_from_address(
                &mut client,
                treasury_compliance_account_address(),
                true,
                Some(KeyPair::from(tc_account_key)),
                None,
            )?;
            Some(tc_account_data)
        };

        let dd_account = if testnet_designated_dealer_account_file.is_empty() {
            None
        } else {
            let dd_account_key = generate_key::load_key(testnet_designated_dealer_account_file);
            let dd_account_data = Self::get_account_data_from_address(
                &mut client,
                testnet_dd_account_address(),
                true,
                Some(KeyPair::from(dd_account_key)),
                None,
            )?;
            Some(dd_account_data)
        };

        let faucet_url = if let Some(faucet_url) = &faucet_url {
            Url::parse(faucet_url).expect("Invalid faucet URL specified")
        } else {
            url.join("/mint")
                .expect("Failed to construct faucet URL from JSON-RPC URL")
        };

        let address_to_ref_id = accounts
            .iter()
            .enumerate()
            .map(|(ref_id, acc_data): (usize, &AccountData)| (acc_data.address, ref_id))
            .collect::<HashMap<AccountAddress, usize>>();

        let mut wallet = Self::get_libra_wallet(mnemonic_file)?;        
        // override file with entered mnemonic
        if mnemonic_string.is_some() {
            wallet = Self::get_wallet_from_mnem(&mnemonic_string.unwrap())?;
        }

        Ok(ClientProxy {
            chain_id,
            client,
            accounts,
            address_to_ref_id,
            faucet_url,
            libra_root_account,
            tc_account,
            testnet_designated_dealer_account: dd_account,
            wallet,
            sync_on_wallet_recovery,
            temp_files: vec![],
        })
    }

    fn get_account_ref_id(&self, sender_account_address: &AccountAddress) -> Result<usize> {
        Ok(*self
            .address_to_ref_id
            .get(&sender_account_address)
            .ok_or_else(|| {
                format_err!(
                    "Unable to find existing managing account by address: {}, to see all existing \
                     accounts, run: 'account list'",
                    sender_account_address
                )
            })?)
    }

    /// Returns the account index that should be used by user to reference this account
    pub fn create_next_account(&mut self, sync_with_validator: bool) -> Result<AddressAndIndex> {
        let (auth_key, _) = self.wallet.new_address()?;
        let account_data = Self::get_account_data_from_address(
            &mut self.client,
            auth_key.derived_address(),
            sync_with_validator,
            None,
            Some(auth_key.to_vec()),
        )?;

        Ok(self.insert_account_data(account_data))
    }

    /// Returns the ledger info corresonding to the latest epoch change
    /// (could further be used for e.g., generating a waypoint)
    pub fn latest_epoch_change_li(&self) -> Option<&LedgerInfoWithSignatures> {
        self.client.latest_epoch_change_li()
    }

    /// Print index and address of all accounts.
    pub fn print_all_accounts(&self) {
        if self.accounts.is_empty() {
            println!("No user accounts");
        } else {
            for (ref index, ref account) in self.accounts.iter().enumerate() {
                println!(
                    "User account index: {}, address: {}, sequence number: {}, status: {:?}",
                    index,
                    hex::encode(&account.address),
                    // hex::encode(&self.wallet.get_private_key(&account.address).unwrap().to_bytes()),
                    account.sequence_number,
                    account.status,
                );
            }
        }

        if let Some(libra_root_account) = &self.libra_root_account {
            println!(
                "AssocRoot account address: {}, sequence_number: {}, status: {:?}",
                hex::encode(&libra_root_account.address),
                libra_root_account.sequence_number,
                libra_root_account.status,
            );
        }
        if let Some(tc_account) = &self.tc_account {
            println!(
                "TC account address: {}, sequence_number: {}, status: {:?}",
                hex::encode(&tc_account.address),
                tc_account.sequence_number,
                tc_account.status,
            );
        }
        if let Some(testnet_dd_account) = &self.testnet_designated_dealer_account {
            println!(
                "Testnet DD account address: {}, sequence_number: {}, status: {:?}",
                hex::encode(&testnet_dd_account.address),
                testnet_dd_account.sequence_number,
                testnet_dd_account.status,
            );
        }
    }

    /// Clone all accounts held in the client.
    #[cfg(any(test, feature = "fuzzing"))]
    pub fn copy_all_accounts(&self) -> Vec<AccountData> {
        self.accounts.clone()
    }

    /// Set the account of this client instance.
    pub fn set_accounts(&mut self, accounts: Vec<AccountData>) -> Vec<AddressAndIndex> {
        self.accounts.clear();
        self.address_to_ref_id.clear();
        let mut ret = vec![];
        for data in accounts {
            ret.push(self.insert_account_data(data));
        }
        ret
    }

    /// Get balance from validator for the account specified.
    pub fn get_balances(&mut self, space_delim_strings: &[&str]) -> Result<Vec<String>> {
        ensure!(
            space_delim_strings.len() == 2,
            "Invalid number of arguments for getting balances"
        );
        let (address, _) = self.get_account_address_from_parameter(space_delim_strings[1])?;
        let currency_info: HashMap<_, _> = self
            .client
            .get_currency_info()?
            .into_iter()
            .map(|view| (view.code.clone(), view))
            .collect();
        self.get_account_resource_and_update(address)
            .and_then(|res| {
                res.balances
                    .iter()
                    .map(|amt_view| {
                        let info = currency_info.get(&amt_view.currency).ok_or_else(|| {
                            format_err!(
                                "Unable to get currencyy info for balance {}",
                                amt_view.currency
                            )
                        })?;
                        let whole_num = amt_view.amount / info.scaling_factor;
                        let remainder = amt_view.amount % info.scaling_factor;
                        Ok(format!(
                            "{}.{:0>6}{}",
                            whole_num.to_string(),
                            remainder.to_string(),
                            amt_view.currency
                        ))
                    })
                    .collect()
            })
    }

    //////// 0L ////////
    /// Calls the demo_e2e script
    pub fn noop_demo(&mut self, space_delim_strings: &[&str], is_blocking: bool) -> Result<()> {

        let (sender_address, _) =
            self.get_account_address_from_parameter(space_delim_strings[1]).expect("address no submitted");
        let sender_ref_id = self.get_account_ref_id(&sender_address)?;
        let sender = self.accounts.get(sender_ref_id).unwrap();
        let sequence_number = sender.sequence_number;
        let hello_world= 100u64;

        let program = transaction_builder::encode_demo_e2e_script(hello_world);

        let txn = self.create_txn_to_submit(
            TransactionPayload::Script(program),
            &sender,
            Some(1000000),    /* max_gas_amount */
            Some(1),    /* gas_unit_price */
            Some("GAS".to_string()), /* gas_currency_code */
        )?;

        self.client
            .submit_transaction(self.accounts.get_mut(sender_ref_id), txn)?;
        if is_blocking {
            self.wait_for_transaction(sender_address, sequence_number + 1)?;
        }
        Ok(())
    }

    //////// 0L ////////
<<<<<<< HEAD
    /// Submits transaction creating user account from proof file.
    pub fn create_user(&mut self, space_delim_strings: &[&str], is_blocking: bool) -> Result<()> {
        ensure!(
            space_delim_strings.len() == 3,
            "Invalid number of arguments to create user. Did you pass your account and the file path?"
        );

        let file = fs::File::open(space_delim_strings[2])
            .expect("file should open read only");
        let json: serde_json::Value = serde_json::from_reader(file)
            .expect("file should be proper JSON");
        let block = json.get("block_zero")
            .expect("file should have block_zero and preimage key");
        // TODO: There's a shortcut here.
        let preimage = block
        .as_object().unwrap()
        .get("preimage").unwrap()
        .as_str().unwrap();
        
        let pre_hex = hex::decode(preimage).unwrap();

        let proof = block
        .as_object().unwrap()
        .get("proof").unwrap()
        .as_str().unwrap();
        
        let proof_hex = hex::decode(proof).unwrap();

=======
    /// Calls the oracle upgrade script
    pub fn oracle_upgrade_stdlib(&mut self, space_delim_strings: &[&str], is_blocking: bool) -> Result<()> {
>>>>>>> 23c7b784

        let (sender_address, _) =
            self.get_account_address_from_parameter(space_delim_strings[1]).expect("address no submitted");
        let sender_ref_id = self.get_account_ref_id(&sender_address)?;
<<<<<<< HEAD
        let sender = self.accounts.get(sender_ref_id).unwrap();
        let sequence_number = sender.sequence_number;

        let program = transaction_builder::encode_create_user_account_script(pre_hex, proof_hex);

        let txn = self.create_txn_to_submit(
            TransactionPayload::Script(program),
            &sender,
            Some(1000000),    /* max_gas_amount */
            Some(1),    /* gas_unit_price */
            Some("GAS".to_string()), /* gas_currency_code */
        )?;

        self.client
            .submit_transaction(self.accounts.get_mut(sender_ref_id), txn)?;
        if is_blocking {
            self.wait_for_transaction(sender_address, sequence_number + 1)?;
        }
        Ok(())
    }

    //////// 0L ////////
    /// Enables autopay on the sending account.
    pub fn autopay_enable(&mut self, space_delim_strings: &[&str], is_blocking: bool) -> Result<()> {
        ensure!(
            space_delim_strings.len() == 2,
            "Invalid number of arguments to enable autopay. Did you pass your account address?"
        );

        let (sender_address, _) =
            self.get_account_address_from_parameter(space_delim_strings[1]).expect("address no submitted");
        let sender_ref_id = self.get_account_ref_id(&sender_address)?;
        let sender = self.accounts.get(sender_ref_id).unwrap();
        let sequence_number = sender.sequence_number;

        let program = transaction_builder::encode_autopay_enable_script();
=======
        let path = space_delim_strings[2];
        let id = 1; // upgrade is oracle #1
        let sender = self.accounts.get(sender_ref_id).unwrap();
        let sequence_number = sender.sequence_number;

        let mut f = File::open(path)?;
        let mut buffer = Vec::new();
        // read the whole file
        f.read_to_end(&mut buffer)?;

        let program = transaction_builder::encode_ol_oracle_tx_script( id, buffer);
>>>>>>> 23c7b784

        let txn = self.create_txn_to_submit(
            TransactionPayload::Script(program),
            &sender,
            Some(1000000),    /* max_gas_amount */
            Some(1),    /* gas_unit_price */
            Some("GAS".to_string()), /* gas_currency_code */
        )?;

        self.client
            .submit_transaction(self.accounts.get_mut(sender_ref_id), txn)?;
        if is_blocking {
            self.wait_for_transaction(sender_address, sequence_number + 1)?;
        }
        Ok(())
    }

<<<<<<< HEAD

    //////// 0L ////////
    /// creates an autopay instruction on the sending account.
    pub fn autopay_create(&mut self, space_delim_strings: &[&str], is_blocking: bool) -> Result<()> {

        // sender: &signer,
        // uid: u64,
        // payee: address,
        // end_epoch: u64,
        // percentage: u64,

        ensure!(
            space_delim_strings.len() == 6,
            "Invalid number of arguments to create autopay instruction. Did you pass your account address, instruction id, payee address, ending epoch, and percentage?"
        );

        let (sender_address, _) =
            self.get_account_address_from_parameter(space_delim_strings[1]).expect("address not submitted");
        let (payee_address, _) = self.get_account_address_from_parameter(space_delim_strings[3]).expect("payee address not submitted");
        
        let sender_ref_id = self.get_account_ref_id(&sender_address)?;
        let sender = self.accounts.get(sender_ref_id).unwrap();
        let sequence_number = sender.sequence_number;

        let program = transaction_builder::encode_autopay_create_instruction_script(
            space_delim_strings[2].parse::<u64>().unwrap(),
            payee_address,
            space_delim_strings[4].parse::<u64>().unwrap(),
            space_delim_strings[5].parse::<u64>().unwrap(),
        );

        let txn = self.create_txn_to_submit(
            TransactionPayload::Script(program),
            &sender,
            Some(1000000),    /* max_gas_amount */
            Some(1),    /* gas_unit_price */
            Some("GAS".to_string()), /* gas_currency_code */
        )?;

        self.client
            .submit_transaction(self.accounts.get_mut(sender_ref_id), txn)?;
        if is_blocking {
            self.wait_for_transaction(sender_address, sequence_number + 1)?;
        }
        Ok(())
    }
    //////// 0L ////////
    /// Calls the oracle upgrade script
    pub fn oracle_upgrade_stdlib(&mut self, space_delim_strings: &[&str], is_blocking: bool) -> Result<()> {
=======
    //////// 0L ////////
    /// Submits a tx with proof of the account to be created.
    pub fn create_user_account(&mut self, space_delim_strings: &[&str], is_blocking: bool) -> Result<()> {
>>>>>>> 23c7b784

        let (sender_address, _) =
            self.get_account_address_from_parameter(space_delim_strings[1]).expect("address no submitted");
        let sender_ref_id = self.get_account_ref_id(&sender_address)?;
<<<<<<< HEAD
        let path = space_delim_strings[2];
        let id = 1; // upgrade is oracle #1
        let sender = self.accounts.get(sender_ref_id).unwrap();
        let sequence_number = sender.sequence_number;

        let mut f = File::open(path)?;
        let mut buffer = Vec::new();
        // read the whole file
        f.read_to_end(&mut buffer)?;

        let program = transaction_builder::encode_ol_oracle_tx_script( id, buffer);
=======
        let sender = self.accounts.get(sender_ref_id).unwrap();
        let sequence_number = sender.sequence_number;
        let hello_world= 100u64;

        let program = transaction_builder::encode_demo_e2e_script(hello_world);
>>>>>>> 23c7b784

        let txn = self.create_txn_to_submit(
            TransactionPayload::Script(program),
            &sender,
            Some(1000000),    /* max_gas_amount */
            Some(1),    /* gas_unit_price */
            Some("GAS".to_string()), /* gas_currency_code */
        )?;

        self.client
            .submit_transaction(self.accounts.get_mut(sender_ref_id), txn)?;
        if is_blocking {
            self.wait_for_transaction(sender_address, sequence_number + 1)?;
        }
        Ok(())
    }

<<<<<<< HEAD
    //////// 0L ////////
=======
    // //////// 0L ////////
>>>>>>> 23c7b784
    /// Get balance from validator for the account specified.
    pub fn get_miner_state(&mut self, space_delim_strings: &[&str]) -> Result<Option<MinerStateResourceView>> {
        ensure!(
            space_delim_strings.len() == 2,
            "Invalid number of arguments for getting miner status."
        );
        let (address, _) = self.get_account_address_from_parameter(space_delim_strings[1])?;
        self.client.get_miner_state(address)
    }

    /// Query Oracle upgrade states
    pub fn query_oracle_upgrade(&mut self, _space_delim_strings: &[&str]) -> Result<Option<OracleResourceView>> {
        self.client.query_oracle_upgrade()
    }

    // //////// 0L ////////
    // /// Creates an upgrade vote. Formats the stdlib payload and calls the Oracle handler.
    // pub fn oracle_upgrade_vote(&mut self, space_delim_strings: &[&str], is_blocking: bool) -> Result<()> {

    //     let (sender_address, _) =
    //         self.get_account_address_from_parameter(space_delim_strings[1]).expect("address no submitted");
    //     let sender_ref_id = self.get_account_ref_id(&sender_address)?;
    //     let sender = self.accounts.get(sender_ref_id).unwrap();
    //     let sequence_number = sender.sequence_number;
    //     let hello_world= 100u64;

    //     let program = transaction_builder::encode_ol_oracle_tx_script(id, data)

    //     let txn = self.create_txn_to_submit(
    //         TransactionPayload::Script(program),
    //         &sender,
    //         Some(1000000),    /* max_gas_amount */
    //         Some(1),    /* gas_unit_price */
    //         Some("GAS".to_string()), /* gas_currency_code */
    //     )?;

    //     self.client
    //         .submit_transaction(self.accounts.get_mut(sender_ref_id), txn)?;
    //     if is_blocking {
    //         self.wait_for_transaction(sender_address, sequence_number + 1)?;
    //     }
    //     Ok(())
    // }


    /// Get the latest sequence number from validator for the account specified.
    pub fn get_sequence_number(&mut self, space_delim_strings: &[&str]) -> Result<u64> {
        ensure!(
            space_delim_strings.len() == 2 || space_delim_strings.len() == 3,
            "Invalid number of arguments for getting sequence number"
        );
        let (address, _) = self.get_account_address_from_parameter(space_delim_strings[1])?;
        let sequence_number = self
            .get_account_resource_and_update(address)?
            .sequence_number;

        let reset_sequence_number = if space_delim_strings.len() == 3 {
            parse_bool(space_delim_strings[2]).map_err(|error| {
                format_parse_data_error(
                    "reset_sequence_number",
                    InputType::Bool,
                    space_delim_strings[2],
                    error,
                )
            })?
        } else {
            false
        };
        if reset_sequence_number {
            if let Some(libra_root_account) = &mut self.libra_root_account {
                if libra_root_account.address == address {
                    libra_root_account.sequence_number = sequence_number;
                    return Ok(sequence_number);
                }
            }
            if let Some(tc_account) = &mut self.tc_account {
                if tc_account.address == address {
                    tc_account.sequence_number = sequence_number;
                    return Ok(sequence_number);
                }
            }
            if let Some(testnet_dd_account) = &mut self.testnet_designated_dealer_account {
                if testnet_dd_account.address == address {
                    testnet_dd_account.sequence_number = sequence_number;
                    return Ok(sequence_number);
                }
            }
            let mut account = self.mut_account_from_parameter(space_delim_strings[1])?;
            // Set sequence_number to latest one.
            account.sequence_number = sequence_number;
        }
        Ok(sequence_number)
    }

    /// Adds a currency to the sending account. Fails if that currency already exists.
    pub fn add_currency(&mut self, space_delim_strings: &[&str], is_blocking: bool) -> Result<()> {
        ensure!(
            space_delim_strings.len() >= 3 && space_delim_strings.len() <= 6,
            "Invalid number of arguments for adding currency"
        );

        let (sender_address, _) =
            self.get_account_address_from_parameter(space_delim_strings[1])?;
        let sender_ref_id = self.get_account_ref_id(&sender_address)?;
        let sender = self.accounts.get(sender_ref_id).unwrap();
        let sequence_number = sender.sequence_number;

        let currency_to_add = space_delim_strings[2];
        let currency_code = from_currency_code_string(currency_to_add).map_err(|_| {
            format_err!(
                "Invalid currency code {} provided to add currency",
                currency_to_add
            )
        })?;

        let gas_unit_price = if space_delim_strings.len() > 3 {
            Some(space_delim_strings[3].parse::<u64>().map_err(|error| {
                format_parse_data_error(
                    "gas_unit_price",
                    InputType::UnsignedInt,
                    space_delim_strings[3],
                    error,
                )
            })?)
        } else {
            None
        };

        let max_gas_amount = if space_delim_strings.len() > 4 {
            Some(space_delim_strings[4].parse::<u64>().map_err(|error| {
                format_parse_data_error(
                    "max_gas_amount",
                    InputType::UnsignedInt,
                    space_delim_strings[4],
                    error,
                )
            })?)
        } else {
            None
        };

        let gas_currency_code = if space_delim_strings.len() > 5 {
            Some(space_delim_strings[5].to_owned())
        } else {
            None
        };

        let program = transaction_builder::encode_add_currency_to_account_script(
            type_tag_for_currency_code(currency_code),
        );

        let txn = self.create_txn_to_submit(
            TransactionPayload::Script(program),
            &sender,
            max_gas_amount,    /* max_gas_amount */
            gas_unit_price,    /* gas_unit_price */
            gas_currency_code, /* gas_currency_code */
        )?;

        self.client
            .submit_transaction(self.accounts.get_mut(sender_ref_id), txn)?;
        if is_blocking {
            self.wait_for_transaction(sender_address, sequence_number + 1)?;
        }
        Ok(())
    }

    /// Mints coins for the receiver specified.
    pub fn mint_coins(&mut self, space_delim_strings: &[&str], is_blocking: bool) -> Result<()> {
        ensure!(
            space_delim_strings.len() >= 4 && space_delim_strings.len() <= 5,
            "Invalid number of arguments for mint"
        );
        let (receiver, receiver_auth_key_opt) =
            self.get_account_address_from_parameter(space_delim_strings[1])?;
        let receiver_auth_key = receiver_auth_key_opt.ok_or_else(|| {
            format_err!("Need authentication key to create new account via minting from faucet")
        })?;
        let mint_currency = space_delim_strings[3];
        let use_base_units = space_delim_strings
            .get(4)
            .map(|s| s == &"use_base_units")
            .unwrap_or(false);
        let num_coins = if !use_base_units {
            self.convert_to_on_chain_representation(space_delim_strings[2], mint_currency)?
        } else {
            Self::convert_to_scaled_representation(space_delim_strings[2], 1, 1)?
        };
        let currency_code = from_currency_code_string(mint_currency)
            .map_err(|_| format_err!("Invalid currency code {} provided to mint", mint_currency))?;

        ensure!(
            num_coins > 0,
            "Invalid number of coins to transfer from faucet."
        );

        if self.tc_account.is_some() {
            let script = transaction_builder::encode_create_parent_vasp_account_script(
                type_tag_for_currency_code(currency_code.clone()),
                0,
                receiver,
                receiver_auth_key.prefix().to_vec(),
                b"testnet".to_vec(),
                false, /* add all currencies */
            );
            // If the receiver is local, create it now.
            if let Some(pos) = self
                .accounts
                .iter()
                .position(|account_data| account_data.address == receiver)
            {
                let status = &self.accounts.get(pos).unwrap().status;
                if &AccountStatus::Local == status {
                    println!(">> Creating recipient account before minting from faucet");
                    // This needs to be blocking since the mint can't happen until it completes
                    self.association_transaction_with_local_tc_account(
                        TransactionPayload::Script(script),
                        true,
                    )?;
                    self.accounts.get_mut(pos).unwrap().status = AccountStatus::Persisted;
                }
            } else {
                // We can't determine the account state. So try and create the account, but
                // if it already exists don't error.
                let _result = self.association_transaction_with_local_tc_account(
                    TransactionPayload::Script(script),
                    true,
                );
            } // else, the account has already been created -- do nothing
        }

        println!(">> Sending coins from faucet");
        match self.testnet_designated_dealer_account {
            Some(_) => {
                let script = transaction_builder::encode_peer_to_peer_with_metadata_script(
                    type_tag_for_currency_code(currency_code),
                    receiver,
                    num_coins,
                    vec![],
                    vec![],
                );
                self.association_transaction_with_local_testnet_dd_account(
                    TransactionPayload::Script(script),
                    is_blocking,
                )
            }
            None => self.mint_coins_with_faucet_service(
                receiver_auth_key,
                num_coins,
                mint_currency.to_owned(),
                is_blocking,
            ),
        }
    }

    /// Allow executing arbitrary script in the network.
    pub fn enable_custom_script(
        &mut self,
        space_delim_strings: &[&str],
        is_blocking: bool,
    ) -> Result<()> {
        ensure!(
            space_delim_strings[0] == "enable_custom_script" || space_delim_strings[0] == "s",
            "inconsistent command '{}' for enable_custom_script",
            space_delim_strings[0]
        );
        ensure!(
            space_delim_strings.len() == 1,
            "Invalid number of arguments for setting publishing option"
        );
        let script_body = {
            let code = "
                import 0x1.LibraTransactionPublishingOption;

                main(account: &signer) {
                    LibraTransactionPublishingOption.set_open_script(move(account));

                    return;
                }
            ";

            let compiler = Compiler {
                address: libra_types::account_config::CORE_CODE_ADDRESS,
                extra_deps: vec![],
                ..Compiler::default()
            };
            compiler
                .into_script_blob("file_name", code)
                .expect("Failed to compile")
        };
        match self.libra_root_account {
            Some(_) => self.association_transaction_with_local_libra_root_account(
                TransactionPayload::Script(Script::new(script_body, vec![], vec![])),
                is_blocking,
            ),
            None => unimplemented!(),
        }
    }

    /// Add a hash to the allowlist that could be executed by the network.
    pub fn add_to_script_allow_list(
        &mut self,
        space_delim_strings: &[&str],
        is_blocking: bool,
    ) -> Result<()> {
        ensure!(
            space_delim_strings[0] == "add_to_script_allow_list" || space_delim_strings[0] == "a",
            "inconsistent command '{}' for add_to_script_allow_list",
            space_delim_strings[0]
        );
        ensure!(
            space_delim_strings.len() == 2,
            "Invalid number of arguments for adding hash to script whitelist"
        );
        match self.libra_root_account {
            Some(_) => self.association_transaction_with_local_libra_root_account(
                TransactionPayload::Script(
                    transaction_builder::encode_add_to_script_allow_list_script(
                        hex::decode(space_delim_strings[1])?,
                        self.libra_root_account.as_ref().unwrap().sequence_number,
                    ),
                ),
                is_blocking,
            ),
            None => unimplemented!(),
        }
    }

    /// Modify the stored LibraVersion on chain.
    pub fn change_libra_version(
        &mut self,
        space_delim_strings: &[&str],
        is_blocking: bool,
    ) -> Result<()> {
        ensure!(
            space_delim_strings[0] == "change_libra_version" || space_delim_strings[0] == "v",
            "inconsistent command '{}' for change_libra_version",
            space_delim_strings[0]
        );
        ensure!(
            space_delim_strings.len() == 2,
            "Invalid number of arguments for changing libra_version"
        );
        match self.libra_root_account {
            Some(_) => self.association_transaction_with_local_libra_root_account(
                TransactionPayload::Script(
                    transaction_builder::encode_update_libra_version_script(
                        self.libra_root_account.as_ref().unwrap().sequence_number,
                        space_delim_strings[1].parse::<u64>().unwrap(),
                    ),
                ),
                is_blocking,
            ),
            None => unimplemented!(),
        }
    }

        
    /// Only allow executing predefined script in the Move standard library in the network.
    pub fn upgrade_stdlib(
        &mut self,
        space_delim_strings: &[&str],
        is_blocking: bool,
    ) -> Result<()> {
        ensure!(
            space_delim_strings[0] == "upgrade_stdlib" || space_delim_strings[0] == "u",
            "inconsistent command '{}' for upgrade_stdlib",
            space_delim_strings[0]
        );
        ensure!(
            space_delim_strings.len() == 1,
            "Invalid number of arguments for upgrading_stdlib_transaction"
        );

        match self.libra_root_account {
            Some(_) => self.association_transaction_with_local_libra_root_account(
                TransactionPayload::WriteSet(WriteSetPayload::Direct(
                    transaction_builder::encode_stdlib_upgrade_transaction(StdLibOptions::Fresh),
                )),
                is_blocking,
            ),
            None => unimplemented!(),
        }
    }

    /// Waits for the next transaction for a specific address and prints it
    pub fn wait_for_transaction(
        &mut self,
        account: AccountAddress,
        sequence_number: u64,
    ) -> Result<()> {
        let mut max_iterations = 5000;
        println!(
            "waiting for {} with sequence number {}",
            account, sequence_number
        );
        loop {
            stdout().flush().unwrap();

            match self
                .client
                .get_txn_by_acc_seq(account, sequence_number - 1, true)
            {
                Ok(Some(txn_view)) => {
                    println!();
                    if txn_view.vm_status == VMStatusView::Executed {
                        println!("transaction executed!");
                        if txn_view.events.is_empty() {
                            println!("no events emitted");
                        }
                        break Ok(());
                    } else {
                        break Err(format_err!(
                            "transaction failed to execute; status: {:?}!",
                            txn_view.vm_status
                        ));
                    }
                }
                Err(e) => {
                    println!();
                    println!("Response with error: {:?}", e);
                }
                _ => {
                    print!(".");
                }
            }
            max_iterations -= 1;
            if max_iterations == 0 {
                panic!("wait_for_transaction timeout");
            }
            thread::sleep(time::Duration::from_millis(10));
        }
    }

    /// Transfer num_coins from sender account to receiver. If is_blocking = true,
    /// it will keep querying validator till the sequence number is bumped up in validator.
    pub fn transfer_coins_int(
        &mut self,
        sender_account_ref_id: usize,
        receiver_address: &AccountAddress,
        num_coins: u64,
        coin_currency: String,
        gas_unit_price: Option<u64>,
        gas_currency_code: Option<String>,
        max_gas_amount: Option<u64>,
        is_blocking: bool,
    ) -> Result<IndexAndSequence> {
        let sender_address;
        let sender_sequence;
        let currency_code = from_currency_code_string(&coin_currency)
            .map_err(|_| format_err!("Invalid currency code {} specified", coin_currency))?;
        let gas_currency_code = gas_currency_code.or(Some(coin_currency));
        {
            let sender = self.accounts.get(sender_account_ref_id).ok_or_else(|| {
                format_err!("Unable to find sender account: {}", sender_account_ref_id)
            })?;
            let program = transaction_builder::encode_peer_to_peer_with_metadata_script(
                type_tag_for_currency_code(currency_code),
                *receiver_address,
                num_coins,
                vec![],
                vec![],
            );
            let txn = self.create_txn_to_submit(
                TransactionPayload::Script(program),
                sender,
                max_gas_amount,    /* max_gas_amount */
                gas_unit_price,    /* gas_unit_price */
                gas_currency_code, /* gas_currency_code */
            )?;
            let sender_mut = self
                .accounts
                .get_mut(sender_account_ref_id)
                .ok_or_else(|| {
                    format_err!("Unable to find sender account: {}", sender_account_ref_id)
                })?;
            self.client.submit_transaction(Some(sender_mut), txn)?;
            sender_address = sender_mut.address;
            sender_sequence = sender_mut.sequence_number;
        }

        if is_blocking {
            self.wait_for_transaction(sender_address, sender_sequence)?;
        }

        Ok(IndexAndSequence {
            account_index: AccountEntry::Index(sender_account_ref_id),
            sequence_number: sender_sequence - 1,
        })
    }

    /// Prepare a transfer transaction: return the unsigned raw transaction
    pub fn prepare_transfer_coins(
        &mut self,
        sender_address: AccountAddress,
        sender_sequence_number: u64,
        receiver_address: AccountAddress,
        num_coins: u64,
        coin_currency: String,
        gas_unit_price: Option<u64>,
        max_gas_amount: Option<u64>,
        gas_currency_code: Option<String>,
    ) -> Result<RawTransaction> {
        let currency_code = from_currency_code_string(&coin_currency)
            .map_err(|_| format_err!("Invalid currency code {} specified", coin_currency))?;
        let program = transaction_builder::encode_peer_to_peer_with_metadata_script(
            type_tag_for_currency_code(currency_code),
            receiver_address,
            num_coins,
            vec![],
            vec![],
        );

        Ok(create_unsigned_txn(
            TransactionPayload::Script(program),
            sender_address,
            sender_sequence_number,
            max_gas_amount.unwrap_or(MAX_GAS_AMOUNT),
            gas_unit_price.unwrap_or(GAS_UNIT_PRICE),
            gas_currency_code.unwrap_or_else(|| COIN1_NAME.to_owned()),
            TX_EXPIRATION,
            self.chain_id,
        ))
    }

    /// Transfers coins from sender to receiver.
    pub fn transfer_coins(
        &mut self,
        space_delim_strings: &[&str],
        is_blocking: bool,
    ) -> Result<IndexAndSequence> {
        ensure!(
            space_delim_strings.len() >= 5 && space_delim_strings.len() <= 7,
            "Invalid number of arguments for transfer"
        );

        let (sender_account_address, _) =
            self.get_account_address_from_parameter(space_delim_strings[1])?;
        let (receiver_address, _) =
            self.get_account_address_from_parameter(space_delim_strings[2])?;

        let transfer_currency = space_delim_strings[4];
        let num_coins =
            self.convert_to_on_chain_representation(space_delim_strings[3], transfer_currency)?;

        let gas_unit_price = if space_delim_strings.len() > 5 {
            Some(space_delim_strings[5].parse::<u64>().map_err(|error| {
                format_parse_data_error(
                    "gas_unit_price",
                    InputType::UnsignedInt,
                    space_delim_strings[5],
                    error,
                )
            })?)
        } else {
            None
        };

        let max_gas_amount = if space_delim_strings.len() > 6 {
            Some(space_delim_strings[6].parse::<u64>().map_err(|error| {
                format_parse_data_error(
                    "max_gas_amount",
                    InputType::UnsignedInt,
                    space_delim_strings[6],
                    error,
                )
            })?)
        } else {
            None
        };

        let gas_currency = if space_delim_strings.len() > 7 {
            space_delim_strings[7].to_owned()
        } else {
            transfer_currency.to_owned()
        };

        let sender_account_ref_id = self.get_account_ref_id(&sender_account_address)?;

        self.transfer_coins_int(
            sender_account_ref_id,
            &receiver_address,
            num_coins,
            transfer_currency.to_owned(),
            gas_unit_price,
            Some(gas_currency),
            max_gas_amount,
            is_blocking,
        )
    }

    /// Compile Move program
    pub fn compile_program(&mut self, space_delim_strings: &[&str]) -> Result<Vec<String>> {
        ensure!(
            space_delim_strings[0] == "compile" || space_delim_strings[0] == "c",
            "inconsistent command '{}' for compile_program",
            space_delim_strings[0]
        );
        let (address, _) = self.get_account_address_from_parameter(space_delim_strings[1])?;
        let file_path = space_delim_strings[2];
        let mut tmp_output_dir = TempPath::new();
        tmp_output_dir.persist();
        tmp_output_dir
            .create_as_dir()
            .expect("error creating temporary output directory");
        let tmp_output_path = tmp_output_dir.as_ref();
        self.temp_files.push(tmp_output_path.to_path_buf());

        let mut args = format!(
            "run -p move-lang --bin move-build -- {} -s {} -o {}",
            file_path,
            address,
            tmp_output_path.display(),
        );
        for dep in &space_delim_strings[3..] {
            args.push_str(&format!(" -d {}", dep));
        }

        let status = Command::new("cargo")
            .args(args.split(' '))
            .spawn()?
            .wait()?;
        if !status.success() {
            return Err(format_err!("compilation failed"));
        }

        let output_files = walkdir::WalkDir::new(tmp_output_path)
            .into_iter()
            .filter_map(|e| e.ok())
            .filter(|e| {
                let path = e.path();
                e.file_type().is_file()
                    && path
                        .extension()
                        .and_then(|s| s.to_str())
                        .map(|ext| ext == "mv")
                        .unwrap_or(false)
            })
            .filter_map(|e| e.path().to_str().map(|s| s.to_string()))
            .collect::<Vec<_>>();
        if output_files.is_empty() {
            bail!("compiler failed to produce an output file")
        }
        Ok(output_files)
    }

    /// Submit a transaction to the network given the unsigned raw transaction, sender public key
    /// and signature
    pub fn submit_signed_transaction(
        &mut self,
        raw_txn: RawTransaction,
        public_key: Ed25519PublicKey,
        signature: Ed25519Signature,
    ) -> Result<()> {
        let transaction = SignedTransaction::new(raw_txn, public_key, signature);

        let sender_address = transaction.sender();
        let sender_sequence = transaction.sequence_number();

        self.client.submit_transaction(None, transaction)?;
        // blocking by default (until transaction completion)
        self.wait_for_transaction(sender_address, sender_sequence + 1)
    }

    fn submit_program(
        &mut self,
        space_delim_strings: &[&str],
        program: TransactionPayload,
    ) -> Result<()> {
        let (sender_address, _) =
            self.get_account_address_from_parameter(space_delim_strings[1])?;
        let sender_ref_id = self.get_account_ref_id(&sender_address)?;
        let sender = self.accounts.get(sender_ref_id).unwrap();
        let sequence_number = sender.sequence_number;

        let txn = self.create_txn_to_submit(program, &sender, None, None, None)?;

        self.client
            .submit_transaction(self.accounts.get_mut(sender_ref_id), txn)?;
        self.wait_for_transaction(sender_address, sequence_number + 1)
    }

    /// Publish Move module
    pub fn publish_module(&mut self, space_delim_strings: &[&str]) -> Result<()> {
        ensure!(
            space_delim_strings[0] == "publish" || space_delim_strings[0] == "p",
            "inconsistent command '{}' for publish_module",
            space_delim_strings[0]
        );
        let module_bytes = fs::read(space_delim_strings[2])?;
        self.submit_program(
            space_delim_strings,
            TransactionPayload::Module(Module::new(module_bytes)),
        )
    }

    /// Execute custom script
    pub fn execute_script(&mut self, space_delim_strings: &[&str]) -> Result<()> {
        ensure!(
            space_delim_strings[0] == "execute" || space_delim_strings[0] == "e",
            "inconsistent command '{}' for execute_script",
            space_delim_strings[0]
        );
        let script_bytes = fs::read(space_delim_strings[2])?;
        let arguments: Vec<_> = space_delim_strings[3..]
            .iter()
            .filter_map(|arg| parse_transaction_argument_for_client(arg).ok())
            .collect();
        // TODO: support type arguments in the client.
        self.submit_program(
            space_delim_strings,
            TransactionPayload::Script(Script::new(script_bytes, vec![], arguments)),
        )
    }

    /// Get the latest account information from validator.
    pub fn get_latest_account(
        &mut self,
        space_delim_strings: &[&str],
    ) -> Result<(Option<AccountView>, Version)> {
        ensure!(
            space_delim_strings.len() == 2,
            "Invalid number of arguments to get latest account"
        );
        let (account, _) = self.get_account_address_from_parameter(space_delim_strings[1])?;
        self.get_account_and_update(account)
    }

    /// Get the latest annotated account resources from validator.
    pub fn get_latest_account_resources(
        &mut self,
        space_delim_strings: &[&str],
    ) -> Result<(Option<AnnotatedAccountStateBlob>, Version)> {
        ensure!(
            space_delim_strings.len() == 2,
            "Invalid number of arguments to get latest account state"
        );
        let (account, _) = self.get_account_address_from_parameter(space_delim_strings[1])?;
        self.get_annotate_account_blob(account)
    }

    /// Get committed txn by account and sequence number.
    pub fn get_committed_txn_by_acc_seq(
        &mut self,
        space_delim_strings: &[&str],
    ) -> Result<Option<TransactionView>> {
        ensure!(
            space_delim_strings.len() == 4,
            "Invalid number of arguments to get transaction by account and sequence number"
        );
        let (account, _) = self.get_account_address_from_parameter(space_delim_strings[1])?;
        let sequence_number = space_delim_strings[2].parse::<u64>().map_err(|error| {
            format_parse_data_error(
                "account_sequence_number",
                InputType::UnsignedInt,
                space_delim_strings[2],
                error,
            )
        })?;

        let fetch_events = parse_bool(space_delim_strings[3]).map_err(|error| {
            format_parse_data_error(
                "fetch_events",
                InputType::Bool,
                space_delim_strings[3],
                error,
            )
        })?;

        self.client
            .get_txn_by_acc_seq(account, sequence_number, fetch_events)
    }

    /// Get committed txn by account and sequence number
    pub fn get_committed_txn_by_range(
        &mut self,
        space_delim_strings: &[&str],
    ) -> Result<Vec<TransactionView>> {
        ensure!(
            space_delim_strings.len() == 4,
            "Invalid number of arguments to get transaction by range"
        );
        let start_version = space_delim_strings[1].parse::<u64>().map_err(|error| {
            format_parse_data_error(
                "start_version",
                InputType::UnsignedInt,
                space_delim_strings[1],
                error,
            )
        })?;
        let limit = space_delim_strings[2].parse::<u64>().map_err(|error| {
            format_parse_data_error(
                "limit",
                InputType::UnsignedInt,
                space_delim_strings[2],
                error,
            )
        })?;
        let fetch_events = parse_bool(space_delim_strings[3]).map_err(|error| {
            format_parse_data_error(
                "fetch_events",
                InputType::Bool,
                space_delim_strings[3],
                error,
            )
        })?;

        self.client
            .get_txn_by_range(start_version, limit, fetch_events)
    }

    /// Get account address and (if applicable) authentication key from parameter. If the parameter
    /// is string of address, try to convert it to address, otherwise, try to convert to u64 and
    /// looking at TestClient::accounts.
    pub fn get_account_address_from_parameter(
        &self,
        para: &str,
    ) -> Result<(AccountAddress, Option<AuthenticationKey>)> {
        if para.starts_with("0x") {
            let (_, addr_hex) = para.split_at(2);
            let mut padding_prefix = String::from("00000000000000000000000000000000");
            padding_prefix.push_str(addr_hex);
            let (_, fixed_addr_str) = padding_prefix.split_at(padding_prefix.len()-AccountAddress::LENGTH*2);

            return Ok((ClientProxy::address_from_strings(fixed_addr_str )?, None))
        } else if is_authentication_key(para) {
            let auth_key = ClientProxy::authentication_key_from_string(para)?;
            Ok((auth_key.derived_address(), Some(auth_key)))
        } else if is_address(para) {
            Ok((ClientProxy::address_from_strings(para)?, None))
        } else {
            let account_ref_id = para.parse::<usize>().map_err(|error| {
                format_parse_data_error(
                    "account_reference_id/account_address",
                    InputType::Usize,
                    para,
                    error,
                )
            })?;
            let account_data = self.accounts.get(account_ref_id).ok_or_else(|| {
                format_err!(
                    "Unable to find account by account reference id: {}, to see all existing \
                     accounts, run: 'account list'",
                    account_ref_id
                )
            })?;
            Ok((
                account_data.address,
                account_data
                    .authentication_key
                    .clone()
                    .and_then(|bytes| AuthenticationKey::try_from(bytes).ok()),
            ))
        }
    }

    /// Get events by account and event type with start sequence number and limit.
    pub fn get_events_by_account_and_type(
        &mut self,
        space_delim_strings: &[&str],
    ) -> Result<(Vec<EventView>, AccountView)> {
        ensure!(
            space_delim_strings.len() == 5,
            "Invalid number of arguments to get events by access path"
        );
        let (account, _) = self.get_account_address_from_parameter(space_delim_strings[1])?;
        let path = match space_delim_strings[2] {
            "sent" => ACCOUNT_SENT_EVENT_PATH.to_vec(),
            "received" => ACCOUNT_RECEIVED_EVENT_PATH.to_vec(),
            _ => bail!(
                "Unknown event type: {:?}, only sent and received are supported",
                space_delim_strings[2]
            ),
        };
        let access_path = AccessPath::new(account, path);
        let start_seq_number = space_delim_strings[3].parse::<u64>().map_err(|error| {
            format_parse_data_error(
                "start_seq_number",
                InputType::UnsignedInt,
                space_delim_strings[3],
                error,
            )
        })?;
        let limit = space_delim_strings[4].parse::<u64>().map_err(|error| {
            format_parse_data_error(
                "start_seq_number",
                InputType::UnsignedInt,
                space_delim_strings[4],
                error,
            )
        })?;
        self.client
            .get_events_by_access_path(access_path, start_seq_number, limit)
    }

    /// Write mnemonic recover to the file specified.
    pub fn write_recovery(&self, space_delim_strings: &[&str]) -> Result<()> {
        ensure!(
            space_delim_strings.len() == 2,
            "Invalid number of arguments for writing recovery"
        );

        self.wallet
            .write_recovery(&Path::new(space_delim_strings[1]))?;
        Ok(())
    }

    /// Recover wallet accounts from command 'recover <file>' and return vec<(account_address, index)>.
    pub fn recover_wallet_accounts(
        &mut self,
        space_delim_strings: &[&str],
    ) -> Result<Vec<AddressAndIndex>> {
        ensure!(
            space_delim_strings.len() == 2,
            "Invalid number of arguments for recovering wallets"
        );
        let wallet = WalletLibrary::recover(&Path::new(space_delim_strings[1]))?;
        self.set_wallet(wallet);
        self.recover_accounts_in_wallet()
    }

    /// Recover accounts in wallets and sync state if sync_on_wallet_recovery is true.
    pub fn recover_accounts_in_wallet(&mut self) -> Result<Vec<AddressAndIndex>> {
        let wallet_addresses = self.wallet.get_addresses()?;
        println!("length: {}", wallet_addresses.len());
        let mut account_data = Vec::new();
        for address in wallet_addresses {
            account_data.push(Self::get_account_data_from_address(
                &mut self.client,
                address,
                self.sync_on_wallet_recovery,
                None,
                None,
            )?);
        }
        // Clear current cached AccountData as we always swap the entire wallet completely.
        Ok(self.set_accounts(account_data))
    }

    /// Insert the account data to Client::accounts and return its address and index.s
    pub fn insert_account_data(&mut self, account_data: AccountData) -> AddressAndIndex {
        let address = account_data.address;

        self.accounts.push(account_data);
        self.address_to_ref_id
            .insert(address, self.accounts.len() - 1);

        AddressAndIndex {
            address,
            index: self.accounts.len() - 1,
        }
    }

    /// Test JSON RPC client connection with validator.
    pub fn test_validator_connection(&mut self) -> Result<MetadataView> {
        self.client.get_metadata()
    }

    /// Test client's connection to validator with proof.
    pub fn test_trusted_connection(&mut self) -> Result<()> {
        self.client.get_state_proof()
    }

    fn get_annotate_account_blob(
        &mut self,
        address: AccountAddress,
    ) -> Result<(Option<AnnotatedAccountStateBlob>, Version)> {
        let (blob, ver) = self.client.get_account_state_blob(address)?;
        if let Some(account_blob) = blob {
            let state_view = NullStateView::default();
            let annotator = MoveValueAnnotator::new(&state_view);
            let annotate_blob =
                annotator.view_account_state(&AccountState::try_from(&account_blob)?)?;
            Ok((Some(annotate_blob), ver))
        } else {
            Ok((None, ver))
        }
    }

    /// Get account from validator and update status of account if it is cached locally.
    fn get_account_and_update(
        &mut self,
        address: AccountAddress,
    ) -> Result<(Option<AccountView>, Version)> {
        let account = self.client.get_account(address, true)?;
        if self.address_to_ref_id.contains_key(&address) {
            let account_ref_id = self
                .address_to_ref_id
                .get(&address)
                .expect("Should have the key");
            // assumption follows from invariant
            let mut account_data: &mut AccountData =
                self.accounts.get_mut(*account_ref_id).unwrap_or_else(|| unreachable!("Local cache not consistent, reference id {} not available in local accounts", account_ref_id));
            if account.0.is_some() {
                account_data.status = AccountStatus::Persisted;
            }
        };
        Ok(account)
    }

    /// Get account resource from validator and update status of account if it is cached locally.
    fn get_account_resource_and_update(&mut self, address: AccountAddress) -> Result<AccountView> {
        let result = self.get_account_and_update(address)?;
        if let Some(view) = result.0 {
            Ok(view)
        } else {
            bail!("No account exists at {:?}", address)
        }
    }

    /// Get account using specific address.
    /// Sync with validator for account sequence number in case it is already created on chain.
    /// This assumes we have a very low probability of mnemonic word conflict.
    fn get_account_data_from_address(
        client: &mut LibraClient,
        address: AccountAddress,
        sync_with_validator: bool,
        key_pair: Option<KeyPair<Ed25519PrivateKey, Ed25519PublicKey>>,
        authentication_key_opt: Option<Vec<u8>>,
    ) -> Result<AccountData> {
        let (sequence_number, authentication_key, status) = if sync_with_validator {
            match client.get_account(address, true) {
                Ok(resp) => match resp.0 {
                    Some(account_view) => (
                        account_view.sequence_number,
                        Some(account_view.authentication_key.into_bytes()?),
                        AccountStatus::Persisted,
                    ),
                    None => (0, authentication_key_opt, AccountStatus::Local),
                },
                Err(e) => {
                    error!("Failed to get account from validator, error: {:?}", e);
                    (0, authentication_key_opt, AccountStatus::Unknown)
                }
            }
        } else {
            (0, authentication_key_opt, AccountStatus::Local)
        };
        Ok(AccountData {
            address,
            authentication_key,
            key_pair,
            sequence_number,
            status,
        })
    }

    fn get_libra_wallet(mnemonic_file: Option<String>) -> Result<WalletLibrary> {
        let wallet_recovery_file_path = if let Some(input_mnemonic_word) = mnemonic_file {
            Path::new(&input_mnemonic_word).to_path_buf()
        } else {
            let mut file_path = std::env::current_dir()?;
            file_path.push(CLIENT_WALLET_MNEMONIC_FILE);
            file_path
        };

        let wallet = if let Ok(recovered_wallet) = io_utils::recover(&wallet_recovery_file_path) {
            recovered_wallet
        } else {
            let new_wallet = WalletLibrary::new();
            new_wallet.write_recovery(&wallet_recovery_file_path)?;
            new_wallet
        };
        Ok(wallet)
    }

    /// Get wallet from mnemonic string
    fn get_wallet_from_mnem(mnemonic: &str) -> Result<WalletLibrary> {
        let mnem = Mnemonic::from(mnemonic).unwrap();
        let mut new_wallet = WalletLibrary::new_from_mnemonic(mnem);
        new_wallet.generate_addresses(6)?;
        Ok(new_wallet)
    }

    /// Set wallet instance used by this client.
    fn set_wallet(&mut self, wallet: WalletLibrary) {
        self.wallet = wallet;
    }

    fn address_from_strings(data: &str) -> Result<AccountAddress> {
        let account_vec: Vec<u8> = hex::decode(data.parse::<String>()?)?;
        ensure!(
            account_vec.len() == AccountAddress::LENGTH,
            "The address {:?} is of invalid length. Addresses must be 16-bytes long"
        );
        let account = AccountAddress::try_from(&account_vec[..]).map_err(|error| {
            format_err!(
                "The address {:?} is invalid, error: {:?}",
                &account_vec,
                error,
            )
        })?;
        Ok(account)
    }

    fn authentication_key_from_string(data: &str) -> Result<AuthenticationKey> {
        let bytes_vec: Vec<u8> = hex::decode(data.parse::<String>()?)?;
        ensure!(
            bytes_vec.len() == AuthenticationKey::LENGTH,
            "The authentication key string {:?} is of invalid length. Authentication keys must be 32-bytes long"
        );

        let auth_key = AuthenticationKey::try_from(&bytes_vec[..]).map_err(|error| {
            format_err!(
                "The authentication key {:?} is invalid, error: {:?}",
                &bytes_vec,
                error,
            )
        })?;
        Ok(auth_key)
    }

    fn association_transaction_with_local_libra_root_account(
        &mut self,
        payload: TransactionPayload,
        is_blocking: bool,
    ) -> Result<()> {
        ensure!(
            self.libra_root_account.is_some(),
            "No assoc root account loaded"
        );
        let sender = self.libra_root_account.as_ref().unwrap();
        let sender_address = sender.address;
        let txn = self.create_txn_to_submit(payload, sender, None, None, None)?;
        let mut sender_mut = self.libra_root_account.as_mut().unwrap();
        self.client.submit_transaction(Some(&mut sender_mut), txn)?;
        if is_blocking {
            self.wait_for_transaction(
                sender_address,
                self.libra_root_account.as_ref().unwrap().sequence_number,
            )?;
        }
        Ok(())
    }

    fn association_transaction_with_local_tc_account(
        &mut self,
        payload: TransactionPayload,
        is_blocking: bool,
    ) -> Result<()> {
        ensure!(
            self.tc_account.is_some(),
            "No treasury compliance account loaded"
        );
        let sender = self.tc_account.as_ref().unwrap();
        let sender_address = sender.address;
        let txn = self.create_txn_to_submit(payload, sender, None, None, None)?;
        let mut sender_mut = self.tc_account.as_mut().unwrap();
        self.client.submit_transaction(Some(&mut sender_mut), txn)?;

        if is_blocking {
            self.wait_for_transaction(
                sender_address,
                self.tc_account.as_ref().unwrap().sequence_number,
            )?;
        }
        Ok(())
    }

    fn association_transaction_with_local_testnet_dd_account(
        &mut self,
        payload: TransactionPayload,
        is_blocking: bool,
    ) -> Result<()> {
        ensure!(
            self.testnet_designated_dealer_account.is_some(),
            "No testnet Designated Dealer account loaded"
        );
        let sender = self.testnet_designated_dealer_account.as_ref().unwrap();
        let sender_address = sender.address;
        let txn = self.create_txn_to_submit(payload, sender, None, None, None)?;
        let mut sender_mut = self.testnet_designated_dealer_account.as_mut().unwrap();
        self.client.submit_transaction(Some(&mut sender_mut), txn)?;
        if is_blocking {
            self.wait_for_transaction(
                sender_address,
                self.testnet_designated_dealer_account
                    .as_ref()
                    .unwrap()
                    .sequence_number,
            )?;
        }
        Ok(())
    }

    fn mint_coins_with_faucet_service(
        &mut self,
        receiver: AuthenticationKey,
        num_coins: u64,
        coin_currency: String,
        is_blocking: bool,
    ) -> Result<()> {
        let client = reqwest::blocking::ClientBuilder::new().build()?;

        let url = Url::parse_with_params(
            self.faucet_url.as_str(),
            &[
                ("amount", num_coins.to_string().as_str()),
                ("auth_key", &hex::encode(receiver)),
                ("currency_code", coin_currency.as_str()),
            ],
        )?;

        let response = client.post(url).send()?;
        let status_code = response.status();
        let body = response.text()?;
        if !status_code.is_success() {
            return Err(format_err!(
                "Failed to query remote faucet server[status={}]: {:?}",
                status_code.as_str(),
                body,
            ));
        }
        let sequence_number = body.parse::<u64>()?;
        if is_blocking {
            self.wait_for_transaction(testnet_dd_account_address(), sequence_number)?;
        }

        Ok(())
    }

    /// Scale the number in `input` based on `scaling_factor` and ensure the fractional part is no
    /// less than `fractional_part` amount.
    pub fn convert_to_scaled_representation(
        input: &str,
        scaling_factor: i64,
        fractional_part: i64,
    ) -> Result<u64> {
        ensure!(!input.is_empty(), "Empty input not allowed for libra unit");
        let max_value = Decimal::from_u64(std::u64::MAX).unwrap() / Decimal::new(scaling_factor, 0);
        let scale = input.find('.').unwrap_or(input.len() - 1);
        let digits_after_decimal = input
            .find('.')
            .map(|num_digits| input.len() - num_digits - 1)
            .unwrap_or(0) as u32;
        ensure!(
            digits_after_decimal <= 14,
            "Input value is too small: {}",
            input
        );
        let input_fractional_part = 10u64.pow(digits_after_decimal);
        ensure!(
            input_fractional_part <= fractional_part as u64,
            "Input value has too small of a fractional part 1/{}, but smallest allowed is 1/{}",
            input_fractional_part,
            fractional_part
        );
        ensure!(
            scale <= 14,
            "Input value is too big: {:?}, max: {:?}",
            input,
            max_value
        );
        let original = Decimal::from_str(input)?;
        ensure!(
            original <= max_value,
            "Input value is too big: {:?}, max: {:?}",
            input,
            max_value
        );
        let value = original * Decimal::new(scaling_factor, 0);
        ensure!(value.fract().is_zero(), "invalid value");
        value.to_u64().ok_or_else(|| format_err!("invalid value"))
    }

    /// convert number of coins (main unit) given as string to its on-chain representation
    pub fn convert_to_on_chain_representation(
        &mut self,
        input: &str,
        currency: &str,
    ) -> Result<u64> {
        ensure!(!input.is_empty(), "Empty input not allowed for libra unit");
        ensure!(
            currency != LBR_NAME,
            "LBR not allowed to be minted or transferred. Use Coin1 instead"
        );
        // This is not supposed to panic as it is used as constant here.
        let currencies_info = self.client.get_currency_info()?;
        let currency_info = currencies_info
            .iter()
            .find(|info| info.code == currency)
            .ok_or_else(|| {
                format_err!(
                    "Unable to get currency info for {} when converting to on-chain units",
                    currency
                )
            })?;
        Self::convert_to_scaled_representation(
            input,
            currency_info.scaling_factor as i64,
            currency_info.fractional_part as i64,
        )
    }

    /// Craft a transaction to be submitted.
    fn create_txn_to_submit(
        &self,
        program: TransactionPayload,
        sender_account: &AccountData,
        max_gas_amount: Option<u64>,
        gas_unit_price: Option<u64>,
        gas_currency_code: Option<String>,
    ) -> Result<SignedTransaction> {
        let signer: Box<&dyn TransactionSigner> = match &sender_account.key_pair {
            Some(key_pair) => Box::new(key_pair),
            None => Box::new(&self.wallet),
        };
        create_user_txn(
            *signer,
            program,
            sender_account.address,
            sender_account.sequence_number,
            max_gas_amount.unwrap_or(MAX_GAS_AMOUNT),
            gas_unit_price.unwrap_or(GAS_UNIT_PRICE),
            gas_currency_code.unwrap_or_else(|| COIN1_NAME.to_owned()),
            TX_EXPIRATION,
            self.chain_id,
        )
    }

    fn mut_account_from_parameter(&mut self, para: &str) -> Result<&mut AccountData> {
        let account_ref_id = if is_address(para) {
            let account_address = ClientProxy::address_from_strings(para)?;
            *self
                .address_to_ref_id
                .get(&account_address)
                .ok_or_else(|| {
                    format_err!(
                        "Unable to find local account by address: {:?}",
                        account_address
                    )
                })?
        } else {
            para.parse::<usize>()?
        };
        let account_data = self
            .accounts
            .get_mut(account_ref_id)
            .ok_or_else(|| format_err!("Unable to find account by ref id: {}", account_ref_id))?;
        Ok(account_data)
    }
}

fn parse_transaction_argument_for_client(s: &str) -> Result<TransactionArgument> {
    if is_address(s) {
        let account_address = ClientProxy::address_from_strings(s)?;
        return Ok(TransactionArgument::Address(account_address));
    }
    parse_transaction_argument(s)
}

fn format_parse_data_error<T: std::fmt::Debug>(
    field: &str,
    input_type: InputType,
    value: &str,
    error: T,
) -> Error {
    format_err!(
        "Unable to parse input for {} - \
         please enter an {:?}.  Input was: {}, error: {:?}",
        field,
        input_type,
        value,
        error
    )
}

fn parse_bool(para: &str) -> Result<bool> {
    Ok(para.to_lowercase().parse::<bool>()?)
}

impl fmt::Display for AccountEntry {
    fn fmt(&self, f: &mut fmt::Formatter) -> fmt::Result {
        match self {
            AccountEntry::Index(i) => write!(f, "{}", i),
            AccountEntry::Address(addr) => write!(f, "{}", addr),
        }
    }
}

#[cfg(test)]
mod tests {
    use crate::client_proxy::{parse_bool, AddressAndIndex, ClientProxy};
    use libra_temppath::TempPath;
    use libra_types::{
        chain_id::ChainId, ledger_info::LedgerInfo, on_chain_config::ValidatorSet,
        waypoint::Waypoint,
    };
    use libra_wallet::io_utils;
    use proptest::prelude::*;

    fn generate_accounts_from_wallet(count: usize) -> (ClientProxy, Vec<AddressAndIndex>) {
        let mut accounts = Vec::new();
        accounts.reserve(count);
        let file = TempPath::new();
        let mnemonic_path = file.path().to_str().unwrap().to_string();
        let waypoint =
            Waypoint::new_epoch_boundary(&LedgerInfo::mock_genesis(Some(ValidatorSet::empty())))
                .unwrap();

        // Note: `client_proxy` won't actually connect to URL - it will be used only to
        // generate random accounts
        let mut client_proxy = ClientProxy::new(
            ChainId::test(),
            "http://localhost:8080/v1",
            &"",
            &"",
            &"",
            false,
            None,
            Some(mnemonic_path),
            None,
            waypoint,
        )
        .unwrap();
        for _ in 0..count {
            accounts.push(client_proxy.create_next_account(false).unwrap());
        }

        (client_proxy, accounts)
    }

    #[test]
    fn test_parse_bool() {
        assert!(parse_bool("true").unwrap());
        assert!(parse_bool("True").unwrap());
        assert!(parse_bool("TRue").unwrap());
        assert!(parse_bool("TRUE").unwrap());
        assert!(!parse_bool("false").unwrap());
        assert!(!parse_bool("False").unwrap());
        assert!(!parse_bool("FaLSe").unwrap());
        assert!(!parse_bool("FALSE").unwrap());
        assert!(parse_bool("1").is_err());
        assert!(parse_bool("0").is_err());
        assert!(parse_bool("2").is_err());
        assert!(parse_bool("1adf").is_err());
        assert!(parse_bool("ad13").is_err());
        assert!(parse_bool("ad1f").is_err());
    }

    #[test]
    fn test_micro_libra_conversion() {
        assert!(ClientProxy::convert_to_scaled_representation("", 1_000_000, 1_000_000).is_err());
        assert!(
            ClientProxy::convert_to_scaled_representation("-11", 1_000_000, 1_000_000).is_err()
        );
        assert!(
            ClientProxy::convert_to_scaled_representation("abc", 1_000_000, 1_000_000).is_err()
        );
        assert!(ClientProxy::convert_to_scaled_representation(
            "11111112312321312321321321",
            1_000_000,
            1_000_000
        )
        .is_err());
        assert!(ClientProxy::convert_to_scaled_representation("100000.0", 1, 1).is_err());
        assert!(ClientProxy::convert_to_scaled_representation("0", 1_000_000, 1_000_000).is_ok());
        assert!(ClientProxy::convert_to_scaled_representation("0", 1_000_000, 1_000_000).is_ok());
        assert!(ClientProxy::convert_to_scaled_representation("1", 1_000_000, 1_000_000).is_ok());
        assert!(ClientProxy::convert_to_scaled_representation("0.1", 1_000_000, 1_000_000).is_ok());
        assert!(ClientProxy::convert_to_scaled_representation("1.1", 1_000_000, 1_000_000).is_ok());
        // Max of micro libra is u64::MAX (18446744073709551615).
        assert!(ClientProxy::convert_to_scaled_representation(
            "18446744073709.551615",
            1_000_000,
            1_000_000
        )
        .is_ok());
        assert!(ClientProxy::convert_to_scaled_representation(
            "184467440737095.51615",
            1_000_000,
            1_000_000
        )
        .is_err());
        assert!(ClientProxy::convert_to_scaled_representation(
            "18446744073709.551616",
            1_000_000,
            1_000_000
        )
        .is_err());
    }

    #[test]
    fn test_scaled_represenation() {
        assert_eq!(
            ClientProxy::convert_to_scaled_representation("10", 1_000_000, 100).unwrap(),
            10 * 1_000_000
        );
        assert_eq!(
            ClientProxy::convert_to_scaled_representation("10.", 1_000_000, 100).unwrap(),
            10 * 1_000_000
        );
        assert_eq!(
            ClientProxy::convert_to_scaled_representation("10.20", 1_000_000, 100).unwrap(),
            (10.20 * 1_000_000f64) as u64
        );
        assert!(ClientProxy::convert_to_scaled_representation("10.201", 1_000_000, 100).is_err());
        assert_eq!(
            ClientProxy::convert_to_scaled_representation("10.991", 1_000_000, 1000).unwrap(),
            (10.991 * 1_000_000f64) as u64
        );
        assert_eq!(
            ClientProxy::convert_to_scaled_representation("100.99", 1000, 100).unwrap(),
            (100.99 * 1000f64) as u64
        );
        assert_eq!(
            ClientProxy::convert_to_scaled_representation("100000", 1, 1).unwrap(),
            100_000
        );
    }

    #[test]
    fn test_generate() {
        let num = 1;
        let (_, accounts) = generate_accounts_from_wallet(num);
        assert_eq!(accounts.len(), num);
    }

    #[test]
    fn test_write_recover() {
        let num = 100;
        let (client, accounts) = generate_accounts_from_wallet(num);
        assert_eq!(accounts.len(), num);

        let file = TempPath::new();
        let path = file.path();
        io_utils::write_recovery(&client.wallet, &path).expect("failed to write to file");

        let wallet = io_utils::recover(&path).expect("failed to load from file");

        assert_eq!(client.wallet.mnemonic(), wallet.mnemonic());
    }

    proptest! {
        // Proptest is used to verify that the conversion will not panic with random input.
        #[test]
        fn test_micro_libra_conversion_random_string(req in any::<String>()) {
            let _res = ClientProxy::convert_to_scaled_representation(&req, 1_000_000, 1_000_000);
        }
        #[test]
        fn test_micro_libra_conversion_random_f64(req in any::<f64>()) {
            let req_str = req.to_string();
            let _res = ClientProxy::convert_to_scaled_representation(&req_str, 1_000_000, 1_000_000);
        }
        #[test]
        fn test_micro_libra_conversion_random_u64(req in any::<u64>()) {
            let req_str = req.to_string();
            let _res = ClientProxy::convert_to_scaled_representation(&req_str, 1_000_000, 1_000_000);
        }
    }
}<|MERGE_RESOLUTION|>--- conflicted
+++ resolved
@@ -377,48 +377,23 @@
     }
 
     //////// 0L ////////
-<<<<<<< HEAD
-    /// Submits transaction creating user account from proof file.
-    pub fn create_user(&mut self, space_delim_strings: &[&str], is_blocking: bool) -> Result<()> {
-        ensure!(
-            space_delim_strings.len() == 3,
-            "Invalid number of arguments to create user. Did you pass your account and the file path?"
-        );
-
-        let file = fs::File::open(space_delim_strings[2])
-            .expect("file should open read only");
-        let json: serde_json::Value = serde_json::from_reader(file)
-            .expect("file should be proper JSON");
-        let block = json.get("block_zero")
-            .expect("file should have block_zero and preimage key");
-        // TODO: There's a shortcut here.
-        let preimage = block
-        .as_object().unwrap()
-        .get("preimage").unwrap()
-        .as_str().unwrap();
-        
-        let pre_hex = hex::decode(preimage).unwrap();
-
-        let proof = block
-        .as_object().unwrap()
-        .get("proof").unwrap()
-        .as_str().unwrap();
-        
-        let proof_hex = hex::decode(proof).unwrap();
-
-=======
     /// Calls the oracle upgrade script
     pub fn oracle_upgrade_stdlib(&mut self, space_delim_strings: &[&str], is_blocking: bool) -> Result<()> {
->>>>>>> 23c7b784
 
         let (sender_address, _) =
             self.get_account_address_from_parameter(space_delim_strings[1]).expect("address no submitted");
         let sender_ref_id = self.get_account_ref_id(&sender_address)?;
-<<<<<<< HEAD
+        let path = space_delim_strings[2];
+        let id = 1; // upgrade is oracle #1
         let sender = self.accounts.get(sender_ref_id).unwrap();
         let sequence_number = sender.sequence_number;
 
-        let program = transaction_builder::encode_create_user_account_script(pre_hex, proof_hex);
+        let mut f = File::open(path)?;
+        let mut buffer = Vec::new();
+        // read the whole file
+        f.read_to_end(&mut buffer)?;
+
+        let program = transaction_builder::encode_ol_oracle_tx_script( id, buffer);
 
         let txn = self.create_txn_to_submit(
             TransactionPayload::Script(program),
@@ -437,33 +412,17 @@
     }
 
     //////// 0L ////////
-    /// Enables autopay on the sending account.
-    pub fn autopay_enable(&mut self, space_delim_strings: &[&str], is_blocking: bool) -> Result<()> {
-        ensure!(
-            space_delim_strings.len() == 2,
-            "Invalid number of arguments to enable autopay. Did you pass your account address?"
-        );
+    /// Submits a tx with proof of the account to be created.
+    pub fn create_user_account(&mut self, space_delim_strings: &[&str], is_blocking: bool) -> Result<()> {
 
         let (sender_address, _) =
             self.get_account_address_from_parameter(space_delim_strings[1]).expect("address no submitted");
         let sender_ref_id = self.get_account_ref_id(&sender_address)?;
         let sender = self.accounts.get(sender_ref_id).unwrap();
         let sequence_number = sender.sequence_number;
-
-        let program = transaction_builder::encode_autopay_enable_script();
-=======
-        let path = space_delim_strings[2];
-        let id = 1; // upgrade is oracle #1
-        let sender = self.accounts.get(sender_ref_id).unwrap();
-        let sequence_number = sender.sequence_number;
-
-        let mut f = File::open(path)?;
-        let mut buffer = Vec::new();
-        // read the whole file
-        f.read_to_end(&mut buffer)?;
-
-        let program = transaction_builder::encode_ol_oracle_tx_script( id, buffer);
->>>>>>> 23c7b784
+        let hello_world= 100u64;
+
+        let program = transaction_builder::encode_demo_e2e_script(hello_world);
 
         let txn = self.create_txn_to_submit(
             TransactionPayload::Script(program),
@@ -481,106 +440,7 @@
         Ok(())
     }
 
-<<<<<<< HEAD
-
-    //////// 0L ////////
-    /// creates an autopay instruction on the sending account.
-    pub fn autopay_create(&mut self, space_delim_strings: &[&str], is_blocking: bool) -> Result<()> {
-
-        // sender: &signer,
-        // uid: u64,
-        // payee: address,
-        // end_epoch: u64,
-        // percentage: u64,
-
-        ensure!(
-            space_delim_strings.len() == 6,
-            "Invalid number of arguments to create autopay instruction. Did you pass your account address, instruction id, payee address, ending epoch, and percentage?"
-        );
-
-        let (sender_address, _) =
-            self.get_account_address_from_parameter(space_delim_strings[1]).expect("address not submitted");
-        let (payee_address, _) = self.get_account_address_from_parameter(space_delim_strings[3]).expect("payee address not submitted");
-        
-        let sender_ref_id = self.get_account_ref_id(&sender_address)?;
-        let sender = self.accounts.get(sender_ref_id).unwrap();
-        let sequence_number = sender.sequence_number;
-
-        let program = transaction_builder::encode_autopay_create_instruction_script(
-            space_delim_strings[2].parse::<u64>().unwrap(),
-            payee_address,
-            space_delim_strings[4].parse::<u64>().unwrap(),
-            space_delim_strings[5].parse::<u64>().unwrap(),
-        );
-
-        let txn = self.create_txn_to_submit(
-            TransactionPayload::Script(program),
-            &sender,
-            Some(1000000),    /* max_gas_amount */
-            Some(1),    /* gas_unit_price */
-            Some("GAS".to_string()), /* gas_currency_code */
-        )?;
-
-        self.client
-            .submit_transaction(self.accounts.get_mut(sender_ref_id), txn)?;
-        if is_blocking {
-            self.wait_for_transaction(sender_address, sequence_number + 1)?;
-        }
-        Ok(())
-    }
-    //////// 0L ////////
-    /// Calls the oracle upgrade script
-    pub fn oracle_upgrade_stdlib(&mut self, space_delim_strings: &[&str], is_blocking: bool) -> Result<()> {
-=======
-    //////// 0L ////////
-    /// Submits a tx with proof of the account to be created.
-    pub fn create_user_account(&mut self, space_delim_strings: &[&str], is_blocking: bool) -> Result<()> {
->>>>>>> 23c7b784
-
-        let (sender_address, _) =
-            self.get_account_address_from_parameter(space_delim_strings[1]).expect("address no submitted");
-        let sender_ref_id = self.get_account_ref_id(&sender_address)?;
-<<<<<<< HEAD
-        let path = space_delim_strings[2];
-        let id = 1; // upgrade is oracle #1
-        let sender = self.accounts.get(sender_ref_id).unwrap();
-        let sequence_number = sender.sequence_number;
-
-        let mut f = File::open(path)?;
-        let mut buffer = Vec::new();
-        // read the whole file
-        f.read_to_end(&mut buffer)?;
-
-        let program = transaction_builder::encode_ol_oracle_tx_script( id, buffer);
-=======
-        let sender = self.accounts.get(sender_ref_id).unwrap();
-        let sequence_number = sender.sequence_number;
-        let hello_world= 100u64;
-
-        let program = transaction_builder::encode_demo_e2e_script(hello_world);
->>>>>>> 23c7b784
-
-        let txn = self.create_txn_to_submit(
-            TransactionPayload::Script(program),
-            &sender,
-            Some(1000000),    /* max_gas_amount */
-            Some(1),    /* gas_unit_price */
-            Some("GAS".to_string()), /* gas_currency_code */
-        )?;
-
-        self.client
-            .submit_transaction(self.accounts.get_mut(sender_ref_id), txn)?;
-        if is_blocking {
-            self.wait_for_transaction(sender_address, sequence_number + 1)?;
-        }
-        Ok(())
-    }
-
-<<<<<<< HEAD
-    //////// 0L ////////
-=======
     // //////// 0L ////////
->>>>>>> 23c7b784
     /// Get balance from validator for the account specified.
     pub fn get_miner_state(&mut self, space_delim_strings: &[&str]) -> Result<Option<MinerStateResourceView>> {
         ensure!(
