--- conflicted
+++ resolved
@@ -68,10 +68,6 @@
     }
     fn execute(&self, client: &mut ClientProxy, params: &[&str]) {
         match client.query_miner_state_in_client(&params) {
-<<<<<<< HEAD
-            Some( msv) => println!("succeed.{:?}", msv ),
-            None => println!("Didn't found miner state for this address"),
-=======
             Some( msv) => println!(" Account: {:?}\n {:?}", &params[1], msv ),
             None => {},
         }
@@ -123,7 +119,6 @@
                 li_time_str,
                 waypoint
             ),
->>>>>>> c948c7e0
         }
     }
 }