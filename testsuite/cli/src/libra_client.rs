--- conflicted
+++ resolved
@@ -139,33 +139,21 @@
         }
     }
 
-<<<<<<< HEAD
-    // add by Ping
-=======
     ///////// 0L ////////
->>>>>>> ed54ee28
     ///Get miner states for an address.
     pub fn get_miner_state(
         &mut self,
         account: AccountAddress,
     ) -> Result<Option<MinerStateResourceView>> {
         let mut batch = JsonRpcBatch::new();
-<<<<<<< HEAD
-        batch.add_miner_state_with_proof_request(account, Some(self.trusted_state.latest_version()));
-=======
         // batch.add_miner_state_with_proof_request(account, Some(self.trusted_state.latest_version()));
         batch.add_miner_state_with_proof_request(account, None);
 
->>>>>>> ed54ee28
         let responses = self.client.execute(batch)?;
         match get_response_from_batch(0, &responses)? {
             Ok(result) => {
                 let miner_state =
-<<<<<<< HEAD
-                    MinerStateResourceView::from_response(result.clone())?;
-=======
                     MinerStateResourceView::from_response(result.clone())?;                
->>>>>>> ed54ee28
                 Ok(Some(miner_state))
             }
             Err(e) => bail!(
