// Copyright (c) The Libra Core Contributors
// SPDX-License-Identifier: Apache-2.0

//! The purpose of this crate is to offer a single source of truth for the definitions of shared
//! constants within the Libra codebase. This is useful because many different components within
//! Libra often require access to global constant definitions (e.g., Libra Safety Rules,
//! the Key Manager, and Secure Storage). To avoid duplicating these definitions across crates
//! (and better allow these constants to be updated in a single location), we define them here.
#![forbid(unsafe_code)]

/// Definitions of global cryptographic keys (e.g., as held in secure storage)
pub const CONSENSUS_KEY: &str = "consensus";
pub const EXECUTION_KEY: &str = "execution";
pub const FULLNODE_NETWORK_KEY: &str = "fullnode_network";
pub const LIBRA_ROOT_KEY: &str = "libra_root";
pub const TREASURY_COMPLIANCE_KEY: &str = "treasury_compliance";
pub const OPERATOR_ACCOUNT: &str = "operator_account";
pub const OPERATOR_KEY: &str = "operator";
pub const OWNER_ACCOUNT: &str = "owner_account";
pub const OWNER_KEY: &str = "owner";
pub const VALIDATOR_NETWORK_ADDRESS_KEYS: &str = "validator_network_address_keys";
pub const VALIDATOR_NETWORK_KEY: &str = "validator_network";

//////// 0L ////////

pub const PROOF_OF_WORK_PREIMAGE: &str = "pow_preimage";
pub const PROOF_OF_WORK_PROOF: &str = "pow_proof";
<<<<<<< HEAD
pub const VDF_SECURITY_PARAM: u16 = 2048;

=======
pub const MINER_HOME: &str = ".0L/miner";
pub const NODE_HOME: &str = ".0L/node";
>>>>>>> a3f12a0b
/// Definitions of global data items (e.g., as held in secure storage)
pub const SAFETY_DATA: &str = "safety_data";
pub const WAYPOINT: &str = "waypoint";
pub const GENESIS_WAYPOINT: &str = "genesis-waypoint";
<|MERGE_RESOLUTION|>--- conflicted
+++ resolved
@@ -25,13 +25,10 @@
 
 pub const PROOF_OF_WORK_PREIMAGE: &str = "pow_preimage";
 pub const PROOF_OF_WORK_PROOF: &str = "pow_proof";
-<<<<<<< HEAD
 pub const VDF_SECURITY_PARAM: u16 = 2048;
 
-=======
 pub const MINER_HOME: &str = ".0L/miner";
 pub const NODE_HOME: &str = ".0L/node";
->>>>>>> a3f12a0b
 /// Definitions of global data items (e.g., as held in secure storage)
 pub const SAFETY_DATA: &str = "safety_data";
 pub const WAYPOINT: &str = "waypoint";
