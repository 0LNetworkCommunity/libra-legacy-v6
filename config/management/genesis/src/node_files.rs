use std::{path::PathBuf, fs};

use libra_config::{config::{ 
        NetworkConfig,
        SecureBackend,
        DiscoveryMethod,
        NodeConfig
    }, config::OnDiskStorageConfig, config::SafetyRulesService, config::{Identity, UpstreamConfig, WaypointConfig}, network_id::NetworkId};

use libra_global_constants::{OWNER_ACCOUNT, VALIDATOR_NETWORK_KEY};
use libra_management::{
    config::ConfigPath,
    error::Error,
    secure_backend::ValidatorBackend
};
use libra_types::{chain_id::ChainId, waypoint::Waypoint};
use structopt::StructOpt;
use crate::storage_helper::StorageHelper;
use crate::seeds::Seeds;
/// Prints the public information within a store
#[derive(Debug, StructOpt)]
pub struct Files {
    #[structopt(flatten)]
    config: ConfigPath,
    #[structopt(flatten)]
    backend: ValidatorBackend,
    #[structopt(long)]
    namespace: String,
    #[structopt(long)]
    github_org: String,
    #[structopt(long)]
    repo: String,
    #[structopt(long)]
    chain_id: u8,
    /// If specified, compares the internal state to that of a
    /// provided genesis. Note, that a waypont might diverge from
    /// the provided genesis after execution has begun.
    #[structopt(long)]
    data_path: PathBuf,
    #[structopt(long, verbatim_doc_comment)]
    genesis_path: Option<PathBuf>,
    #[structopt(long, verbatim_doc_comment)]
    fullnode_only: bool,
}

impl Files {
    pub fn execute(self) -> Result<String, Error> {
        create_files(
            self.data_path, 
            self.chain_id, 
            &self.github_org, 
            &self.repo,
            &self.namespace,
            &true,
            &self.fullnode_only
        )
    }
}

pub fn create_files(
    output_dir: PathBuf,
    chain_id: u8,
    github_org: &str,
    repo: &str,
    namespace: &str,
    rebuild_genesis: &bool,
    fullnode_only: &bool,
) -> Result<String, Error> {

    let github_token_path = output_dir.join("github_token.txt");
    let chain_id = ChainId::new(chain_id);
    let storage_helper = StorageHelper::get_with_path(output_dir.clone());
    
    let remote = format!(
        "backend=github;repository_owner={github_org};repository={repo};token={path};namespace={ns}",
        repo=&repo,
        github_org=&github_org,
        path=github_token_path.to_str().unwrap(),
        ns=&namespace
    ); 


    let genesis_path = output_dir.join("genesis.blob");
    let waypoint: Waypoint;
    if *rebuild_genesis {
        // Create genesis blob from repo and saves waypoint
        waypoint = storage_helper
        .build_genesis_from_github(chain_id, &remote, &genesis_path)
        .unwrap();
    } else {
        // assumes genesis.blob and genesis_waypoint is in output_dir, only inserts to key_store.json
        // read genesis_waypoint file.
        waypoint = fs::read_to_string( output_dir.join("genesis_waypoint"))
        .expect("could not read waypoint file.")
        .trim()
        .parse()
        .expect("could not parse waypoint string");
    }

    storage_helper
        .insert_waypoint(&namespace, waypoint)
        .unwrap();
    
    let mut disk_storage = OnDiskStorageConfig::default();
    disk_storage.set_data_dir(output_dir.clone());
    disk_storage.path = output_dir.clone().join("key_store.json");
    disk_storage.namespace = Some(namespace.to_owned());

<<<<<<< HEAD
    // Set network configs
    let mut network = NetworkConfig::network_with_id(NetworkId::Validator);
    
    // NOTE: Using configs as described in cluster tests: testsuite/cluster-test/src/cluster_swarm/configs/validator.yaml
    network.discovery_method = DiscoveryMethod::Onchain;
    network.mutual_authentication = true;
    network.identity = Identity::from_storage(
        VALIDATOR_NETWORK_KEY.to_string(),
        OWNER_ACCOUNT.to_string(),
        SecureBackend::OnDiskStorage(disk_storage.clone()),
    );
    network.network_address_key_backend = Some(SecureBackend::OnDiskStorage(disk_storage.clone()));


    config.validator_network = Some(network.clone());
    
    ///////// FULL NODE CONFIGS ////////
    let mut fn_network = NetworkConfig::network_with_id(NetworkId::Public);
    
    fn_network.seed_addrs = Seeds::new(genesis_path.clone()).get_network_peers_info().expect("Could not get seed peers");

    fn_network.discovery_method = DiscoveryMethod::Onchain;
    fn_network.listen_address = "/ip4/0.0.0.0/tcp/6179".parse().unwrap();

    config.full_node_networks = vec!(fn_network);

    // NOTE: for future reference, "upstream" is not necessary for validator settings.
    config.upstream = UpstreamConfig { networks: vec!(NetworkId::Public)};
    
    // NOTE: for future reference, seed addresses are not necessary for setting a validator if on-chain discovery is used.
=======
    // Get node configs template
    let mut config = if *fullnode_only {
        let mut c = NodeConfig::default_for_public_full_node();
        c.base.waypoint = WaypointConfig::FromConfig(waypoint);

        c.execution.sign_vote_proposal = false;
        c.execution.genesis_file_location = PathBuf::from("/");
        c
    } else {
        let mut c = NodeConfig::default();
            // If validator configs set val network configs
        let mut network = NetworkConfig::network_with_id(NetworkId::Validator);
    
        // NOTE: Using configs as described in cluster tests: testsuite/cluster-test/src/cluster_swarm/configs/validator.yaml
        network.discovery_method = DiscoveryMethod::Onchain;
        network.mutual_authentication = true;
        network.identity = Identity::from_storage(
            VALIDATOR_NETWORK_KEY.to_string(),
            OWNER_ACCOUNT.to_string(),
            SecureBackend::OnDiskStorage(disk_storage.clone()),
        );
        network.network_address_key_backend = Some(SecureBackend::OnDiskStorage(disk_storage.clone()));

        c.validator_network = Some(network.clone());

            // NOTE: for future reference, seed addresses are not necessary for setting a validator if on-chain discovery is used.
>>>>>>> a7206a86
    
        // Consensus
        c.base.waypoint = WaypointConfig::FromStorage(SecureBackend::OnDiskStorage(disk_storage.clone()));
        
        c.execution.backend = SecureBackend::OnDiskStorage(disk_storage.clone());
        c.execution.genesis_file_location = genesis_path.clone();

        c.consensus.safety_rules.service = SafetyRulesService::Thread;
        c.consensus.safety_rules.backend = SecureBackend::OnDiskStorage(disk_storage.clone());

        c
    };

    config.set_data_dir(output_dir.clone());


    ///////// FULL NODE CONFIGS ////////
    let mut fn_network = NetworkConfig::network_with_id(NetworkId::Public);
    
    fn_network.seed_addrs = Seeds::new(genesis_path.clone()).get_network_peers_info().expect("Could not get seed peers");

    fn_network.discovery_method = DiscoveryMethod::Onchain;
    fn_network.listen_address = "/ip4/0.0.0.0/tcp/6179".parse().unwrap();

    config.full_node_networks = vec!(fn_network);

    // NOTE: for future reference, "upstream" is not necessary for validator settings.
    config.upstream = UpstreamConfig { networks: vec!(NetworkId::Public)};


    // Prune window for state snapshots
    config.storage.prune_window=Some(20_000);

    // Write yaml
    let yaml_path = output_dir.join("node.yaml");
    fs::create_dir_all(&output_dir).expect("Unable to create output directory");
    config
    .save(&yaml_path)
    .expect("Unable to save node configs");
        
    Ok(yaml_path.to_str().unwrap().to_string())
}<|MERGE_RESOLUTION|>--- conflicted
+++ resolved
@@ -106,38 +106,6 @@
     disk_storage.path = output_dir.clone().join("key_store.json");
     disk_storage.namespace = Some(namespace.to_owned());
 
-<<<<<<< HEAD
-    // Set network configs
-    let mut network = NetworkConfig::network_with_id(NetworkId::Validator);
-    
-    // NOTE: Using configs as described in cluster tests: testsuite/cluster-test/src/cluster_swarm/configs/validator.yaml
-    network.discovery_method = DiscoveryMethod::Onchain;
-    network.mutual_authentication = true;
-    network.identity = Identity::from_storage(
-        VALIDATOR_NETWORK_KEY.to_string(),
-        OWNER_ACCOUNT.to_string(),
-        SecureBackend::OnDiskStorage(disk_storage.clone()),
-    );
-    network.network_address_key_backend = Some(SecureBackend::OnDiskStorage(disk_storage.clone()));
-
-
-    config.validator_network = Some(network.clone());
-    
-    ///////// FULL NODE CONFIGS ////////
-    let mut fn_network = NetworkConfig::network_with_id(NetworkId::Public);
-    
-    fn_network.seed_addrs = Seeds::new(genesis_path.clone()).get_network_peers_info().expect("Could not get seed peers");
-
-    fn_network.discovery_method = DiscoveryMethod::Onchain;
-    fn_network.listen_address = "/ip4/0.0.0.0/tcp/6179".parse().unwrap();
-
-    config.full_node_networks = vec!(fn_network);
-
-    // NOTE: for future reference, "upstream" is not necessary for validator settings.
-    config.upstream = UpstreamConfig { networks: vec!(NetworkId::Public)};
-    
-    // NOTE: for future reference, seed addresses are not necessary for setting a validator if on-chain discovery is used.
-=======
     // Get node configs template
     let mut config = if *fullnode_only {
         let mut c = NodeConfig::default_for_public_full_node();
@@ -164,7 +132,6 @@
         c.validator_network = Some(network.clone());
 
             // NOTE: for future reference, seed addresses are not necessary for setting a validator if on-chain discovery is used.
->>>>>>> a7206a86
     
         // Consensus
         c.base.waypoint = WaypointConfig::FromStorage(SecureBackend::OnDiskStorage(disk_storage.clone()));
