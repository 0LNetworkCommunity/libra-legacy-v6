[package]
name = "ol_miner"
authors = []
version = "0.1.0"
edition = "2018"

[dependencies]
gumdrop = "0.7"
serde = { version = "1", features = ["serde_derive"] }
thiserror = "1"
classgroup = { path = "../verifiable_delay/classgroup", version = "^0.1.0" }
vdf = { path = "../verifiable_delay/vdf", version = "^0.1.0" }
hex = "0.4"
byteorder = "1"
glob = "0.3"
serde_json = "1"
libra-crypto = { path = "../crypto/crypto", version = "0.1.0" }
libra-wallet = { path = "../testsuite/cli/libra-wallet", version = "0.1.0" }
cli = { path = "../testsuite/cli/", version = "0.1.0" }
libra-types = { path = "../types/", version = "0.1.0" }
libra-config = { path = "../config/", version = "0.1.0" }
<<<<<<< HEAD
=======
rustyline = "6.2.0"
anyhow = "1.0.31"
>>>>>>> 0ed94a34


[dependencies.abscissa_core]
version = "0.5.2"

[dev-dependencies]
abscissa_core = { version = "0.5.2", features = ["testing"] }
once_cell = "1.2"
criterion = "0.3"

[[bench]]
name = "bench"
harness = false<|MERGE_RESOLUTION|>--- conflicted
+++ resolved
@@ -19,11 +19,8 @@
 cli = { path = "../testsuite/cli/", version = "0.1.0" }
 libra-types = { path = "../types/", version = "0.1.0" }
 libra-config = { path = "../config/", version = "0.1.0" }
-<<<<<<< HEAD
-=======
 rustyline = "6.2.0"
 anyhow = "1.0.31"
->>>>>>> 0ed94a34
 
 
 [dependencies.abscissa_core]
