--- conflicted
+++ resolved
@@ -22,18 +22,6 @@
 
         let (auth_key, _) = wallet.new_address().expect("Could not generate address");
 
-<<<<<<< HEAD
-        let hex_key = hex::encode(auth_key.to_bytes());
-        let mnemonic_string =  wallet.mnemonic(); //wallet.mnemonic()
-
-        println!("OL key:{}", hex_key);
-        println!("OL mnemonic: {:?}", &mnemonic_string);
-
-        let mut file = fs::File::create("./miner.mnemonic").unwrap();
-        file.write_all(mnemonic_string.as_bytes())
-            .expect("Could not write block");
-
-=======
         let mnemonic_string = wallet.mnemonic(); //wallet.mnemonic()
 
         println!("OL Address:{:x}", auth_key.derived_address());
@@ -42,6 +30,5 @@
         // let mut file = fs::File::create("./miner.mnemonic").unwrap();
         // file.write_all(mnemonic_string.as_bytes())
         //     .expect("Could not write mnemonic");
->>>>>>> 0ed94a34
     }
 }