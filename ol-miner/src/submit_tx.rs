--- conflicted
+++ resolved
@@ -10,7 +10,7 @@
 };
 
 pub mod submit_tx {
-    pub fn submit_vdf_proof_tx_to_network() {
+    pub fn submit_vdf_proof_tx_to_network(challenge: Vec<u8>, difficulty: u64, proof: Vec<u8>) {
         //! Functions for submitting proofs on chain
 
         // NOTE (LG): We're using a testing tool ClientProxy so that the miner has
@@ -19,24 +19,6 @@
         // TODO? Replace this implementation with LibraClient method,
         // instead of clientproxy which appears to be for testing.
         // There are API's for test servers, including faucet etc, which should not be there production.
-
-        // 1.Set Private Key file
-
-<<<<<<< HEAD
-        MINER_MNEMONIC = "./miner.mnemonic";
-=======
-
->>>>>>> 31cdc1b6
-
-        // 2. Format Transaction
-
-        let port = 2344; // TODO: get port from /0_config/ files
-        let sender;
-        let sender_ref_id;
-        let sequence_number;
-        let challenge;
-        let difficulty;
-        let proof;
 
         // create the ClientProxy, with credentials, and point to network with a waypoint.
         let libra_client = clientproxy::ClientProxy::new(
@@ -48,9 +30,6 @@
             /* waypoint */ WaypointConfig::None, // TODO: Get from /0_Config/
         );
 
-<<<<<<< HEAD
-=======
-
         // 2. Format Transaction
         // transaction data
         let sender;//: AccountData = ; // The miner's user's Address
@@ -60,14 +39,13 @@
         self.accounts.get(sender_ref_id).unwrap();
         let sequence_number = sender.sequence_number;
 
->>>>>>> 31cdc1b6
         libra_client.execute_send_proof(
-            // sender: &AccountData,
-            // sender_ref_id: usize,
-            // sequence_number: u64,
-            // challenge: Vec<u8>,
-            // difficulty: u64,
-            // proof: Vec<u8>
+            sender, // sender: &AccountData,
+            sender_ref_id, // sender_ref_id: usize,
+            sequence_number, // sequence_number: u64,
+            challenge, // challenge: Vec<u8>,
+            difficulty, // difficulty: u64,
+            proof // proof: Vec<u8>
         )
     }
 }