--- conflicted
+++ resolved
@@ -3,15 +3,10 @@
 
 use crate::error::{Error, ErrorKind};
 use cli::client_proxy::ClientProxy;
-<<<<<<< HEAD
 use libra_types::{account_address::AccountAddress, waypoint::Waypoint};
 use std::fs::File;
 use std::io::BufReader;
-use libra
 use libra_json_rpc_types::views::MinerStateView;
-=======
-use libra_types::waypoint::Waypoint;
->>>>>>> c956db45
 
 // use crate::application::{MINER_MNEMONIC, DEFAULT_PORT};
 // const DEFAULT_PORT: u64 = 2344; // TODO: this will likely deprecated in favor of urls and discovery.
@@ -60,15 +55,9 @@
     Ok(())
 }
 
-<<<<<<< HEAD
 
 pub fn resubmit_backlog(client: &mut ClientProxy, quick_check: bool){
     //TODO (Ping): If there are any proofs which have not been verified on-chian, send them.
-=======
-/// If there are any proofs which have not been verified on-chain send them
-pub fn resubmit_backlog(_quick_check: bool){
-    //TODO (Ping):
->>>>>>> c956db45
 
     // 1. Find the most recent LOCAL tower height. We can store this in a json file.
     // Open the file in read-only mode with buffer.
