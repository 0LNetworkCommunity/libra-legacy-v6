--- conflicted
+++ resolved
@@ -13,14 +13,8 @@
 mod keygen;
 mod start;
 mod version;
-mod submit;
 
-<<<<<<< HEAD
-
-use self::{keygen::KeygenCmd, start::StartCmd, version::VersionCmd, submit::SubmitCmd };
-=======
 use self::{keygen::KeygenCmd, start::StartCmd, version::VersionCmd};
->>>>>>> 0ed94a34
 use crate::config::OlMinerConfig;
 use abscissa_core::{
     config::Override, Command, Configurable, FrameworkError, Help, Options, Runnable,
@@ -48,13 +42,6 @@
     /// The `keygen` subcommand
     #[options(help = "generate a keypair ")]
     Keygen(KeygenCmd),
-<<<<<<< HEAD
-
-    /// The `submit` subcommand
-    #[options(help = "submit proofs")]
-    Submit(SubmitCmd),
-=======
->>>>>>> 0ed94a34
 }
 
 /// This trait allows you to define how application configuration is loaded.
