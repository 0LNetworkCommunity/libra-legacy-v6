[package]
name = "diem-client"
version = "0.0.2"
authors = ["Diem Association <opensource@diem.com>"]
description = "Diem JSON-RPC client"
repository = "https://github.com/diem/diem"
homepage = "https://diem.com"
license = "Apache-2.0"
publish = ["crates-io"]
edition = "2018"

[features]
default = ["async", "blocking", "faucet"]
blocking = ["ureq", "ipnet"]
async = ["reqwest", "tokio"]
faucet = ["reqwest", "reqwest/blocking", "blocking"]

[dependencies]
# TODO: Temporarily adding log levels at compile time, since ureq is verbose with info prints.
<<<<<<< HEAD
log = { version = "*", features = ["max_level_error", "release_max_level_warn"] }
=======
log = { version = "*", features = ["max_level_warn", "release_max_level_warn"] }
>>>>>>> 0fc63bd9
anyhow = "1.0.38"
bcs = "0.1.2"
hex = "0.4.3"
serde = { version = "1.0.124", features = ["derive"] }
serde_json = "1.0.64"

diem-crypto = { path = "../../crypto/crypto", version = "0.0.2" }
diem-json-rpc-types  = { path = "../../json-rpc/types", version = "0.0.2" }
move-core-types = { path = "../../language/move-core/types", version = "0.0.2" }
diem-types = { path = "../../types", version = "0.0.2" }

# Optional Dependencies
reqwest = { version = "0.11.2", features = ["json"], optional = true }
tokio = { version = "1.3.0", features = ["time"], default_features = false, optional = true }
ureq = { version = "1.5.4", features = ["json", "native-tls"], default-features = false, optional = true }
ipnet = { version = "2.3", optional = true }

[dev-dependencies]
diem-workspace-hack = { path = "../../common/workspace-hack" }<|MERGE_RESOLUTION|>--- conflicted
+++ resolved
@@ -17,11 +17,7 @@
 
 [dependencies]
 # TODO: Temporarily adding log levels at compile time, since ureq is verbose with info prints.
-<<<<<<< HEAD
-log = { version = "*", features = ["max_level_error", "release_max_level_warn"] }
-=======
 log = { version = "*", features = ["max_level_warn", "release_max_level_warn"] }
->>>>>>> 0fc63bd9
 anyhow = "1.0.38"
 bcs = "0.1.2"
 hex = "0.4.3"
