--- conflicted
+++ resolved
@@ -17,17 +17,12 @@
 impl Runnable for ServeCmd {
   /// Start the application.
   fn run(&self) {
-    abscissa_tokio::run(&APPLICATION, async {
-<<<<<<< HEAD
-      tokio::spawn(async move {
-        println!("starting web-monitor");
-        server::start_server()
-=======
-      tokio::spawn(async {
-        let web = server::WebMonitor::new(); 
-        web.run();
->>>>>>> 540d4f1c
-      })
-    }).unwrap();
+    // abscissa_tokio::run(&APPLICATION, async {
+    //   tokio::spawn(async move {
+    //     println!("starting web-monitor");
+    //     server::start_server()
+    //   })
+    // }).unwrap();
+    server::start_server();
   }
 }