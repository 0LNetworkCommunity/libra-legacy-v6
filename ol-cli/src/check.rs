//! `check` module

<<<<<<< HEAD
use sled::IVec;
use crate::{management, metadata::Metadata};
=======
use cli::libra_client::LibraClient;
use reqwest::Url;
// use anyhow::Error;
// use anyhow::{Result};
use libra_json_rpc_client::views::MetadataView;
use sled::{IVec, Db};
use crate::{client::*, management, metadata::Metadata};
use std::path::PathBuf;
use std::str::FromStr;
use sysinfo::{SystemExt, ProcessExt};
>>>>>>> 403c4935

const HOME: &str = "~/.0L";
const CHECK_DB: &str = "ol-system-checks";
const SYNC_KEY: &str = "is_synced";

/// Checks we want to make on the node
pub struct Check {
    tree: Db,
    miner_process_name: &'static str,
    node_process_name: &'static str,
}

impl Check {
    pub fn new() -> Self {
        let mut path = PathBuf::new();
        path.push(HOME);
        path.push(CHECK_DB);
        println!("Open monitor db at {:?}", &path);
        return Self {
            tree: sled::open(path).expect("Failed to open database for monitor"),
            miner_process_name: "miner",
            node_process_name: "libra-node"
        }
    }

    /// Persist Checks state
    pub fn write_db(&mut self, key: &str, value: &str) {
        self.tree.insert(key.as_bytes(), value).unwrap();
    }

    /// Read Checks state
    pub fn read_db(&self, key: &str) -> Option<IVec> {
        self.tree.get(key).unwrap()
    }

    /// nothing is configured yet, empty box
    pub fn is_clean_start() -> bool {
        // check to see no files are present
        let mut file = PathBuf::from(HOME);
        file.push("blocks/block_0.json"); //TODO change file name later
        file.exists()
    }

    /// the owner and operator accounts exist on chain
    pub fn accounts_exist_on_chain() -> bool {
        // check to see no files are present
        true
    }

    /// database is initialized
    pub fn database_bootstrapped() -> bool {
        true
    }

    /// Checks if node is synced
    pub fn node_is_synced() -> bool {
        Metadata::compare_from_config() < 1000
    }

    /// Check if node caught up, if so mark as caught up.
    pub fn check_sync(&mut self) -> bool {
        let sync = Check::node_is_synced();
        // let have_ever_synced = false;
        // assert never synced
        if self.has_never_synced() && sync {
            // mark as synced
            self.write_db(SYNC_KEY, "true");
        }
        sync  
    }

    /// check if the node has ever synced
    pub fn has_never_synced(&self) -> bool {
        match self.read_db(SYNC_KEY) {
            Some(state) => state!= b"true",
            None => false
        }
    }

    /// node started sync
    pub fn node_started_sync(&self) -> bool {
        match self.read_db(SYNC_KEY) {
            Some(state) => state!= b"true",
            None => false
        }
    }

    /// node is running
    pub fn node_is_running(&self) -> bool {
        let mut system = sysinfo::System::new_all();

        // First we update all information of our system struct.
        system.refresh_all();
        let ps = system.get_process_by_name(self.node_process_name );
        ps.len() > 0
    }

    /// miner is running
    pub fn miner_is_mining(&self) -> bool {
        let mut system = sysinfo::System::new_all();

        // First we update all information of our system struct.
        system.refresh_all();
        let ps = system.get_process_by_name(self.miner_process_name);
        ps.len() > 0
    }
}

/// Collects a pipeline of triggers for onboarding
pub fn onboarding_triggers() {
    // Validator just started setting up machine
    // if Check::is_clean_start() {
    //     management::fast_forward_db();
    //     return
    // }
    // // Restore was successful, can start syncing
    // if  Check::database_bootstrapped() && !Check::node_is_running() {
    //     management::start_node(management::NodeType::Validator);
    //     return
    // }
    //
    // // Validator account is created on chain, can start mining
    // if  Check::accounts_exist_on_chain()
    // && Check::database_bootstrapped()
    // && Check::node_is_running()
    // && Check::node_is_synced() // not
    // && !Check::miner_is_mining() {
    //     management::start_miner();
    //     return
    // }
    // // Node has caught up to rest of network
    // if  Check::node_is_synced() && !Check::miner_is_mining() {
    //     management::start_miner();
    //     return
    // }
    //
    //     // Node has caught up to rest of network
    // if  Check::node_is_synced() && !Check::miner_is_mining() {
    //     management::start_miner();
    //     return
    // }
}<|MERGE_RESOLUTION|>--- conflicted
+++ resolved
@@ -1,9 +1,5 @@
 //! `check` module
 
-<<<<<<< HEAD
-use sled::IVec;
-use crate::{management, metadata::Metadata};
-=======
 use cli::libra_client::LibraClient;
 use reqwest::Url;
 // use anyhow::Error;
@@ -14,7 +10,6 @@
 use std::path::PathBuf;
 use std::str::FromStr;
 use sysinfo::{SystemExt, ProcessExt};
->>>>>>> 403c4935
 
 const HOME: &str = "~/.0L";
 const CHECK_DB: &str = "ol-system-checks";
