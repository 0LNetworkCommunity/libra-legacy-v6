//! `check` module

use cli::libra_client::LibraClient;
use sysinfo::SystemExt;
use crate::metadata::Metadata;
use crate::config::OlCliConfig;
use crate::application::app_config;
use std::str;
use rocksdb::DB;
use serde::{Serialize, Deserialize};

use libra_types::{account_address::AccountAddress, account_state::AccountState};
use std::convert::TryFrom;
use libra_json_rpc_client::views::MinerStateResourceView;
use libra_types::waypoint::Waypoint;
use once_cell::sync::Lazy;

/// caching database name, to be appended to node_home
pub const CHECK_CACHE_PATH: &str = "ol-system-checks";

/// name of key in kv store for sync
pub const SYNC_KEY: &str = "is_synced";

/// Construct Lazy Database instance
pub static DB_CACHE: Lazy<DB> = Lazy::new(||{
    let mut conf = app_config().to_owned();
    conf.workspace.node_home.push(CHECK_CACHE_PATH);
    DB::open_default(conf.workspace.node_home).unwrap()
});

#[derive(Clone, Debug, Deserialize, Serialize)]
#[serde(deny_unknown_fields)]
/// Steps needed to initialize a miner
pub struct Items {
    /// the chain height
    pub height: u64,
    /// current epoch
    pub epoch: u64,
    /// node configs created
    pub configs_exist: bool,
    /// current epoch
    pub db_restored: bool,
    /// account created
    pub account_created: bool,
    /// node running
    pub node_running: bool,
    /// miner running
    pub miner_running: bool,
    /// is the blockchain in sync with upstream
    pub is_synced: bool,
}

impl Default for Items {
    fn default() -> Self { 
        Self {
            height: 0,
            epoch: 0,
            is_synced: false,
            configs_exist: false,
            db_restored: false,
            account_created: false,
            node_running: false,
            miner_running: false,
        }
    }
}

impl Items {
    /// Get new object
    pub fn new(is_synced: bool) -> Self {
        Self { is_synced, ..Self::default() }
    }

    /// Returns object in init state
    pub fn init() -> Items {
        //TODO: Check if db exists
        let items = Items::new(false);
        items.write_cache();
        items
    }

    /// Saves the Items to cache
    pub fn write_cache(&self) {
        let serialized = serde_json::to_vec(&self.clone()).unwrap();
        match DB_CACHE.put("items", serialized) {
            Ok(_) => {}
            Err(err) => {dbg!(&err);}
        }; 
    }

    
    /// Get from cache
    pub fn read_cache() -> Option<Items>{
        let q = DB_CACHE.get("items").unwrap().unwrap();
        match serde_json::from_slice(&q.as_slice()) {
            Ok(items) => {
                Some(items)
            }
            Err(_) => {None}
        }
    }
}



/// Configuration used for checks we want to make on the node
pub struct Check {
    pub conf: OlCliConfig,
    pub client: LibraClient,
    miner_process_name: &'static str,
    node_process_name: &'static str,
<<<<<<< HEAD
    pub items: Items,
=======
    /// all items we are checking. Monitor sends these to cache.
    pub items: Items,
    chain_state: Option<AccountState>,
    miner_state: Option<MinerStateResourceView>,
>>>>>>> 875890ff
}


impl Check {
    /// Create a instance of Check
    pub fn new() -> Self {
        let conf = app_config().to_owned();
        return Self {
            client: LibraClient::new(
                conf.clone().chain_info.default_node.expect("cannot get url"), 
                conf.get_waypoint().unwrap_or_default() //default for Waypoint will not be able to connect
            ).unwrap(),
            conf,
            miner_process_name: "miner",
            node_process_name: "libra-node",
            items: Items::init(),
            miner_state: None,
            chain_state: None,
        }
    }

    fn get_annotate_account_blob(&mut self, address: AccountAddress) -> Option<AccountState> {
        let (blob, _ver) = self.client.get_account_state_blob(address).unwrap();
        if let Some(account_blob) = blob {
            Some(AccountState::try_from(&account_blob).unwrap())
        }else{
            None
        }

    }

    /// Fetch chain state from the upstream node
    pub fn fetch_upstream_states(&mut self) {
        self.chain_state = self.get_annotate_account_blob(AccountAddress::ZERO);
        self.miner_state = match self.client.get_miner_state(self.conf.profile.account) {
            Ok(state) => state,
            _ => {
                None
            },
        }
    }

    /// return tower height on chain
    pub fn tower_height_on_chain(&self)-> u64 {
        match &self.miner_state {
            Some(s)=> s.verified_tower_height,
            None => 0
        }
    }

    /// return tower height on chain
    pub fn mining_epoch_on_chain(&self)-> u64 {
        match &self.miner_state {
            Some(s)=> s.latest_epoch_mining,
            None => 0
        }
    }

    /// return  height on chain
    pub fn chain_height(&mut self) -> u64 {
        let m = self.client.get_metadata().unwrap();
        self.items.height = m.version;
        m.version
    }

    /// return epoch on chain
    pub fn epoch_on_chain(&mut self)-> u64 {
        match &self.chain_state {
            Some(s) => {
                let epoch = s.get_configuration_resource().unwrap().unwrap().epoch();
                self.items.epoch = epoch;
                epoch
            },
            None => 0
        }
    }
    /// validator sets
    pub fn validator_set_count(&self)-> usize {
        match &self.chain_state {
            Some(s)=> s.get_validator_set().unwrap().unwrap().payload().len(),
            None => 0
        }
    }

    /// Current monitor account
    pub fn account(&self)-> Vec<u8> {
        self.conf.profile.account.to_vec()
    }

    /// Current monitor account
    pub fn waypoint(&mut self) -> Waypoint {
        self.client.get_state_proof().expect("Failed to get state proof"); // refresh latest state proof
        let waypoint = self.client.waypoint();
        match waypoint {
            Some(w)=> {
                //self.client = LibraClient::new(self.conf.node_url.clone(), w.clone()).unwrap();
                w
            },
            None=> self.conf.get_waypoint().expect("could not get waypoint")
        }
    }

    /// is validator jailed
    pub fn is_jailed() -> bool {
        unimplemented!("Don't know how to implement")
    }

    /// Is current account in validator set
    pub fn is_in_validator_set(&self) -> bool {
        match &self.chain_state {
            Some(s)=> {
                for v in s.get_validator_set().unwrap().unwrap().payload().iter() {
                    if v.account_address().to_vec() == self.conf.profile.account.to_vec() {
                        return true
                    }
                }
                false
            },
            None => false
        }
    }

    /// nothing is configured yet, empty box
    pub fn configs_exist(&mut self) -> bool {
        // check to see no files are present
        let home_path = self.conf.workspace.node_home.clone();
        
        let c_exist = home_path.join("blocks/block_0.json").exists() && 
        home_path.join("validator.node.yaml").exists() && 
        home_path.join("key_store.json").exists();

        self.items.configs_exist = c_exist;
        c_exist
    }

    /// the owner and operator accounts exist on chain
    pub fn accounts_exist_on_chain(&mut self) -> bool {
        // check to see no files are present
        let x = self.client.get_account(self.conf.profile.account, false);
        //println!("Account address: {}", &self.conf.address);
        match x {
            Ok((opt,_)) => match opt{
                Some(_) => true,
                None => false
            },
            Err(err) => panic!("Error: {}", err),
        }
    }

    /// database is initialized
    pub fn database_bootstrapped(&mut self) -> bool {
        // TODO: This only checks that the database files exist.
        // need to check if it is "boostrapped" with db-bootstrapper

        let mut file = self.conf.workspace.node_home.clone();
        file.push("db/libradb"); //TODO change file name later
        let exists = file.exists();
        self.items.db_restored = exists;
        exists
    }

    /// Checks if node is synced
    pub fn node_is_synced() -> bool {
        Metadata::compare_from_config() < 1000
    }

    /// Check if node caught up, if so mark as caught up.
    pub fn check_sync(&mut self) -> bool {
        let sync = Check::node_is_synced();
        // let have_ever_synced = false;
        // assert never synced
        if self.has_never_synced() && sync {
            // mark as synced
            self.items.is_synced = true;
            self.items.write_cache();
        }
        sync  
    }

    /// Check if the node has ever synced
    pub fn has_never_synced(&self) -> bool {
        match Items::read_cache() {
            Some(i) => {!i.is_synced}
            None => {true}
        }
    }

    /// Check if node started sync
    pub fn node_started_sync(&self) -> bool {
        match Items::read_cache() {
            // TODO: Use has_started_sync
            Some(i) => {!i.is_synced}
            None => {true}
        }
    }

    /// Check if node is running
    pub fn node_running(&mut self) -> bool {
        let mut system = sysinfo::System::new_all();
        // dbg!(&self.node_process_name);

        // First we update all information of our system struct.
        system.refresh_all();
        let ps = system.get_process_by_name(self.node_process_name);
        // dbg!(&ps);

        let is_running = ps.len() > 0;
        self.items.node_running = is_running;
        is_running

    }

    /// Check if miner is running
    pub fn miner_running(&self) -> bool {
        let mut system = sysinfo::System::new_all();
        system.refresh_all();

        use sysinfo::ProcessExt;
        for (_, process) in system.get_processes() {
            if process.name() == self.miner_process_name { 
                return true; 
            }            
        }

        false
    }

    pub fn get_height(&self) -> u64 {
        let m = Metadata::new(self.conf.node_url, self.client);
        m.meta.version
    }
}

/// Collects a pipeline of triggers for onboarding
pub fn onboarding_triggers() {
    // Validator just started setting up machine
    // if Check::is_clean_start() {
    //     management::fast_forward_db();
    //     return
    // }
    // // Restore was successful, can start syncing
    // if  Check::database_bootstrapped() && !Check::node_is_running() {
    //     management::start_node(management::NodeType::Validator);
    //     return
    // }
    //
    // // Validator account is created on chain, can start mining
    // if  Check::accounts_exist_on_chain()
    // && Check::database_bootstrapped()
    // && Check::node_is_running()
    // && Check::node_is_synced() // not
    // && !Check::miner_is_mining() {
    //     management::start_miner();
    //     return
    // }
    // // Node has caught up to rest of network
    // if  Check::node_is_synced() && !Check::miner_is_mining() {
    //     management::start_miner();
    //     return
    // }
    //
    //     // Node has caught up to rest of network
    // if  Check::node_is_synced() && !Check::miner_is_mining() {
    //     management::start_miner();
    //     return
    // }
}<|MERGE_RESOLUTION|>--- conflicted
+++ resolved
@@ -109,14 +109,10 @@
     pub client: LibraClient,
     miner_process_name: &'static str,
     node_process_name: &'static str,
-<<<<<<< HEAD
-    pub items: Items,
-=======
     /// all items we are checking. Monitor sends these to cache.
     pub items: Items,
     chain_state: Option<AccountState>,
     miner_state: Option<MinerStateResourceView>,
->>>>>>> 875890ff
 }
 
 
