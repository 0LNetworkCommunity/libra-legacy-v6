--- conflicted
+++ resolved
@@ -233,11 +233,7 @@
     println!("Running validator wizard");
     let mut child = if *IS_PROD {
         Command::new("miner")
-<<<<<<< HEAD
             .arg("val-wizard")
-=======
-            .args(&["val-wizard", "--keygen"])
->>>>>>> 1448ce8a
             .spawn()
             .expect(&format!("failed to find 'miner', is it installed?"))
     } else {
@@ -247,18 +243,14 @@
         } else {"".to_string() };
 
         let swarm_persona = if entry_arg.swarm_persona.is_some() { 
-          format!("--swarm-path {:?}", entry_arg.swarm_persona.unwrap())
+          format!("--swarm-persona {:?}", entry_arg.swarm_persona.unwrap())
         } else {"".to_string() };
 
         Command::new("cargo")
-<<<<<<< HEAD
             .args(&["r", "-p", "miner", "--"])
             .arg(swarm_arg)
             .arg(swarm_persona)
             .arg("val-wizard")
-=======
-            .args(&["r", "-p", "miner", "--", "val-wizard", "--keygen"])
->>>>>>> 1448ce8a
             .spawn()
             .expect(&format!("failed to run cargo r -p miner"))
     };
