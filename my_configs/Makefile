--- conflicted
+++ resolved
@@ -30,12 +30,6 @@
 ENV=prod
 endif
 
-<<<<<<< HEAD
-=======
-
-
-
->>>>>>> ebdffb87
 confirm:
 	cd ../miner && ls
 	@echo namespace: ${NAMESPACE}
@@ -43,10 +37,6 @@
 	@echo github repo: ${REPO_NAME}
 	@echo hostname: ${HOST}
 
-<<<<<<< HEAD
-=======
-
->>>>>>> ebdffb87
 ######################################
 ## THIS IS TEST DATA NOT FOR GENESIS##
 
@@ -83,34 +73,17 @@
 
 
 # set up the environment
-<<<<<<< HEAD
 install: deps compile
-=======
-install: env compile
-env: 
-	sudo bash ../setup.sh
->>>>>>> ebdffb87
 compile: stdlib bins
 # pipelines for genesis ceremony
 register: clear blocks init add-proofs keys register
 # do genesis
 genesis: build-genesis waypoint toml peers
-<<<<<<< HEAD
 
 deps:
 	sudo apt-get update
 	sudo apt-get -y install build-essential cmake clang llvm libgmp-dev secure-delete
 		## TODO: Cargo is not getting set to path. This next line doesn't run.
-=======
-
-deps:
-	sudo apt-get update
-	sudo apt-get -y install build-essential cmake clang llvm libgmp-dev
-
-
-rust:
-	## TODO: Cargo is not getting set to path. This next line doesn't run.
->>>>>>> ebdffb87
 	sudo curl https://sh.rustup.rs -sSf | sh -s -- --default-toolchain nightly -y && source $$HOME/.cargo/env
 	
 stdlib:
@@ -163,7 +136,6 @@
 
 init:
 	libra-management initialize \
-<<<<<<< HEAD
 	--path=${DATA_PATH} \
 	--namespace=${NAMESPACE}
 
@@ -172,17 +144,6 @@
 	--backend 'backend=github;owner=${REPO_ORG};repository=${REPO_NAME};token=${DATA_PATH}github_token.txt;namespace=common' \
 	--path=set_layout.toml
 
-=======
-	--mnemonic '${MNEM}' \
-	--path=${DATA_PATH} \
-	--namespace=${NAMESPACE}
-
-layout:
-	libra-management set-layout \
-	--backend 'backend=github;owner=${REPO_ORG};repository=${REPO_NAME};token=${DATA_PATH}github_token.txt;namespace=common' \
-	--path=set_layout.toml
-
->>>>>>> ebdffb87
 add-proofs:
 	libra-management mining \
 	--path-to-genesis-pow ${DATA_PATH}/block_0.json \
@@ -194,10 +155,6 @@
 	--remote 'backend=github;owner=${REPO_ORG};repository=${REPO_NAME};token=${DATA_PATH}github_token.txt;namespace=${NAMESPACE}'
 
 register:
-<<<<<<< HEAD
-=======
-	@echo ${REPO_NAME}
->>>>>>> ebdffb87
 	libra-management validator-config \
 	--owner-address ${ACC} \
 	--validator-address "/ip4/${IP}/tcp/6180" \
@@ -206,10 +163,6 @@
 	--remote 'backend=github;owner=${REPO_ORG};repository=${REPO_NAME};token=${DATA_PATH}github_token.txt;namespace=${NAMESPACE}'
 
 build-genesis:
-<<<<<<< HEAD
-=======
-	cd ../language/stdlib && cargo run --release
->>>>>>> ebdffb87
 	NODE_ENV='${ENV}' cargo run -p libra-management genesis \
 	--backend 'backend=github;owner=${REPO_ORG};repository=${REPO_NAME};token=${DATA_PATH}github_token.txt' \
 	--path ${DATA_PATH}/genesis.blob
@@ -233,22 +186,10 @@
 	libra-management seeds --genesis-path genesis.blob
 
 start:
-<<<<<<< HEAD
 	# run in foreground. Only for testing, use a daemon for net.
 	libra-node --config ${DATA_PATH}node.configs.toml
 
 daemon:
-=======
-
-	# run in background and output logs
-	libra-node --config ${DATA_PATH}node.configs.toml
-
-# start-bg:
-# 	# run in background and output logs
-# 	libra-node --config ${DATA_PATH}node.configs.toml &> output.log &
-
-daemon-node:
->>>>>>> ebdffb87
 	cp -f libra-node.service /lib/systemd/system/
 	# cp -f miner.service /lib/systemd/system/
 	systemctl daemon-reload
@@ -268,7 +209,6 @@
 	sleep 2 && systemctl status libra-node.service
 	tail -f ~/logs/output-libra-node.log
 
-<<<<<<< HEAD
 
 wipe: 
 	shred ~/.bash_history
@@ -283,11 +223,4 @@
 # 	DD_AGENT_MAJOR_VERSION=7 DD_API_KEY=xxxxxxxxxx DD_SITE="datadoghq.com" bash -c \"$$(curl -L https://s3.amazonaws.com/dd-agent/scripts/install_script.sh)\"
 # 	# mkdir /etc/datadog-agent/conf.d/libra.d/
 # 	cp datadog_config.yaml /etc/datadog-agent/conf.d/libra.d/conf.yaml
-# 	service datadog-agent start
-=======
-datadog:
-	DD_AGENT_MAJOR_VERSION=7 DD_API_KEY=bc1d4e1501b29ec31f0e131fda7ba440 DD_SITE="datadoghq.com" bash -c \"$$(curl -L https://s3.amazonaws.com/dd-agent/scripts/install_script.sh)\"
-	# mkdir /etc/datadog-agent/conf.d/libra.d/
-	cp datadog_config.yaml /etc/datadog-agent/conf.d/libra.d/conf.yaml
-	service datadog-agent start
->>>>>>> ebdffb87
+# 	service datadog-agent start